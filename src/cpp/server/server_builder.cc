--- conflicted
+++ resolved
@@ -100,14 +100,9 @@
 
 std::unique_ptr<Server> ServerBuilder::BuildAndStart() {
   std::unique_ptr<ThreadPoolInterface> thread_pool;
-<<<<<<< HEAD
-  // Does this server have atleast one sync method
-=======
->>>>>>> 5f045384
   bool has_sync_methods = false;
   for (auto it = services_.begin(); it != services_.end(); ++it) {
     if ((*it)->service->has_synchronous_methods()) {
-      has_sync_methods = true;
       if (thread_pool == nullptr) {
         thread_pool.reset(CreateDefaultThreadPool());
         has_sync_methods = true;
@@ -160,11 +155,7 @@
 
   if (num_frequently_polled_cqs == 0) {
     gpr_log(GPR_ERROR,
-<<<<<<< HEAD
-            "Atleast one of the completion queues must be frequently polled");
-=======
             "At least one of the completion queues must be frequently polled");
->>>>>>> 5f045384
     return nullptr;
   }
 
