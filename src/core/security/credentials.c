--- conflicted
+++ resolved
@@ -351,19 +351,11 @@
     status = GRPC_CREDENTIALS_ERROR;
     goto end;
   } else {
-<<<<<<< HEAD
     grpc_json *access_token = NULL;
     grpc_json *token_type = NULL;
     grpc_json *expires_in = NULL;
     grpc_json *ptr;
-    size_t new_access_token_size = 0;
     json = grpc_json_parse_string(null_terminated_body);
-=======
-    cJSON *access_token = NULL;
-    cJSON *token_type = NULL;
-    cJSON *expires_in = NULL;
-    json = cJSON_Parse(null_terminated_body);
->>>>>>> c41704ba
     if (json == NULL) {
       gpr_log(GPR_ERROR, "Could not parse JSON from %s", null_terminated_body);
       status = GRPC_CREDENTIALS_ERROR;
@@ -398,18 +390,9 @@
       status = GRPC_CREDENTIALS_ERROR;
       goto end;
     }
-<<<<<<< HEAD
-    new_access_token_size =
-        strlen(token_type->value) + 1 + strlen(access_token->value) + 1;
-    new_access_token = gpr_malloc(new_access_token_size);
-    /* C89 does not have snprintf :(. */
-    sprintf(new_access_token, "%s %s", token_type->value, access_token->value);
-    token_lifetime->tv_sec = strtol(expires_in->value, NULL, 10);
-=======
-    gpr_asprintf(&new_access_token, "%s %s", token_type->valuestring,
-                 access_token->valuestring);
+    gpr_asprintf(&new_access_token, "%s %s", token_type->value,
+                 access_token->value);
     token_lifetime->tv_sec = expires_in->valueint;
->>>>>>> c41704ba
     token_lifetime->tv_nsec = 0;
     if (*token_elem != NULL) grpc_mdelem_unref(*token_elem);
     *token_elem = grpc_mdelem_from_strings(ctx, GRPC_AUTHORIZATION_METADATA_KEY,
