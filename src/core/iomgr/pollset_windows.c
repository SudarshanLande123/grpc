/*
 *
 * Copyright 2015, Google Inc.
 * All rights reserved.
 *
 * Redistribution and use in source and binary forms, with or without
 * modification, are permitted provided that the following conditions are
 * met:
 *
 *     * Redistributions of source code must retain the above copyright
 * notice, this list of conditions and the following disclaimer.
 *     * Redistributions in binary form must reproduce the above
 * copyright notice, this list of conditions and the following disclaimer
 * in the documentation and/or other materials provided with the
 * distribution.
 *     * Neither the name of Google Inc. nor the names of its
 * contributors may be used to endorse or promote products derived from
 * this software without specific prior written permission.
 *
 * THIS SOFTWARE IS PROVIDED BY THE COPYRIGHT HOLDERS AND CONTRIBUTORS
 * "AS IS" AND ANY EXPRESS OR IMPLIED WARRANTIES, INCLUDING, BUT NOT
 * LIMITED TO, THE IMPLIED WARRANTIES OF MERCHANTABILITY AND FITNESS FOR
 * A PARTICULAR PURPOSE ARE DISCLAIMED. IN NO EVENT SHALL THE COPYRIGHT
 * OWNER OR CONTRIBUTORS BE LIABLE FOR ANY DIRECT, INDIRECT, INCIDENTAL,
 * SPECIAL, EXEMPLARY, OR CONSEQUENTIAL DAMAGES (INCLUDING, BUT NOT
 * LIMITED TO, PROCUREMENT OF SUBSTITUTE GOODS OR SERVICES; LOSS OF USE,
 * DATA, OR PROFITS; OR BUSINESS INTERRUPTION) HOWEVER CAUSED AND ON ANY
 * THEORY OF LIABILITY, WHETHER IN CONTRACT, STRICT LIABILITY, OR TORT
 * (INCLUDING NEGLIGENCE OR OTHERWISE) ARISING IN ANY WAY OUT OF THE USE
 * OF THIS SOFTWARE, EVEN IF ADVISED OF THE POSSIBILITY OF SUCH DAMAGE.
 *
 */

#include <grpc/support/port_platform.h>

#ifdef GPR_WINSOCK_SOCKET

#include <grpc/support/thd.h>

#include "src/core/iomgr/alarm_internal.h"
#include "src/core/iomgr/iomgr_internal.h"
#include "src/core/iomgr/pollset.h"
#include "src/core/iomgr/pollset_windows.h"

static void remove_worker(grpc_pollset *p, grpc_pollset_worker *worker) {
  worker->prev->next = worker->next;
  worker->next->prev = worker->prev;
}

static int has_workers(grpc_pollset *p) {
  return p->root_worker.next != &p->root_worker;
}

static grpc_pollset_worker *pop_front_worker(grpc_pollset *p) {
  if (has_workers(p)) {
    grpc_pollset_worker *w = p->root_worker.next;
    remove_worker(p, w);
    return w;
  } else {
    return NULL;
  }
}

static void push_back_worker(grpc_pollset *p, grpc_pollset_worker *worker) {
  worker->next = &p->root_worker;
  worker->prev = worker->next->prev;
  worker->prev->next = worker->next->prev = worker;
}

static void push_front_worker(grpc_pollset *p, grpc_pollset_worker *worker) {
  worker->prev = &p->root_worker;
  worker->next = worker->prev->next;
  worker->prev->next = worker->next->prev = worker;
}

/* There isn't really any such thing as a pollset under Windows, due to the
   nature of the IO completion ports. We're still going to provide a minimal
   set of features for the sake of the rest of grpc. But grpc_pollset_work
   won't actually do any polling, and return as quickly as possible. */

void grpc_pollset_init(grpc_pollset *pollset) {
  memset(pollset, 0, sizeof(*pollset));
  gpr_mu_init(&pollset->mu);
  pollset->root_worker.next = pollset->root_worker.prev = &pollset->root_worker;
  pollset->kicked_without_pollers = 0;
}

void grpc_pollset_shutdown(grpc_pollset *pollset,
                           void (*shutdown_done)(void *arg),
                           void *shutdown_done_arg) {
  gpr_mu_lock(&pollset->mu);
  pollset->shutting_down = 1;
  grpc_pollset_kick(pollset, GRPC_POLLSET_KICK_BROADCAST);
  gpr_mu_unlock(&pollset->mu);
  shutdown_done(shutdown_done_arg);
}

void grpc_pollset_destroy(grpc_pollset *pollset) {
  gpr_mu_destroy(&pollset->mu);
}

<<<<<<< HEAD
void grpc_pollset_work(grpc_pollset *pollset, grpc_pollset_worker *worker, 
                       gpr_timespec now, gpr_timespec deadline) {
=======
int grpc_pollset_work(grpc_pollset *pollset, grpc_pollset_worker *worker,
                      gpr_timespec deadline) {
  gpr_timespec now;
>>>>>>> 4f21d354
  int added_worker = 0;
  worker->next = worker->prev = NULL;
  gpr_cv_init(&worker->cv);
  if (grpc_maybe_call_delayed_callbacks(&pollset->mu, 1 /* GPR_TRUE */)) {
    goto done;
  }
  if (grpc_alarm_check(&pollset->mu, now, &deadline)) {
    goto done;
  }
  if (!pollset->kicked_without_pollers && !pollset->shutting_down) {
    push_front_worker(pollset, worker);
    added_worker = 1;
    gpr_cv_wait(&worker->cv, &pollset->mu, deadline);
  } else {
    pollset->kicked_without_pollers = 0;
  }
done:
  gpr_cv_destroy(&worker->cv);
  if (added_worker) {
    remove_worker(pollset, worker);
  }
}

void grpc_pollset_kick(grpc_pollset *p, grpc_pollset_worker *specific_worker) {
  if (specific_worker != NULL) {
    if (specific_worker == GRPC_POLLSET_KICK_BROADCAST) {
      for (specific_worker = p->root_worker.next;
           specific_worker != &p->root_worker;
           specific_worker = specific_worker->next) {
        gpr_cv_signal(&specific_worker->cv);
      }
      p->kicked_without_pollers = 1;
    } else {
      gpr_cv_signal(&specific_worker->cv);
    }
  } else {
    specific_worker = pop_front_worker(p);
    if (specific_worker != NULL) {
      push_back_worker(p, specific_worker);
      gpr_cv_signal(&specific_worker->cv);
    } else {
      p->kicked_without_pollers = 1;
    }
  }
}

#endif /* GPR_WINSOCK_SOCKET */<|MERGE_RESOLUTION|>--- conflicted
+++ resolved
@@ -99,14 +99,8 @@
   gpr_mu_destroy(&pollset->mu);
 }
 
-<<<<<<< HEAD
 void grpc_pollset_work(grpc_pollset *pollset, grpc_pollset_worker *worker, 
                        gpr_timespec now, gpr_timespec deadline) {
-=======
-int grpc_pollset_work(grpc_pollset *pollset, grpc_pollset_worker *worker,
-                      gpr_timespec deadline) {
-  gpr_timespec now;
->>>>>>> 4f21d354
   int added_worker = 0;
   worker->next = worker->prev = NULL;
   gpr_cv_init(&worker->cv);
