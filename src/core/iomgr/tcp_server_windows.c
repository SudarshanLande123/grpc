/*
 *
 * Copyright 2015, Google Inc.
 * All rights reserved.
 *
 * Redistribution and use in source and binary forms, with or without
 * modification, are permitted provided that the following conditions are
 * met:
 *
 *     * Redistributions of source code must retain the above copyright
 * notice, this list of conditions and the following disclaimer.
 *     * Redistributions in binary form must reproduce the above
 * copyright notice, this list of conditions and the following disclaimer
 * in the documentation and/or other materials provided with the
 * distribution.
 *     * Neither the name of Google Inc. nor the names of its
 * contributors may be used to endorse or promote products derived from
 * this software without specific prior written permission.
 *
 * THIS SOFTWARE IS PROVIDED BY THE COPYRIGHT HOLDERS AND CONTRIBUTORS
 * "AS IS" AND ANY EXPRESS OR IMPLIED WARRANTIES, INCLUDING, BUT NOT
 * LIMITED TO, THE IMPLIED WARRANTIES OF MERCHANTABILITY AND FITNESS FOR
 * A PARTICULAR PURPOSE ARE DISCLAIMED. IN NO EVENT SHALL THE COPYRIGHT
 * OWNER OR CONTRIBUTORS BE LIABLE FOR ANY DIRECT, INDIRECT, INCIDENTAL,
 * SPECIAL, EXEMPLARY, OR CONSEQUENTIAL DAMAGES (INCLUDING, BUT NOT
 * LIMITED TO, PROCUREMENT OF SUBSTITUTE GOODS OR SERVICES; LOSS OF USE,
 * DATA, OR PROFITS; OR BUSINESS INTERRUPTION) HOWEVER CAUSED AND ON ANY
 * THEORY OF LIABILITY, WHETHER IN CONTRACT, STRICT LIABILITY, OR TORT
 * (INCLUDING NEGLIGENCE OR OTHERWISE) ARISING IN ANY WAY OUT OF THE USE
 * OF THIS SOFTWARE, EVEN IF ADVISED OF THE POSSIBILITY OF SUCH DAMAGE.
 *
 */

#include <grpc/support/port_platform.h>

#ifdef GPR_WINSOCK_SOCKET

#define _GNU_SOURCE
#include "src/core/iomgr/sockaddr_utils.h"

#include <grpc/support/alloc.h>
#include <grpc/support/log.h>
#include <grpc/support/log_win32.h>
#include <grpc/support/sync.h>
#include <grpc/support/time.h>

#include "src/core/iomgr/iocp_windows.h"
#include "src/core/iomgr/pollset_windows.h"
#include "src/core/iomgr/socket_windows.h"
#include "src/core/iomgr/tcp_server.h"
#include "src/core/iomgr/tcp_windows.h"

#define INIT_PORT_CAP 2
#define MIN_SAFE_ACCEPT_QUEUE_SIZE 100

/* one listening port */
typedef struct server_port {
  gpr_uint8 addresses[sizeof(struct sockaddr_in6) * 2 + 32];
  SOCKET new_socket;
  grpc_winsocket *socket;
  grpc_tcp_server *server;
  LPFN_ACCEPTEX AcceptEx;
} server_port;

/* the overall server */
struct grpc_tcp_server {
  grpc_tcp_server_cb cb;
  void *cb_arg;

  gpr_mu mu;
  gpr_cv cv;

  /* active port count: how many ports are actually still listening */
  int active_ports;

  /* all listening ports */
  server_port *ports;
  size_t nports;
  size_t port_capacity;
};

grpc_tcp_server *grpc_tcp_server_create(void) {
  grpc_tcp_server *s = gpr_malloc(sizeof(grpc_tcp_server));
  gpr_mu_init(&s->mu);
  gpr_cv_init(&s->cv);
  s->active_ports = 0;
  s->cb = NULL;
  s->cb_arg = NULL;
  s->ports = gpr_malloc(sizeof(server_port) * INIT_PORT_CAP);
  s->nports = 0;
  s->port_capacity = INIT_PORT_CAP;
  return s;
}

void grpc_tcp_server_destroy(grpc_tcp_server *s,
<<<<<<< HEAD
                             void(*shutdown_done)(void *shutdown_done_arg),
	                         void *shutdown_done_arg) {
=======
                             void (*shutdown_done)(void *shutdown_done_arg),
                             void *shutdown_done_arg) {
>>>>>>> fba54764
  size_t i;
  gpr_mu_lock(&s->mu);
  /* shutdown all fd's */
  for (i = 0; i < s->nports; i++) {
    grpc_winsocket_shutdown(s->ports[i].socket);
  }
  /* wait while that happens */
  while (s->active_ports) {
    gpr_cv_wait(&s->cv, &s->mu, gpr_inf_future);
  }
  gpr_mu_unlock(&s->mu);

  /* delete ALL the things */
  for (i = 0; i < s->nports; i++) {
    server_port *sp = &s->ports[i];
    grpc_winsocket_orphan(sp->socket);
  }
  gpr_free(s->ports);
  gpr_free(s);

  if (shutdown_done) {
<<<<<<< HEAD
	shutdown_done(shutdown_done_arg);
=======
    shutdown_done(shutdown_done_arg);
>>>>>>> fba54764
  }
}

/* Prepare a recently-created socket for listening. */
static int prepare_socket(SOCKET sock, const struct sockaddr *addr,
                          int addr_len) {
  struct sockaddr_storage sockname_temp;
  socklen_t sockname_len;

  if (sock == INVALID_SOCKET) goto error;

  if (!grpc_tcp_prepare_socket(sock)) {
    char *utf8_message = gpr_format_message(WSAGetLastError());
    gpr_log(GPR_ERROR, "Unable to prepare socket: %s", utf8_message);
    gpr_free(utf8_message);
    goto error;
  }

  if (bind(sock, addr, addr_len) == SOCKET_ERROR) {
    char *addr_str;
    char *utf8_message = gpr_format_message(WSAGetLastError());
    grpc_sockaddr_to_string(&addr_str, addr, 0);
    gpr_log(GPR_ERROR, "bind addr=%s: %s", addr_str, utf8_message);
    gpr_free(utf8_message);
    gpr_free(addr_str);
    goto error;
  }

  if (listen(sock, SOMAXCONN) == SOCKET_ERROR) {
    char *utf8_message = gpr_format_message(WSAGetLastError());
    gpr_log(GPR_ERROR, "listen: %s", utf8_message);
    gpr_free(utf8_message);
    goto error;
  }

  sockname_len = sizeof(sockname_temp);
  if (getsockname(sock, (struct sockaddr *)&sockname_temp, &sockname_len) ==
      SOCKET_ERROR) {
    char *utf8_message = gpr_format_message(WSAGetLastError());
    gpr_log(GPR_ERROR, "getsockname: %s", utf8_message);
    gpr_free(utf8_message);
    goto error;
  }

  return grpc_sockaddr_get_port((struct sockaddr *)&sockname_temp);

error:
  if (sock != INVALID_SOCKET) closesocket(sock);
  return -1;
}

static void on_accept(void *arg, int success);

static void start_accept(server_port *port) {
  SOCKET sock = INVALID_SOCKET;
  char *message;
  char *utf8_message;
  BOOL success;
  DWORD addrlen = sizeof(struct sockaddr_in6) + 16;
  DWORD bytes_received = 0;

  sock = WSASocket(AF_INET6, SOCK_STREAM, IPPROTO_TCP, NULL, 0,
                   WSA_FLAG_OVERLAPPED);

  if (sock == INVALID_SOCKET) {
    message = "Unable to create socket: %s";
    goto failure;
  }

  if (!grpc_tcp_prepare_socket(sock)) {
    message = "Unable to prepare socket: %s";
    goto failure;
  }

  success = port->AcceptEx(port->socket->socket, sock, port->addresses, 0,
                           addrlen, addrlen, &bytes_received,
                           &port->socket->read_info.overlapped);

  if (success) {
    gpr_log(GPR_DEBUG, "accepted immediately - but we still go to sleep");
  } else {
    int error = WSAGetLastError();
    if (error != ERROR_IO_PENDING) {
      message = "AcceptEx failed: %s";
      goto failure;
    }
  }

  port->new_socket = sock;
  grpc_socket_notify_on_read(port->socket, on_accept, port);
  return;

failure:
  utf8_message = gpr_format_message(WSAGetLastError());
  gpr_log(GPR_ERROR, message, utf8_message);
  gpr_free(utf8_message);
  if (sock != INVALID_SOCKET) closesocket(sock);
}

/* event manager callback when reads are ready */
static void on_accept(void *arg, int success) {
  server_port *sp = arg;
  SOCKET sock = sp->new_socket;
  grpc_winsocket_callback_info *info = &sp->socket->read_info;
  grpc_endpoint *ep = NULL;

  if (success) {
    DWORD transfered_bytes = 0;
    DWORD flags;
    BOOL wsa_success = WSAGetOverlappedResult(sock, &info->overlapped,
                                              &transfered_bytes, FALSE, &flags);
    if (!wsa_success) {
      char *utf8_message = gpr_format_message(WSAGetLastError());
      gpr_log(GPR_ERROR, "on_accept error: %s", utf8_message);
      gpr_free(utf8_message);
      closesocket(sock);
    } else {
      gpr_log(GPR_DEBUG, "on_accept: accepted connection");
      ep = grpc_tcp_create(grpc_winsocket_create(sock));
    }
  } else {
    gpr_log(GPR_DEBUG, "on_accept: shutting down");
    closesocket(sock);
    gpr_mu_lock(&sp->server->mu);
    if (0 == --sp->server->active_ports) {
      gpr_cv_broadcast(&sp->server->cv);
    }
    gpr_mu_unlock(&sp->server->mu);
  }

  if (ep) sp->server->cb(sp->server->cb_arg, ep);
  start_accept(sp);
}

static int add_socket_to_server(grpc_tcp_server *s, SOCKET sock,
                                const struct sockaddr *addr, int addr_len) {
  server_port *sp;
  int port;
  int status;
  GUID guid = WSAID_ACCEPTEX;
  DWORD ioctl_num_bytes;
  LPFN_ACCEPTEX AcceptEx;

  if (sock == INVALID_SOCKET) return -1;

  status =
      WSAIoctl(sock, SIO_GET_EXTENSION_FUNCTION_POINTER, &guid, sizeof(guid),
               &AcceptEx, sizeof(AcceptEx), &ioctl_num_bytes, NULL, NULL);

  if (status != 0) {
    char *utf8_message = gpr_format_message(WSAGetLastError());
    gpr_log(GPR_ERROR, "on_connect error: %s", utf8_message);
    gpr_free(utf8_message);
    closesocket(sock);
    return -1;
  }

  port = prepare_socket(sock, addr, addr_len);
  if (port >= 0) {
    gpr_mu_lock(&s->mu);
    GPR_ASSERT(!s->cb && "must add ports before starting server");
    /* append it to the list under a lock */
    if (s->nports == s->port_capacity) {
      s->port_capacity *= 2;
      s->ports = gpr_realloc(s->ports, sizeof(server_port) * s->port_capacity);
    }
    sp = &s->ports[s->nports++];
    sp->server = s;
    sp->socket = grpc_winsocket_create(sock);
    sp->AcceptEx = AcceptEx;
    GPR_ASSERT(sp->socket);
    gpr_mu_unlock(&s->mu);
  }

  return port;
}

int grpc_tcp_server_add_port(grpc_tcp_server *s, const void *addr,
                             int addr_len) {
  int allocated_port = -1;
  unsigned i;
  SOCKET sock;
  struct sockaddr_in6 addr6_v4mapped;
  struct sockaddr_in6 wildcard;
  struct sockaddr *allocated_addr = NULL;
  struct sockaddr_storage sockname_temp;
  socklen_t sockname_len;
  int port;

  /* Check if this is a wildcard port, and if so, try to keep the port the same
     as some previously created listener. */
  if (grpc_sockaddr_get_port(addr) == 0) {
    for (i = 0; i < s->nports; i++) {
      sockname_len = sizeof(sockname_temp);
      if (0 == getsockname(s->ports[i].socket->socket,
                           (struct sockaddr *)&sockname_temp, &sockname_len)) {
        port = grpc_sockaddr_get_port((struct sockaddr *)&sockname_temp);
        if (port > 0) {
          allocated_addr = malloc(addr_len);
          memcpy(allocated_addr, addr, addr_len);
          grpc_sockaddr_set_port(allocated_addr, port);
          addr = allocated_addr;
          break;
        }
      }
    }
  }

  if (grpc_sockaddr_to_v4mapped(addr, &addr6_v4mapped)) {
    addr = (const struct sockaddr *)&addr6_v4mapped;
    addr_len = sizeof(addr6_v4mapped);
  }

  /* Treat :: or 0.0.0.0 as a family-agnostic wildcard. */
  if (grpc_sockaddr_is_wildcard(addr, &port)) {
    grpc_sockaddr_make_wildcard6(port, &wildcard);

    addr = (struct sockaddr *)&wildcard;
    addr_len = sizeof(wildcard);
  }

  sock = WSASocket(AF_INET6, SOCK_STREAM, IPPROTO_TCP, NULL, 0,
                   WSA_FLAG_OVERLAPPED);
  if (sock == INVALID_SOCKET) {
    char *utf8_message = gpr_format_message(WSAGetLastError());
    gpr_log(GPR_ERROR, "unable to create socket: %s", utf8_message);
    gpr_free(utf8_message);
  }

  allocated_port = add_socket_to_server(s, sock, addr, addr_len);
  gpr_free(allocated_addr);

  return allocated_port;
}

SOCKET grpc_tcp_server_get_socket(grpc_tcp_server *s, unsigned index) {
  return (index < s->nports) ? s->ports[index].socket->socket : INVALID_SOCKET;
}

void grpc_tcp_server_start(grpc_tcp_server *s, grpc_pollset **pollset,
                           size_t pollset_count, grpc_tcp_server_cb cb,
                           void *cb_arg) {
  size_t i;
  GPR_ASSERT(cb);
  gpr_mu_lock(&s->mu);
  GPR_ASSERT(!s->cb);
  GPR_ASSERT(s->active_ports == 0);
  s->cb = cb;
  s->cb_arg = cb_arg;
  for (i = 0; i < s->nports; i++) {
    start_accept(s->ports + i);
    s->active_ports++;
  }
  gpr_mu_unlock(&s->mu);
}

#endif /* GPR_WINSOCK_SOCKET */<|MERGE_RESOLUTION|>--- conflicted
+++ resolved
@@ -93,13 +93,8 @@
 }
 
 void grpc_tcp_server_destroy(grpc_tcp_server *s,
-<<<<<<< HEAD
-                             void(*shutdown_done)(void *shutdown_done_arg),
-	                         void *shutdown_done_arg) {
-=======
                              void (*shutdown_done)(void *shutdown_done_arg),
                              void *shutdown_done_arg) {
->>>>>>> fba54764
   size_t i;
   gpr_mu_lock(&s->mu);
   /* shutdown all fd's */
@@ -121,11 +116,7 @@
   gpr_free(s);
 
   if (shutdown_done) {
-<<<<<<< HEAD
-	shutdown_done(shutdown_done_arg);
-=======
     shutdown_done(shutdown_done_arg);
->>>>>>> fba54764
   }
 }
 
