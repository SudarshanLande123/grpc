--- conflicted
+++ resolved
@@ -327,12 +327,7 @@
   }
   c->pollset_set = grpc_pollset_set_create();
   grpc_resolved_address *addr = gpr_malloc(sizeof(*addr));
-<<<<<<< HEAD
-  grpc_get_subchannel_address_arg(args->args, addr);
-=======
   grpc_get_subchannel_address_arg(exec_ctx, args->args, addr);
-  grpc_set_initial_connect_string(&addr, &c->initial_connect_string);
->>>>>>> 11c57e89
   grpc_resolved_address *new_address = NULL;
   grpc_channel_args *new_args = NULL;
   if (grpc_proxy_mappers_map_address(exec_ctx, addr, args->args, &new_address,
