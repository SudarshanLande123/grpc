/*
 *
 * Copyright 2015 gRPC authors.
 *
 * Licensed under the Apache License, Version 2.0 (the "License");
 * you may not use this file except in compliance with the License.
 * You may obtain a copy of the License at
 *
 *     http://www.apache.org/licenses/LICENSE-2.0
 *
 * Unless required by applicable law or agreed to in writing, software
 * distributed under the License is distributed on an "AS IS" BASIS,
 * WITHOUT WARRANTIES OR CONDITIONS OF ANY KIND, either express or implied.
 * See the License for the specific language governing permissions and
 * limitations under the License.
 *
 */

#include "src/core/ext/filters/client_channel/backup_poller.h"

#include <grpc/grpc.h>
#include <grpc/support/alloc.h>
#include <grpc/support/log.h>
#include <grpc/support/sync.h>
#include "src/core/ext/filters/client_channel/client_channel.h"
#include "src/core/lib/iomgr/error.h"
#include "src/core/lib/iomgr/pollset.h"
#include "src/core/lib/iomgr/timer.h"
#include "src/core/lib/support/env.h"
#include "src/core/lib/support/string.h"
#include "src/core/lib/surface/channel.h"
#include "src/core/lib/surface/completion_queue.h"

#define DEFAULT_POLL_INTERVAL_MS 5000

typedef struct backup_poller {
  grpc_timer polling_timer;
  grpc_closure run_poller_closure;
  grpc_closure shutdown_closure;
  gpr_mu* pollset_mu;
  grpc_pollset* pollset;  // guarded by pollset_mu
  bool shutting_down;     // guarded by pollset_mu
  gpr_refcount refs;
  gpr_refcount shutdown_refs;
} backup_poller;

static gpr_once g_once = GPR_ONCE_INIT;
static gpr_mu g_poller_mu;
static backup_poller* g_poller = nullptr;  // guarded by g_poller_mu
// g_poll_interval_ms is set only once at the first time
// grpc_client_channel_start_backup_polling() is called, after that it is
// treated as const.
static int g_poll_interval_ms = DEFAULT_POLL_INTERVAL_MS;

static void init_globals() {
  gpr_mu_init(&g_poller_mu);
  char* env = gpr_getenv("GRPC_CLIENT_CHANNEL_BACKUP_POLL_INTERVAL_MS");
  if (env != nullptr) {
    int poll_interval_ms = gpr_parse_nonnegative_int(env);
    if (poll_interval_ms == -1) {
      gpr_log(GPR_ERROR,
              "Invalid GRPC_CLIENT_CHANNEL_BACKUP_POLL_INTERVAL_MS: %s, "
              "default value %d will be used.",
              env, g_poll_interval_ms);
    } else {
      g_poll_interval_ms = poll_interval_ms;
    }
  }
  gpr_free(env);
}

static void backup_poller_shutdown_unref(backup_poller* p) {
  if (gpr_unref(&p->shutdown_refs)) {
    grpc_pollset_destroy(p->pollset);
    gpr_free(p->pollset);
    gpr_free(p);
  }
}

static void done_poller(void* arg, grpc_error* error) {
  backup_poller_shutdown_unref((backup_poller*)arg);
}

static void g_poller_unref() {
  if (gpr_unref(&g_poller->refs)) {
    gpr_mu_lock(&g_poller_mu);
    backup_poller* p = g_poller;
    g_poller = nullptr;
    gpr_mu_unlock(&g_poller_mu);
    gpr_mu_lock(p->pollset_mu);
    p->shutting_down = true;
    grpc_pollset_shutdown(
        p->pollset, GRPC_CLOSURE_INIT(&p->shutdown_closure, done_poller, p,
                                      grpc_schedule_on_exec_ctx));
    gpr_mu_unlock(p->pollset_mu);
    grpc_timer_cancel(&p->polling_timer);
  }
}

static void run_poller(void* arg, grpc_error* error) {
  backup_poller* p = (backup_poller*)arg;
  if (error != GRPC_ERROR_NONE) {
    if (error != GRPC_ERROR_CANCELLED) {
      GRPC_LOG_IF_ERROR("run_poller", GRPC_ERROR_REF(error));
    }
    backup_poller_shutdown_unref(p);
    return;
  }
  gpr_mu_lock(p->pollset_mu);
  if (p->shutting_down) {
    gpr_mu_unlock(p->pollset_mu);
    backup_poller_shutdown_unref(p);
    return;
  }
<<<<<<< HEAD
  grpc_error* err =
      grpc_pollset_work(p->pollset, NULL, grpc_core::ExecCtx::Get()->Now());
=======
  grpc_error* err = grpc_pollset_work(exec_ctx, p->pollset, nullptr,
                                      grpc_exec_ctx_now(exec_ctx));
>>>>>>> 82c8f945
  gpr_mu_unlock(p->pollset_mu);
  GRPC_LOG_IF_ERROR("Run client channel backup poller", err);
  grpc_timer_init(&p->polling_timer,
                  grpc_core::ExecCtx::Get()->Now() + g_poll_interval_ms,
                  &p->run_poller_closure);
}

void grpc_client_channel_start_backup_polling(
    grpc_pollset_set* interested_parties) {
  gpr_once_init(&g_once, init_globals);
  if (g_poll_interval_ms == 0) {
    return;
  }
  gpr_mu_lock(&g_poller_mu);
  if (g_poller == nullptr) {
    g_poller = (backup_poller*)gpr_zalloc(sizeof(backup_poller));
    g_poller->pollset = (grpc_pollset*)gpr_zalloc(grpc_pollset_size());
    g_poller->shutting_down = false;
    grpc_pollset_init(g_poller->pollset, &g_poller->pollset_mu);
    gpr_ref_init(&g_poller->refs, 0);
    // one for timer cancellation, one for pollset shutdown
    gpr_ref_init(&g_poller->shutdown_refs, 2);
    GRPC_CLOSURE_INIT(&g_poller->run_poller_closure, run_poller, g_poller,
                      grpc_schedule_on_exec_ctx);
    grpc_timer_init(&g_poller->polling_timer,
                    grpc_core::ExecCtx::Get()->Now() + g_poll_interval_ms,
                    &g_poller->run_poller_closure);
  }

  gpr_ref(&g_poller->refs);
  /* Get a reference to g_poller->pollset before releasing g_poller_mu to make
   * TSAN happy. Otherwise, reading from g_poller (i.e g_poller->pollset) after
   * releasing the lock and setting g_poller to NULL in g_poller_unref() is
   * being flagged as a data-race by TSAN */
  grpc_pollset* pollset = g_poller->pollset;
  gpr_mu_unlock(&g_poller_mu);

  grpc_pollset_set_add_pollset(interested_parties, pollset);
}

void grpc_client_channel_stop_backup_polling(
    grpc_pollset_set* interested_parties) {
  if (g_poll_interval_ms == 0) {
    return;
  }
  grpc_pollset_set_del_pollset(interested_parties, g_poller->pollset);
  g_poller_unref();
}<|MERGE_RESOLUTION|>--- conflicted
+++ resolved
@@ -112,13 +112,8 @@
     backup_poller_shutdown_unref(p);
     return;
   }
-<<<<<<< HEAD
   grpc_error* err =
-      grpc_pollset_work(p->pollset, NULL, grpc_core::ExecCtx::Get()->Now());
-=======
-  grpc_error* err = grpc_pollset_work(exec_ctx, p->pollset, nullptr,
-                                      grpc_exec_ctx_now(exec_ctx));
->>>>>>> 82c8f945
+      grpc_pollset_work(p->pollset, nullptr, grpc_core::ExecCtx::Get()->Now());
   gpr_mu_unlock(p->pollset_mu);
   GRPC_LOG_IF_ERROR("Run client channel backup poller", err);
   grpc_timer_init(&p->polling_timer,
