--- conflicted
+++ resolved
@@ -430,141 +430,20 @@
   //    for a subchannel in p->latest_pending_subchannel_list.  The
   //    goal here is to find a subchannel from the update that we can
   //    select in place of the current one.
-<<<<<<< HEAD
-  if (sd->curr_connectivity_state == GRPC_CHANNEL_TRANSIENT_FAILURE ||
-      sd->curr_connectivity_state == GRPC_CHANNEL_SHUTDOWN) {
-    grpc_lb_subchannel_data_stop_connectivity_watch(sd);
-  }
-  while (true) {
-    switch (sd->curr_connectivity_state) {
-      case GRPC_CHANNEL_READY: {
-        // Case 2.  Promote p->latest_pending_subchannel_list to
-        // p->subchannel_list.
-        if (sd->subchannel_list == p->latest_pending_subchannel_list) {
-          GPR_ASSERT(p->subchannel_list != NULL);
-          grpc_lb_subchannel_list_shutdown_and_unref(p->subchannel_list,
-                                                     "finish_update");
-          p->subchannel_list = p->latest_pending_subchannel_list;
-          p->latest_pending_subchannel_list = NULL;
-        }
-        // Cases 1 and 2.
-        grpc_connectivity_state_set(&p->state_tracker, GRPC_CHANNEL_READY,
-                                    GRPC_ERROR_NONE, "connecting_ready");
-        sd->connected_subchannel = GRPC_CONNECTED_SUBCHANNEL_REF(
-            grpc_subchannel_get_connected_subchannel(sd->subchannel),
-            "connected");
-        p->selected = sd;
-        if (GRPC_TRACER_ON(grpc_lb_pick_first_trace)) {
-          gpr_log(GPR_INFO, "Pick First %p selected subchannel %p", (void*)p,
-                  (void*)sd->subchannel);
-        }
-        // Drop all other subchannels, since we are now connected.
-        destroy_unselected_subchannels_locked(p);
-        // Update any calls that were waiting for a pick.
-        pending_pick* pp;
-        while ((pp = p->pending_picks)) {
-          p->pending_picks = pp->next;
-          *pp->target = GRPC_CONNECTED_SUBCHANNEL_REF(
-              p->selected->connected_subchannel, "picked");
-          if (GRPC_TRACER_ON(grpc_lb_pick_first_trace)) {
-            gpr_log(GPR_INFO,
-                    "Servicing pending pick with selected subchannel %p",
-                    (void*)p->selected);
-          }
-          GRPC_CLOSURE_SCHED(pp->on_complete, GRPC_ERROR_NONE);
-          gpr_free(pp);
-        }
-        // Renew notification.
-        grpc_lb_subchannel_data_start_connectivity_watch(sd);
-        return;
-      }
-      case GRPC_CHANNEL_TRANSIENT_FAILURE: {
-        do {
-          sd->subchannel_list->checking_subchannel =
-              (sd->subchannel_list->checking_subchannel + 1) %
-              sd->subchannel_list->num_subchannels;
-          sd = &sd->subchannel_list
-                    ->subchannels[sd->subchannel_list->checking_subchannel];
-        } while (sd->subchannel == NULL);
-        // Case 1: Only set state to TRANSIENT_FAILURE if we've tried
-        // all subchannels.
-        if (sd->subchannel_list->checking_subchannel == 0 &&
-            sd->subchannel_list == p->subchannel_list) {
-          grpc_connectivity_state_set(
-              &p->state_tracker, GRPC_CHANNEL_TRANSIENT_FAILURE,
-              GRPC_ERROR_REF(error), "connecting_transient_failure");
-        }
-        sd->curr_connectivity_state =
-            grpc_subchannel_check_connectivity(sd->subchannel, &error);
-        GRPC_ERROR_UNREF(error);
-        if (sd->curr_connectivity_state == GRPC_CHANNEL_TRANSIENT_FAILURE) {
-          // Reuses the connectivity refs from the previous watch.
-          grpc_lb_subchannel_data_start_connectivity_watch(sd);
-          return;
-        }
-        break;  // Go back to top of loop.
-      }
-      case GRPC_CHANNEL_CONNECTING:
-      case GRPC_CHANNEL_IDLE: {
-        // Only update connectivity state in case 1.
-        if (sd->subchannel_list == p->subchannel_list) {
-          grpc_connectivity_state_set(
-              &p->state_tracker, GRPC_CHANNEL_CONNECTING, GRPC_ERROR_REF(error),
-              "connecting_changed");
-        }
-        // Renew notification.
-        grpc_lb_subchannel_data_start_connectivity_watch(sd);
-        return;
-      }
-      case GRPC_CHANNEL_SHUTDOWN: {
-        grpc_lb_subchannel_data_unref_subchannel(sd, "pf_candidate_shutdown");
-        // Advance to next subchannel and check its state.
-        grpc_lb_subchannel_data* original_sd = sd;
-        do {
-          sd->subchannel_list->checking_subchannel =
-              (sd->subchannel_list->checking_subchannel + 1) %
-              sd->subchannel_list->num_subchannels;
-          sd = &sd->subchannel_list
-                    ->subchannels[sd->subchannel_list->checking_subchannel];
-        } while (sd->subchannel == NULL && sd != original_sd);
-        if (sd == original_sd) {
-          grpc_lb_subchannel_list_unref_for_connectivity_watch(
-              sd->subchannel_list, "pf_candidate_shutdown");
-          shutdown_locked(p, GRPC_ERROR_CREATE_REFERENCING_FROM_STATIC_STRING(
-                                 "Pick first exhausted channels", &error, 1));
-          return;
-        }
-        if (sd->subchannel_list == p->subchannel_list) {
-          grpc_connectivity_state_set(
-              &p->state_tracker, GRPC_CHANNEL_TRANSIENT_FAILURE,
-              GRPC_ERROR_REF(error), "subchannel_failed");
-        }
-        sd->curr_connectivity_state =
-            grpc_subchannel_check_connectivity(sd->subchannel, &error);
-        GRPC_ERROR_UNREF(error);
-        if (sd->curr_connectivity_state == GRPC_CHANNEL_TRANSIENT_FAILURE) {
-          // Reuses the connectivity refs from the previous watch.
-          grpc_lb_subchannel_data_start_connectivity_watch(sd);
-          return;
-        }
-        // For any other state, go back to top of loop.
-        // We will reuse the connectivity refs from the previous watch.
-=======
   switch (sd->curr_connectivity_state) {
     case GRPC_CHANNEL_READY: {
       // Case 2.  Promote p->latest_pending_subchannel_list to
       // p->subchannel_list.
       if (sd->subchannel_list == p->latest_pending_subchannel_list) {
         GPR_ASSERT(p->subchannel_list != NULL);
-        grpc_lb_subchannel_list_shutdown_and_unref(exec_ctx, p->subchannel_list,
+        grpc_lb_subchannel_list_shutdown_and_unref(p->subchannel_list,
                                                    "finish_update");
         p->subchannel_list = p->latest_pending_subchannel_list;
         p->latest_pending_subchannel_list = NULL;
       }
       // Cases 1 and 2.
-      grpc_connectivity_state_set(exec_ctx, &p->state_tracker,
-                                  GRPC_CHANNEL_READY, GRPC_ERROR_NONE,
-                                  "connecting_ready");
+      grpc_connectivity_state_set(&p->state_tracker, GRPC_CHANNEL_READY,
+                                  GRPC_ERROR_NONE, "connecting_ready");
       sd->connected_subchannel = GRPC_CONNECTED_SUBCHANNEL_REF(
           grpc_subchannel_get_connected_subchannel(sd->subchannel),
           "connected");
@@ -574,7 +453,7 @@
                 (void*)sd->subchannel);
       }
       // Drop all other subchannels, since we are now connected.
-      destroy_unselected_subchannels_locked(exec_ctx, p);
+      destroy_unselected_subchannels_locked(p);
       // Update any calls that were waiting for a pick.
       pending_pick* pp;
       while ((pp = p->pending_picks)) {
@@ -586,15 +465,15 @@
                   "Servicing pending pick with selected subchannel %p",
                   (void*)p->selected);
         }
-        GRPC_CLOSURE_SCHED(exec_ctx, pp->on_complete, GRPC_ERROR_NONE);
+        GRPC_CLOSURE_SCHED(pp->on_complete, GRPC_ERROR_NONE);
         gpr_free(pp);
       }
       // Renew notification.
-      grpc_lb_subchannel_data_start_connectivity_watch(exec_ctx, sd);
+      grpc_lb_subchannel_data_start_connectivity_watch(sd);
       break;
     }
     case GRPC_CHANNEL_TRANSIENT_FAILURE: {
-      grpc_lb_subchannel_data_stop_connectivity_watch(exec_ctx, sd);
+      grpc_lb_subchannel_data_stop_connectivity_watch(sd);
       do {
         sd->subchannel_list->checking_subchannel =
             (sd->subchannel_list->checking_subchannel + 1) %
@@ -607,29 +486,28 @@
       if (sd->subchannel_list->checking_subchannel == 0 &&
           sd->subchannel_list == p->subchannel_list) {
         grpc_connectivity_state_set(
-            exec_ctx, &p->state_tracker, GRPC_CHANNEL_TRANSIENT_FAILURE,
+            &p->state_tracker, GRPC_CHANNEL_TRANSIENT_FAILURE,
             GRPC_ERROR_REF(error), "connecting_transient_failure");
       }
       // Reuses the connectivity refs from the previous watch.
-      grpc_lb_subchannel_data_start_connectivity_watch(exec_ctx, sd);
+      grpc_lb_subchannel_data_start_connectivity_watch(sd);
       break;
     }
     case GRPC_CHANNEL_CONNECTING:
     case GRPC_CHANNEL_IDLE: {
       // Only update connectivity state in case 1.
       if (sd->subchannel_list == p->subchannel_list) {
-        grpc_connectivity_state_set(
-            exec_ctx, &p->state_tracker, GRPC_CHANNEL_CONNECTING,
-            GRPC_ERROR_REF(error), "connecting_changed");
+        grpc_connectivity_state_set(&p->state_tracker, GRPC_CHANNEL_CONNECTING,
+                                    GRPC_ERROR_REF(error),
+                                    "connecting_changed");
       }
       // Renew notification.
-      grpc_lb_subchannel_data_start_connectivity_watch(exec_ctx, sd);
+      grpc_lb_subchannel_data_start_connectivity_watch(sd);
       break;
     }
     case GRPC_CHANNEL_SHUTDOWN: {
-      grpc_lb_subchannel_data_stop_connectivity_watch(exec_ctx, sd);
-      grpc_lb_subchannel_data_unref_subchannel(exec_ctx, sd,
-                                               "pf_candidate_shutdown");
+      grpc_lb_subchannel_data_stop_connectivity_watch(sd);
+      grpc_lb_subchannel_data_unref_subchannel(sd, "pf_candidate_shutdown");
       // Advance to next subchannel and check its state.
       grpc_lb_subchannel_data* original_sd = sd;
       do {
@@ -641,20 +519,18 @@
       } while (sd->subchannel == NULL && sd != original_sd);
       if (sd == original_sd) {
         grpc_lb_subchannel_list_unref_for_connectivity_watch(
-            exec_ctx, sd->subchannel_list, "pf_candidate_shutdown");
-        shutdown_locked(exec_ctx, p,
-                        GRPC_ERROR_CREATE_REFERENCING_FROM_STATIC_STRING(
-                            "Pick first exhausted channels", &error, 1));
+            sd->subchannel_list, "pf_candidate_shutdown");
+        shutdown_locked(p, GRPC_ERROR_CREATE_REFERENCING_FROM_STATIC_STRING(
+                               "Pick first exhausted channels", &error, 1));
         break;
       }
       if (sd->subchannel_list == p->subchannel_list) {
-        grpc_connectivity_state_set(exec_ctx, &p->state_tracker,
+        grpc_connectivity_state_set(&p->state_tracker,
                                     GRPC_CHANNEL_TRANSIENT_FAILURE,
                                     GRPC_ERROR_REF(error), "subchannel_failed");
->>>>>>> 9ee455c9
       }
       // Reuses the connectivity refs from the previous watch.
-      grpc_lb_subchannel_data_start_connectivity_watch(exec_ctx, sd);
+      grpc_lb_subchannel_data_start_connectivity_watch(sd);
       break;
     }
   }
