/*
 *
 * Copyright 2015 gRPC authors.
 *
 * Licensed under the Apache License, Version 2.0 (the "License");
 * you may not use this file except in compliance with the License.
 * You may obtain a copy of the License at
 *
 *     http://www.apache.org/licenses/LICENSE-2.0
 *
 * Unless required by applicable law or agreed to in writing, software
 * distributed under the License is distributed on an "AS IS" BASIS,
 * WITHOUT WARRANTIES OR CONDITIONS OF ANY KIND, either express or implied.
 * See the License for the specific language governing permissions and
 * limitations under the License.
 *
 */

#include "src/core/ext/transport/chttp2/transport/hpack_parser.h"
#include "src/core/ext/transport/chttp2/transport/internal.h"

#include <assert.h>
#include <stddef.h>
#include <string.h>

#include <grpc/support/alloc.h>
#include <grpc/support/log.h>
#include <grpc/support/port_platform.h>
#include <grpc/support/string_util.h>
#include <grpc/support/useful.h>

#include "src/core/ext/transport/chttp2/transport/bin_encoder.h"
#include "src/core/lib/profiling/timers.h"
#include "src/core/lib/slice/slice_internal.h"
#include "src/core/lib/support/string.h"
#include "src/core/lib/transport/http2_errors.h"

typedef enum {
  NOT_BINARY,
  BINARY_BEGIN,
  B64_BYTE0,
  B64_BYTE1,
  B64_BYTE2,
  B64_BYTE3
} binary_state;

/* How parsing works:

   The parser object keeps track of a function pointer which represents the
   current parse state.

   Each time new bytes are presented, we call into the current state, which
   recursively parses until all bytes in the given chunk are exhausted.

   The parse state that terminates then saves its function pointer to be the
   current state so that it can resume when more bytes are available.

   It's expected that most optimizing compilers will turn this code into
   a set of indirect jumps, and so not waste stack space. */

/* forward declarations for parsing states */
static grpc_error *parse_begin(grpc_exec_ctx *exec_ctx,
                               grpc_chttp2_hpack_parser *p, const uint8_t *cur,
                               const uint8_t *end);
static grpc_error *parse_error(grpc_exec_ctx *exec_ctx,
                               grpc_chttp2_hpack_parser *p, const uint8_t *cur,
                               const uint8_t *end, grpc_error *error);
static grpc_error *still_parse_error(grpc_exec_ctx *exec_ctx,
                                     grpc_chttp2_hpack_parser *p,
                                     const uint8_t *cur, const uint8_t *end);
static grpc_error *parse_illegal_op(grpc_exec_ctx *exec_ctx,
                                    grpc_chttp2_hpack_parser *p,
                                    const uint8_t *cur, const uint8_t *end);

static grpc_error *parse_string_prefix(grpc_exec_ctx *exec_ctx,
                                       grpc_chttp2_hpack_parser *p,
                                       const uint8_t *cur, const uint8_t *end);
static grpc_error *parse_key_string(grpc_exec_ctx *exec_ctx,
                                    grpc_chttp2_hpack_parser *p,
                                    const uint8_t *cur, const uint8_t *end);
static grpc_error *parse_value_string_with_indexed_key(
    grpc_exec_ctx *exec_ctx, grpc_chttp2_hpack_parser *p, const uint8_t *cur,
    const uint8_t *end);
static grpc_error *parse_value_string_with_literal_key(
    grpc_exec_ctx *exec_ctx, grpc_chttp2_hpack_parser *p, const uint8_t *cur,
    const uint8_t *end);

static grpc_error *parse_value0(grpc_exec_ctx *exec_ctx,
                                grpc_chttp2_hpack_parser *p, const uint8_t *cur,
                                const uint8_t *end);
static grpc_error *parse_value1(grpc_exec_ctx *exec_ctx,
                                grpc_chttp2_hpack_parser *p, const uint8_t *cur,
                                const uint8_t *end);
static grpc_error *parse_value2(grpc_exec_ctx *exec_ctx,
                                grpc_chttp2_hpack_parser *p, const uint8_t *cur,
                                const uint8_t *end);
static grpc_error *parse_value3(grpc_exec_ctx *exec_ctx,
                                grpc_chttp2_hpack_parser *p, const uint8_t *cur,
                                const uint8_t *end);
static grpc_error *parse_value4(grpc_exec_ctx *exec_ctx,
                                grpc_chttp2_hpack_parser *p, const uint8_t *cur,
                                const uint8_t *end);
static grpc_error *parse_value5up(grpc_exec_ctx *exec_ctx,
                                  grpc_chttp2_hpack_parser *p,
                                  const uint8_t *cur, const uint8_t *end);

static grpc_error *parse_indexed_field(grpc_exec_ctx *exec_ctx,
                                       grpc_chttp2_hpack_parser *p,
                                       const uint8_t *cur, const uint8_t *end);
static grpc_error *parse_indexed_field_x(grpc_exec_ctx *exec_ctx,
                                         grpc_chttp2_hpack_parser *p,
                                         const uint8_t *cur,
                                         const uint8_t *end);
static grpc_error *parse_lithdr_incidx(grpc_exec_ctx *exec_ctx,
                                       grpc_chttp2_hpack_parser *p,
                                       const uint8_t *cur, const uint8_t *end);
static grpc_error *parse_lithdr_incidx_x(grpc_exec_ctx *exec_ctx,
                                         grpc_chttp2_hpack_parser *p,
                                         const uint8_t *cur,
                                         const uint8_t *end);
static grpc_error *parse_lithdr_incidx_v(grpc_exec_ctx *exec_ctx,
                                         grpc_chttp2_hpack_parser *p,
                                         const uint8_t *cur,
                                         const uint8_t *end);
static grpc_error *parse_lithdr_notidx(grpc_exec_ctx *exec_ctx,
                                       grpc_chttp2_hpack_parser *p,
                                       const uint8_t *cur, const uint8_t *end);
static grpc_error *parse_lithdr_notidx_x(grpc_exec_ctx *exec_ctx,
                                         grpc_chttp2_hpack_parser *p,
                                         const uint8_t *cur,
                                         const uint8_t *end);
static grpc_error *parse_lithdr_notidx_v(grpc_exec_ctx *exec_ctx,
                                         grpc_chttp2_hpack_parser *p,
                                         const uint8_t *cur,
                                         const uint8_t *end);
static grpc_error *parse_lithdr_nvridx(grpc_exec_ctx *exec_ctx,
                                       grpc_chttp2_hpack_parser *p,
                                       const uint8_t *cur, const uint8_t *end);
static grpc_error *parse_lithdr_nvridx_x(grpc_exec_ctx *exec_ctx,
                                         grpc_chttp2_hpack_parser *p,
                                         const uint8_t *cur,
                                         const uint8_t *end);
static grpc_error *parse_lithdr_nvridx_v(grpc_exec_ctx *exec_ctx,
                                         grpc_chttp2_hpack_parser *p,
                                         const uint8_t *cur,
                                         const uint8_t *end);
static grpc_error *parse_max_tbl_size(grpc_exec_ctx *exec_ctx,
                                      grpc_chttp2_hpack_parser *p,
                                      const uint8_t *cur, const uint8_t *end);
static grpc_error *parse_max_tbl_size_x(grpc_exec_ctx *exec_ctx,
                                        grpc_chttp2_hpack_parser *p,
                                        const uint8_t *cur, const uint8_t *end);

/* we translate the first byte of a hpack field into one of these decoding
   cases, then use a lookup table to jump directly to the appropriate parser.

   _X => the integer index is all ones, meaning we need to do varint decoding
   _V => the integer index is all zeros, meaning we need to decode an additional
         string value */
typedef enum {
  INDEXED_FIELD,
  INDEXED_FIELD_X,
  LITHDR_INCIDX,
  LITHDR_INCIDX_X,
  LITHDR_INCIDX_V,
  LITHDR_NOTIDX,
  LITHDR_NOTIDX_X,
  LITHDR_NOTIDX_V,
  LITHDR_NVRIDX,
  LITHDR_NVRIDX_X,
  LITHDR_NVRIDX_V,
  MAX_TBL_SIZE,
  MAX_TBL_SIZE_X,
  ILLEGAL
} first_byte_type;

/* jump table of parse state functions -- order must match first_byte_type
   above */
static const grpc_chttp2_hpack_parser_state first_byte_action[] = {
    parse_indexed_field,   parse_indexed_field_x, parse_lithdr_incidx,
    parse_lithdr_incidx_x, parse_lithdr_incidx_v, parse_lithdr_notidx,
    parse_lithdr_notidx_x, parse_lithdr_notidx_v, parse_lithdr_nvridx,
    parse_lithdr_nvridx_x, parse_lithdr_nvridx_v, parse_max_tbl_size,
    parse_max_tbl_size_x,  parse_illegal_op};

/* indexes the first byte to a parse state function - generated by
   gen_hpack_tables.c */
static const uint8_t first_byte_lut[256] = {
    LITHDR_NOTIDX_V, LITHDR_NOTIDX, LITHDR_NOTIDX, LITHDR_NOTIDX,
    LITHDR_NOTIDX,   LITHDR_NOTIDX, LITHDR_NOTIDX, LITHDR_NOTIDX,
    LITHDR_NOTIDX,   LITHDR_NOTIDX, LITHDR_NOTIDX, LITHDR_NOTIDX,
    LITHDR_NOTIDX,   LITHDR_NOTIDX, LITHDR_NOTIDX, LITHDR_NOTIDX_X,
    LITHDR_NVRIDX_V, LITHDR_NVRIDX, LITHDR_NVRIDX, LITHDR_NVRIDX,
    LITHDR_NVRIDX,   LITHDR_NVRIDX, LITHDR_NVRIDX, LITHDR_NVRIDX,
    LITHDR_NVRIDX,   LITHDR_NVRIDX, LITHDR_NVRIDX, LITHDR_NVRIDX,
    LITHDR_NVRIDX,   LITHDR_NVRIDX, LITHDR_NVRIDX, LITHDR_NVRIDX_X,
    MAX_TBL_SIZE,    MAX_TBL_SIZE,  MAX_TBL_SIZE,  MAX_TBL_SIZE,
    MAX_TBL_SIZE,    MAX_TBL_SIZE,  MAX_TBL_SIZE,  MAX_TBL_SIZE,
    MAX_TBL_SIZE,    MAX_TBL_SIZE,  MAX_TBL_SIZE,  MAX_TBL_SIZE,
    MAX_TBL_SIZE,    MAX_TBL_SIZE,  MAX_TBL_SIZE,  MAX_TBL_SIZE,
    MAX_TBL_SIZE,    MAX_TBL_SIZE,  MAX_TBL_SIZE,  MAX_TBL_SIZE,
    MAX_TBL_SIZE,    MAX_TBL_SIZE,  MAX_TBL_SIZE,  MAX_TBL_SIZE,
    MAX_TBL_SIZE,    MAX_TBL_SIZE,  MAX_TBL_SIZE,  MAX_TBL_SIZE,
    MAX_TBL_SIZE,    MAX_TBL_SIZE,  MAX_TBL_SIZE,  MAX_TBL_SIZE_X,
    LITHDR_INCIDX_V, LITHDR_INCIDX, LITHDR_INCIDX, LITHDR_INCIDX,
    LITHDR_INCIDX,   LITHDR_INCIDX, LITHDR_INCIDX, LITHDR_INCIDX,
    LITHDR_INCIDX,   LITHDR_INCIDX, LITHDR_INCIDX, LITHDR_INCIDX,
    LITHDR_INCIDX,   LITHDR_INCIDX, LITHDR_INCIDX, LITHDR_INCIDX,
    LITHDR_INCIDX,   LITHDR_INCIDX, LITHDR_INCIDX, LITHDR_INCIDX,
    LITHDR_INCIDX,   LITHDR_INCIDX, LITHDR_INCIDX, LITHDR_INCIDX,
    LITHDR_INCIDX,   LITHDR_INCIDX, LITHDR_INCIDX, LITHDR_INCIDX,
    LITHDR_INCIDX,   LITHDR_INCIDX, LITHDR_INCIDX, LITHDR_INCIDX,
    LITHDR_INCIDX,   LITHDR_INCIDX, LITHDR_INCIDX, LITHDR_INCIDX,
    LITHDR_INCIDX,   LITHDR_INCIDX, LITHDR_INCIDX, LITHDR_INCIDX,
    LITHDR_INCIDX,   LITHDR_INCIDX, LITHDR_INCIDX, LITHDR_INCIDX,
    LITHDR_INCIDX,   LITHDR_INCIDX, LITHDR_INCIDX, LITHDR_INCIDX,
    LITHDR_INCIDX,   LITHDR_INCIDX, LITHDR_INCIDX, LITHDR_INCIDX,
    LITHDR_INCIDX,   LITHDR_INCIDX, LITHDR_INCIDX, LITHDR_INCIDX,
    LITHDR_INCIDX,   LITHDR_INCIDX, LITHDR_INCIDX, LITHDR_INCIDX,
    LITHDR_INCIDX,   LITHDR_INCIDX, LITHDR_INCIDX, LITHDR_INCIDX_X,
    ILLEGAL,         INDEXED_FIELD, INDEXED_FIELD, INDEXED_FIELD,
    INDEXED_FIELD,   INDEXED_FIELD, INDEXED_FIELD, INDEXED_FIELD,
    INDEXED_FIELD,   INDEXED_FIELD, INDEXED_FIELD, INDEXED_FIELD,
    INDEXED_FIELD,   INDEXED_FIELD, INDEXED_FIELD, INDEXED_FIELD,
    INDEXED_FIELD,   INDEXED_FIELD, INDEXED_FIELD, INDEXED_FIELD,
    INDEXED_FIELD,   INDEXED_FIELD, INDEXED_FIELD, INDEXED_FIELD,
    INDEXED_FIELD,   INDEXED_FIELD, INDEXED_FIELD, INDEXED_FIELD,
    INDEXED_FIELD,   INDEXED_FIELD, INDEXED_FIELD, INDEXED_FIELD,
    INDEXED_FIELD,   INDEXED_FIELD, INDEXED_FIELD, INDEXED_FIELD,
    INDEXED_FIELD,   INDEXED_FIELD, INDEXED_FIELD, INDEXED_FIELD,
    INDEXED_FIELD,   INDEXED_FIELD, INDEXED_FIELD, INDEXED_FIELD,
    INDEXED_FIELD,   INDEXED_FIELD, INDEXED_FIELD, INDEXED_FIELD,
    INDEXED_FIELD,   INDEXED_FIELD, INDEXED_FIELD, INDEXED_FIELD,
    INDEXED_FIELD,   INDEXED_FIELD, INDEXED_FIELD, INDEXED_FIELD,
    INDEXED_FIELD,   INDEXED_FIELD, INDEXED_FIELD, INDEXED_FIELD,
    INDEXED_FIELD,   INDEXED_FIELD, INDEXED_FIELD, INDEXED_FIELD,
    INDEXED_FIELD,   INDEXED_FIELD, INDEXED_FIELD, INDEXED_FIELD,
    INDEXED_FIELD,   INDEXED_FIELD, INDEXED_FIELD, INDEXED_FIELD,
    INDEXED_FIELD,   INDEXED_FIELD, INDEXED_FIELD, INDEXED_FIELD,
    INDEXED_FIELD,   INDEXED_FIELD, INDEXED_FIELD, INDEXED_FIELD,
    INDEXED_FIELD,   INDEXED_FIELD, INDEXED_FIELD, INDEXED_FIELD,
    INDEXED_FIELD,   INDEXED_FIELD, INDEXED_FIELD, INDEXED_FIELD,
    INDEXED_FIELD,   INDEXED_FIELD, INDEXED_FIELD, INDEXED_FIELD,
    INDEXED_FIELD,   INDEXED_FIELD, INDEXED_FIELD, INDEXED_FIELD,
    INDEXED_FIELD,   INDEXED_FIELD, INDEXED_FIELD, INDEXED_FIELD,
    INDEXED_FIELD,   INDEXED_FIELD, INDEXED_FIELD, INDEXED_FIELD,
    INDEXED_FIELD,   INDEXED_FIELD, INDEXED_FIELD, INDEXED_FIELD,
    INDEXED_FIELD,   INDEXED_FIELD, INDEXED_FIELD, INDEXED_FIELD,
    INDEXED_FIELD,   INDEXED_FIELD, INDEXED_FIELD, INDEXED_FIELD,
    INDEXED_FIELD,   INDEXED_FIELD, INDEXED_FIELD, INDEXED_FIELD,
    INDEXED_FIELD,   INDEXED_FIELD, INDEXED_FIELD, INDEXED_FIELD,
    INDEXED_FIELD,   INDEXED_FIELD, INDEXED_FIELD, INDEXED_FIELD_X,
};

/* state table for huffman decoding: given a state, gives an index/16 into
   next_sub_tbl. Taking that index and adding the value of the nibble being
   considered returns the next state.

   generated by gen_hpack_tables.c */
static const uint8_t next_tbl[256] = {
    0,  1,  2,  3,  4,  1,  2, 5,  6,  1, 7,  8,  1,  3,  3,  9,  10, 11, 1,  1,
    1,  12, 1,  2,  13, 1,  1, 1,  1,  1, 1,  1,  1,  1,  1,  1,  1,  1,  1,  2,
    14, 1,  15, 16, 1,  17, 1, 15, 2,  7, 3,  18, 19, 1,  1,  1,  1,  20, 1,  1,
    1,  1,  1,  1,  1,  1,  1, 1,  15, 2, 2,  7,  21, 1,  22, 1,  1,  1,  1,  1,
    1,  1,  1,  15, 2,  2,  2, 2,  2,  2, 23, 24, 25, 1,  1,  1,  1,  2,  2,  2,
    26, 3,  3,  27, 10, 28, 1, 1,  1,  1, 1,  1,  2,  3,  29, 10, 30, 1,  1,  1,
    1,  1,  1,  1,  1,  1,  1, 1,  1,  1, 1,  31, 1,  1,  1,  1,  1,  1,  1,  2,
    2,  2,  2,  2,  2,  2,  2, 32, 1,  1, 15, 33, 1,  34, 35, 9,  36, 1,  1,  1,
    1,  1,  1,  1,  37, 1,  1, 1,  1,  1, 1,  2,  2,  2,  2,  2,  2,  2,  26, 9,
    38, 1,  1,  1,  1,  1,  1, 1,  15, 2, 2,  2,  2,  26, 3,  3,  39, 1,  1,  1,
    1,  1,  1,  1,  1,  1,  1, 1,  2,  2, 2,  2,  2,  2,  7,  3,  3,  3,  40, 2,
    41, 1,  1,  1,  42, 43, 1, 1,  44, 1, 1,  1,  1,  15, 2,  2,  2,  2,  2,  2,
    3,  3,  3,  45, 46, 1,  1, 2,  2,  2, 35, 3,  3,  18, 47, 2,
};

/* next state, based upon current state and the current nibble: see above.
   generated by gen_hpack_tables.c */
static const int16_t next_sub_tbl[48 * 16] = {
    1,   204, 205, 206, 207, 208, 209, 210, 211, 212, 213, 214, 215, 216, 217,
    218, 2,   6,   10,  13,  14,  15,  16,  17,  2,   6,   10,  13,  14,  15,
    16,  17,  3,   7,   11,  24,  3,   7,   11,  24,  3,   7,   11,  24,  3,
    7,   11,  24,  4,   8,   4,   8,   4,   8,   4,   8,   4,   8,   4,   8,
    4,   8,   4,   8,   0,   0,   0,   0,   0,   0,   0,   0,   0,   0,   5,
    199, 200, 201, 202, 203, 4,   8,   4,   8,   0,   0,   0,   0,   0,   0,
    0,   0,   0,   0,   0,   0,   9,   133, 134, 135, 136, 137, 138, 139, 140,
    141, 142, 143, 144, 145, 146, 147, 3,   7,   11,  24,  3,   7,   11,  24,
    4,   8,   4,   8,   4,   8,   4,   8,   0,   0,   0,   0,   0,   0,   0,
    0,   0,   0,   0,   0,   0,   0,   12,  132, 4,   8,   4,   8,   4,   8,
    4,   8,   4,   8,   4,   8,   0,   0,   0,   0,   0,   0,   0,   0,   0,
    0,   0,   0,   0,   0,   0,   0,   0,   0,   0,   0,   0,   0,   0,   0,
    0,   0,   0,   0,   0,   0,   0,   0,   18,  19,  20,  21,  4,   8,   4,
    8,   4,   8,   4,   8,   4,   8,   0,   0,   0,   22,  23,  91,  25,  26,
    27,  28,  29,  30,  31,  32,  33,  34,  35,  36,  37,  38,  39,  40,  3,
    7,   11,  24,  3,   7,   11,  24,  0,   0,   0,   0,   0,   41,  42,  43,
    2,   6,   10,  13,  14,  15,  16,  17,  3,   7,   11,  24,  3,   7,   11,
    24,  4,   8,   4,   8,   4,   8,   4,   8,   4,   8,   4,   8,   0,   0,
    44,  45,  2,   6,   10,  13,  14,  15,  16,  17,  46,  47,  48,  49,  50,
    51,  52,  57,  4,   8,   0,   0,   0,   0,   0,   0,   0,   0,   0,   0,
    0,   0,   0,   0,   0,   0,   0,   0,   0,   0,   0,   0,   0,   0,   0,
    0,   53,  54,  55,  56,  58,  59,  60,  61,  62,  63,  64,  65,  66,  67,
    68,  69,  70,  71,  72,  74,  0,   0,   0,   0,   0,   0,   0,   0,   0,
    0,   0,   0,   0,   0,   0,   73,  75,  76,  77,  78,  79,  80,  81,  82,
    83,  84,  85,  86,  87,  88,  89,  90,  3,   7,   11,  24,  3,   7,   11,
    24,  3,   7,   11,  24,  0,   0,   0,   0,   3,   7,   11,  24,  3,   7,
    11,  24,  4,   8,   4,   8,   0,   0,   0,   92,  0,   0,   0,   93,  94,
    95,  96,  97,  98,  99,  100, 101, 102, 103, 104, 105, 3,   7,   11,  24,
    4,   8,   4,   8,   4,   8,   4,   8,   4,   8,   4,   8,   4,   8,   4,
    8,   4,   8,   4,   8,   0,   0,   0,   0,   0,   0,   0,   0,   0,   0,
    0,   0,   0,   106, 107, 108, 109, 110, 111, 112, 113, 114, 115, 116, 4,
    8,   4,   8,   4,   8,   4,   8,   4,   8,   4,   8,   4,   8,   0,   0,
    0,   117, 118, 119, 120, 121, 122, 123, 124, 125, 126, 127, 128, 129, 130,
    131, 2,   6,   10,  13,  14,  15,  16,  17,  4,   8,   4,   8,   4,   8,
    4,   8,   4,   8,   4,   8,   4,   8,   4,   8,   4,   8,   4,   8,   148,
    149, 150, 151, 3,   7,   11,  24,  4,   8,   4,   8,   0,   0,   0,   0,
    0,   0,   152, 153, 3,   7,   11,  24,  3,   7,   11,  24,  3,   7,   11,
    24,  154, 155, 156, 164, 3,   7,   11,  24,  3,   7,   11,  24,  3,   7,
    11,  24,  4,   8,   4,   8,   0,   0,   0,   0,   0,   0,   0,   0,   0,
    157, 158, 159, 160, 161, 162, 163, 165, 166, 167, 168, 169, 170, 171, 172,
    173, 174, 175, 176, 177, 178, 179, 180, 181, 182, 183, 184, 185, 186, 187,
    188, 189, 190, 191, 192, 193, 194, 195, 196, 4,   8,   4,   8,   4,   8,
    4,   8,   4,   8,   4,   8,   4,   8,   197, 198, 4,   8,   4,   8,   4,
    8,   4,   8,   0,   0,   0,   0,   0,   0,   219, 220, 3,   7,   11,  24,
    4,   8,   4,   8,   4,   8,   0,   0,   221, 222, 223, 224, 3,   7,   11,
    24,  3,   7,   11,  24,  4,   8,   4,   8,   4,   8,   225, 228, 4,   8,
    4,   8,   4,   8,   0,   0,   0,   0,   0,   0,   0,   0,   226, 227, 229,
    230, 231, 232, 233, 234, 235, 236, 237, 238, 239, 240, 241, 242, 243, 244,
    4,   8,   4,   8,   4,   8,   4,   8,   4,   8,   0,   0,   0,   0,   0,
    0,   0,   0,   0,   0,   0,   0,   245, 246, 247, 248, 249, 250, 251, 252,
    253, 254, 0,   0,   0,   0,   0,   0,   0,   0,   0,   0,   0,   0,   0,
    0,   0,   255,
};

/* emission table: indexed like next_tbl, ultimately gives the byte to be
   emitted, or -1 for no byte, or 256 for end of stream

   generated by gen_hpack_tables.c */
static const uint16_t emit_tbl[256] = {
    0,   1,   2,   3,   4,   5,   6,   7,   0,   8,   9,   10,  11,  12,  13,
    14,  15,  16,  17,  18,  19,  20,  21,  22,  0,   23,  24,  25,  26,  27,
    28,  29,  30,  31,  32,  33,  34,  35,  36,  37,  38,  39,  40,  41,  42,
    43,  44,  45,  46,  47,  48,  49,  50,  51,  52,  53,  54,  0,   55,  56,
    57,  58,  59,  60,  61,  62,  63,  64,  65,  66,  67,  68,  69,  70,  0,
    71,  72,  73,  74,  75,  76,  77,  78,  79,  80,  81,  82,  83,  84,  85,
    86,  87,  88,  89,  90,  91,  92,  93,  94,  95,  96,  97,  98,  99,  100,
    101, 102, 103, 104, 105, 106, 107, 108, 109, 110, 111, 112, 113, 114, 115,
    116, 117, 118, 119, 120, 121, 122, 123, 124, 125, 126, 127, 128, 129, 130,
    131, 132, 133, 134, 135, 136, 137, 138, 139, 140, 141, 142, 143, 144, 145,
    146, 147, 148, 149, 150, 151, 152, 153, 154, 155, 156, 157, 158, 159, 0,
    160, 161, 162, 163, 164, 165, 166, 167, 168, 169, 170, 171, 172, 173, 174,
    0,   175, 176, 177, 178, 179, 180, 181, 182, 183, 184, 185, 186, 187, 188,
    189, 190, 191, 192, 193, 194, 195, 196, 197, 198, 199, 200, 201, 202, 203,
    204, 205, 206, 207, 208, 209, 210, 211, 212, 213, 214, 215, 216, 217, 218,
    219, 220, 221, 0,   222, 223, 224, 225, 226, 227, 228, 229, 230, 231, 232,
    233, 234, 235, 236, 237, 238, 239, 240, 241, 242, 243, 244, 245, 246, 247,
    248,
};

/* generated by gen_hpack_tables.c */
static const int16_t emit_sub_tbl[249 * 16] = {
    -1,  -1,  -1,  -1,  -1,  -1,  -1,  -1,  -1,  -1,  -1,  -1,  -1,  -1,  -1,
    -1,  48,  48,  48,  48,  48,  48,  48,  48,  49,  49,  49,  49,  49,  49,
    49,  49,  48,  48,  48,  48,  49,  49,  49,  49,  50,  50,  50,  50,  97,
    97,  97,  97,  48,  48,  49,  49,  50,  50,  97,  97,  99,  99,  101, 101,
    105, 105, 111, 111, 48,  49,  50,  97,  99,  101, 105, 111, 115, 116, -1,
    -1,  -1,  -1,  -1,  -1,  32,  32,  32,  32,  32,  32,  32,  32,  37,  37,
    37,  37,  37,  37,  37,  37,  99,  99,  99,  99,  101, 101, 101, 101, 105,
    105, 105, 105, 111, 111, 111, 111, 115, 115, 116, 116, 32,  37,  45,  46,
    47,  51,  52,  53,  54,  55,  56,  57,  61,  61,  61,  61,  61,  61,  61,
    61,  65,  65,  65,  65,  65,  65,  65,  65,  115, 115, 115, 115, 116, 116,
    116, 116, 32,  32,  37,  37,  45,  45,  46,  46,  61,  65,  95,  98,  100,
    102, 103, 104, 108, 109, 110, 112, 114, 117, -1,  -1,  58,  58,  58,  58,
    58,  58,  58,  58,  66,  66,  66,  66,  66,  66,  66,  66,  47,  47,  51,
    51,  52,  52,  53,  53,  54,  54,  55,  55,  56,  56,  57,  57,  61,  61,
    65,  65,  95,  95,  98,  98,  100, 100, 102, 102, 103, 103, 104, 104, 108,
    108, 109, 109, 110, 110, 112, 112, 114, 114, 117, 117, 58,  66,  67,  68,
    69,  70,  71,  72,  73,  74,  75,  76,  77,  78,  79,  80,  81,  82,  83,
    84,  85,  86,  87,  89,  106, 107, 113, 118, 119, 120, 121, 122, -1,  -1,
    -1,  -1,  38,  38,  38,  38,  38,  38,  38,  38,  42,  42,  42,  42,  42,
    42,  42,  42,  44,  44,  44,  44,  44,  44,  44,  44,  59,  59,  59,  59,
    59,  59,  59,  59,  88,  88,  88,  88,  88,  88,  88,  88,  90,  90,  90,
    90,  90,  90,  90,  90,  33,  33,  34,  34,  40,  40,  41,  41,  63,  63,
    39,  43,  124, -1,  -1,  -1,  35,  35,  35,  35,  35,  35,  35,  35,  62,
    62,  62,  62,  62,  62,  62,  62,  0,   0,   0,   0,   36,  36,  36,  36,
    64,  64,  64,  64,  91,  91,  91,  91,  69,  69,  69,  69,  69,  69,  69,
    69,  70,  70,  70,  70,  70,  70,  70,  70,  71,  71,  71,  71,  71,  71,
    71,  71,  72,  72,  72,  72,  72,  72,  72,  72,  73,  73,  73,  73,  73,
    73,  73,  73,  74,  74,  74,  74,  74,  74,  74,  74,  75,  75,  75,  75,
    75,  75,  75,  75,  76,  76,  76,  76,  76,  76,  76,  76,  77,  77,  77,
    77,  77,  77,  77,  77,  78,  78,  78,  78,  78,  78,  78,  78,  79,  79,
    79,  79,  79,  79,  79,  79,  80,  80,  80,  80,  80,  80,  80,  80,  81,
    81,  81,  81,  81,  81,  81,  81,  82,  82,  82,  82,  82,  82,  82,  82,
    83,  83,  83,  83,  83,  83,  83,  83,  84,  84,  84,  84,  84,  84,  84,
    84,  85,  85,  85,  85,  85,  85,  85,  85,  86,  86,  86,  86,  86,  86,
    86,  86,  87,  87,  87,  87,  87,  87,  87,  87,  89,  89,  89,  89,  89,
    89,  89,  89,  106, 106, 106, 106, 106, 106, 106, 106, 107, 107, 107, 107,
    107, 107, 107, 107, 113, 113, 113, 113, 113, 113, 113, 113, 118, 118, 118,
    118, 118, 118, 118, 118, 119, 119, 119, 119, 119, 119, 119, 119, 120, 120,
    120, 120, 120, 120, 120, 120, 121, 121, 121, 121, 121, 121, 121, 121, 122,
    122, 122, 122, 122, 122, 122, 122, 38,  38,  38,  38,  42,  42,  42,  42,
    44,  44,  44,  44,  59,  59,  59,  59,  88,  88,  88,  88,  90,  90,  90,
    90,  33,  34,  40,  41,  63,  -1,  -1,  -1,  39,  39,  39,  39,  39,  39,
    39,  39,  43,  43,  43,  43,  43,  43,  43,  43,  124, 124, 124, 124, 124,
    124, 124, 124, 35,  35,  35,  35,  62,  62,  62,  62,  0,   0,   36,  36,
    64,  64,  91,  91,  93,  93,  126, 126, 94,  125, -1,  -1,  60,  60,  60,
    60,  60,  60,  60,  60,  96,  96,  96,  96,  96,  96,  96,  96,  123, 123,
    123, 123, 123, 123, 123, 123, -1,  -1,  -1,  -1,  -1,  -1,  -1,  -1,  92,
    92,  92,  92,  92,  92,  92,  92,  195, 195, 195, 195, 195, 195, 195, 195,
    208, 208, 208, 208, 208, 208, 208, 208, 128, 128, 128, 128, 130, 130, 130,
    130, 131, 131, 131, 131, 162, 162, 162, 162, 184, 184, 184, 184, 194, 194,
    194, 194, 224, 224, 224, 224, 226, 226, 226, 226, 153, 153, 161, 161, 167,
    167, 172, 172, 176, 176, 177, 177, 179, 179, 209, 209, 216, 216, 217, 217,
    227, 227, 229, 229, 230, 230, 129, 132, 133, 134, 136, 146, 154, 156, 160,
    163, 164, 169, 170, 173, 178, 181, 185, 186, 187, 189, 190, 196, 198, 228,
    232, 233, -1,  -1,  -1,  -1,  1,   1,   1,   1,   1,   1,   1,   1,   135,
    135, 135, 135, 135, 135, 135, 135, 137, 137, 137, 137, 137, 137, 137, 137,
    138, 138, 138, 138, 138, 138, 138, 138, 139, 139, 139, 139, 139, 139, 139,
    139, 140, 140, 140, 140, 140, 140, 140, 140, 141, 141, 141, 141, 141, 141,
    141, 141, 143, 143, 143, 143, 143, 143, 143, 143, 147, 147, 147, 147, 147,
    147, 147, 147, 149, 149, 149, 149, 149, 149, 149, 149, 150, 150, 150, 150,
    150, 150, 150, 150, 151, 151, 151, 151, 151, 151, 151, 151, 152, 152, 152,
    152, 152, 152, 152, 152, 155, 155, 155, 155, 155, 155, 155, 155, 157, 157,
    157, 157, 157, 157, 157, 157, 158, 158, 158, 158, 158, 158, 158, 158, 165,
    165, 165, 165, 165, 165, 165, 165, 166, 166, 166, 166, 166, 166, 166, 166,
    168, 168, 168, 168, 168, 168, 168, 168, 174, 174, 174, 174, 174, 174, 174,
    174, 175, 175, 175, 175, 175, 175, 175, 175, 180, 180, 180, 180, 180, 180,
    180, 180, 182, 182, 182, 182, 182, 182, 182, 182, 183, 183, 183, 183, 183,
    183, 183, 183, 188, 188, 188, 188, 188, 188, 188, 188, 191, 191, 191, 191,
    191, 191, 191, 191, 197, 197, 197, 197, 197, 197, 197, 197, 231, 231, 231,
    231, 231, 231, 231, 231, 239, 239, 239, 239, 239, 239, 239, 239, 9,   9,
    9,   9,   142, 142, 142, 142, 144, 144, 144, 144, 145, 145, 145, 145, 148,
    148, 148, 148, 159, 159, 159, 159, 171, 171, 171, 171, 206, 206, 206, 206,
    215, 215, 215, 215, 225, 225, 225, 225, 236, 236, 236, 236, 237, 237, 237,
    237, 199, 199, 207, 207, 234, 234, 235, 235, 192, 193, 200, 201, 202, 205,
    210, 213, 218, 219, 238, 240, 242, 243, 255, -1,  203, 203, 203, 203, 203,
    203, 203, 203, 204, 204, 204, 204, 204, 204, 204, 204, 211, 211, 211, 211,
    211, 211, 211, 211, 212, 212, 212, 212, 212, 212, 212, 212, 214, 214, 214,
    214, 214, 214, 214, 214, 221, 221, 221, 221, 221, 221, 221, 221, 222, 222,
    222, 222, 222, 222, 222, 222, 223, 223, 223, 223, 223, 223, 223, 223, 241,
    241, 241, 241, 241, 241, 241, 241, 244, 244, 244, 244, 244, 244, 244, 244,
    245, 245, 245, 245, 245, 245, 245, 245, 246, 246, 246, 246, 246, 246, 246,
    246, 247, 247, 247, 247, 247, 247, 247, 247, 248, 248, 248, 248, 248, 248,
    248, 248, 250, 250, 250, 250, 250, 250, 250, 250, 251, 251, 251, 251, 251,
    251, 251, 251, 252, 252, 252, 252, 252, 252, 252, 252, 253, 253, 253, 253,
    253, 253, 253, 253, 254, 254, 254, 254, 254, 254, 254, 254, 2,   2,   2,
    2,   3,   3,   3,   3,   4,   4,   4,   4,   5,   5,   5,   5,   6,   6,
    6,   6,   7,   7,   7,   7,   8,   8,   8,   8,   11,  11,  11,  11,  12,
    12,  12,  12,  14,  14,  14,  14,  15,  15,  15,  15,  16,  16,  16,  16,
    17,  17,  17,  17,  18,  18,  18,  18,  19,  19,  19,  19,  20,  20,  20,
    20,  21,  21,  21,  21,  23,  23,  23,  23,  24,  24,  24,  24,  25,  25,
    25,  25,  26,  26,  26,  26,  27,  27,  27,  27,  28,  28,  28,  28,  29,
    29,  29,  29,  30,  30,  30,  30,  31,  31,  31,  31,  127, 127, 127, 127,
    220, 220, 220, 220, 249, 249, 249, 249, 10,  13,  22,  256, 93,  93,  93,
    93,  126, 126, 126, 126, 94,  94,  125, 125, 60,  96,  123, -1,  92,  195,
    208, -1,  -1,  -1,  -1,  -1,  -1,  -1,  -1,  -1,  -1,  -1,  -1,  -1,  128,
    128, 128, 128, 128, 128, 128, 128, 130, 130, 130, 130, 130, 130, 130, 130,
    131, 131, 131, 131, 131, 131, 131, 131, 162, 162, 162, 162, 162, 162, 162,
    162, 184, 184, 184, 184, 184, 184, 184, 184, 194, 194, 194, 194, 194, 194,
    194, 194, 224, 224, 224, 224, 224, 224, 224, 224, 226, 226, 226, 226, 226,
    226, 226, 226, 153, 153, 153, 153, 161, 161, 161, 161, 167, 167, 167, 167,
    172, 172, 172, 172, 176, 176, 176, 176, 177, 177, 177, 177, 179, 179, 179,
    179, 209, 209, 209, 209, 216, 216, 216, 216, 217, 217, 217, 217, 227, 227,
    227, 227, 229, 229, 229, 229, 230, 230, 230, 230, 129, 129, 132, 132, 133,
    133, 134, 134, 136, 136, 146, 146, 154, 154, 156, 156, 160, 160, 163, 163,
    164, 164, 169, 169, 170, 170, 173, 173, 178, 178, 181, 181, 185, 185, 186,
    186, 187, 187, 189, 189, 190, 190, 196, 196, 198, 198, 228, 228, 232, 232,
    233, 233, 1,   135, 137, 138, 139, 140, 141, 143, 147, 149, 150, 151, 152,
    155, 157, 158, 165, 166, 168, 174, 175, 180, 182, 183, 188, 191, 197, 231,
    239, -1,  -1,  -1,  -1,  -1,  -1,  -1,  -1,  -1,  -1,  -1,  9,   9,   9,
    9,   9,   9,   9,   9,   142, 142, 142, 142, 142, 142, 142, 142, 144, 144,
    144, 144, 144, 144, 144, 144, 145, 145, 145, 145, 145, 145, 145, 145, 148,
    148, 148, 148, 148, 148, 148, 148, 159, 159, 159, 159, 159, 159, 159, 159,
    171, 171, 171, 171, 171, 171, 171, 171, 206, 206, 206, 206, 206, 206, 206,
    206, 215, 215, 215, 215, 215, 215, 215, 215, 225, 225, 225, 225, 225, 225,
    225, 225, 236, 236, 236, 236, 236, 236, 236, 236, 237, 237, 237, 237, 237,
    237, 237, 237, 199, 199, 199, 199, 207, 207, 207, 207, 234, 234, 234, 234,
    235, 235, 235, 235, 192, 192, 193, 193, 200, 200, 201, 201, 202, 202, 205,
    205, 210, 210, 213, 213, 218, 218, 219, 219, 238, 238, 240, 240, 242, 242,
    243, 243, 255, 255, 203, 204, 211, 212, 214, 221, 222, 223, 241, 244, 245,
    246, 247, 248, 250, 251, 252, 253, 254, -1,  -1,  -1,  -1,  -1,  -1,  -1,
    -1,  -1,  -1,  -1,  -1,  -1,  -1,  -1,  2,   2,   2,   2,   2,   2,   2,
    2,   3,   3,   3,   3,   3,   3,   3,   3,   4,   4,   4,   4,   4,   4,
    4,   4,   5,   5,   5,   5,   5,   5,   5,   5,   6,   6,   6,   6,   6,
    6,   6,   6,   7,   7,   7,   7,   7,   7,   7,   7,   8,   8,   8,   8,
    8,   8,   8,   8,   11,  11,  11,  11,  11,  11,  11,  11,  12,  12,  12,
    12,  12,  12,  12,  12,  14,  14,  14,  14,  14,  14,  14,  14,  15,  15,
    15,  15,  15,  15,  15,  15,  16,  16,  16,  16,  16,  16,  16,  16,  17,
    17,  17,  17,  17,  17,  17,  17,  18,  18,  18,  18,  18,  18,  18,  18,
    19,  19,  19,  19,  19,  19,  19,  19,  20,  20,  20,  20,  20,  20,  20,
    20,  21,  21,  21,  21,  21,  21,  21,  21,  23,  23,  23,  23,  23,  23,
    23,  23,  24,  24,  24,  24,  24,  24,  24,  24,  25,  25,  25,  25,  25,
    25,  25,  25,  26,  26,  26,  26,  26,  26,  26,  26,  27,  27,  27,  27,
    27,  27,  27,  27,  28,  28,  28,  28,  28,  28,  28,  28,  29,  29,  29,
    29,  29,  29,  29,  29,  30,  30,  30,  30,  30,  30,  30,  30,  31,  31,
    31,  31,  31,  31,  31,  31,  127, 127, 127, 127, 127, 127, 127, 127, 220,
    220, 220, 220, 220, 220, 220, 220, 249, 249, 249, 249, 249, 249, 249, 249,
    10,  10,  13,  13,  22,  22,  256, 256, 67,  67,  67,  67,  67,  67,  67,
    67,  68,  68,  68,  68,  68,  68,  68,  68,  95,  95,  95,  95,  95,  95,
    95,  95,  98,  98,  98,  98,  98,  98,  98,  98,  100, 100, 100, 100, 100,
    100, 100, 100, 102, 102, 102, 102, 102, 102, 102, 102, 103, 103, 103, 103,
    103, 103, 103, 103, 104, 104, 104, 104, 104, 104, 104, 104, 108, 108, 108,
    108, 108, 108, 108, 108, 109, 109, 109, 109, 109, 109, 109, 109, 110, 110,
    110, 110, 110, 110, 110, 110, 112, 112, 112, 112, 112, 112, 112, 112, 114,
    114, 114, 114, 114, 114, 114, 114, 117, 117, 117, 117, 117, 117, 117, 117,
    58,  58,  58,  58,  66,  66,  66,  66,  67,  67,  67,  67,  68,  68,  68,
    68,  69,  69,  69,  69,  70,  70,  70,  70,  71,  71,  71,  71,  72,  72,
    72,  72,  73,  73,  73,  73,  74,  74,  74,  74,  75,  75,  75,  75,  76,
    76,  76,  76,  77,  77,  77,  77,  78,  78,  78,  78,  79,  79,  79,  79,
    80,  80,  80,  80,  81,  81,  81,  81,  82,  82,  82,  82,  83,  83,  83,
    83,  84,  84,  84,  84,  85,  85,  85,  85,  86,  86,  86,  86,  87,  87,
    87,  87,  89,  89,  89,  89,  106, 106, 106, 106, 107, 107, 107, 107, 113,
    113, 113, 113, 118, 118, 118, 118, 119, 119, 119, 119, 120, 120, 120, 120,
    121, 121, 121, 121, 122, 122, 122, 122, 38,  38,  42,  42,  44,  44,  59,
    59,  88,  88,  90,  90,  -1,  -1,  -1,  -1,  33,  33,  33,  33,  33,  33,
    33,  33,  34,  34,  34,  34,  34,  34,  34,  34,  40,  40,  40,  40,  40,
    40,  40,  40,  41,  41,  41,  41,  41,  41,  41,  41,  63,  63,  63,  63,
    63,  63,  63,  63,  39,  39,  39,  39,  43,  43,  43,  43,  124, 124, 124,
    124, 35,  35,  62,  62,  0,   36,  64,  91,  93,  126, -1,  -1,  94,  94,
    94,  94,  94,  94,  94,  94,  125, 125, 125, 125, 125, 125, 125, 125, 60,
    60,  60,  60,  96,  96,  96,  96,  123, 123, 123, 123, -1,  -1,  -1,  -1,
    92,  92,  92,  92,  195, 195, 195, 195, 208, 208, 208, 208, 128, 128, 130,
    130, 131, 131, 162, 162, 184, 184, 194, 194, 224, 224, 226, 226, 153, 161,
    167, 172, 176, 177, 179, 209, 216, 217, 227, 229, 230, -1,  -1,  -1,  -1,
    -1,  -1,  -1,  129, 129, 129, 129, 129, 129, 129, 129, 132, 132, 132, 132,
    132, 132, 132, 132, 133, 133, 133, 133, 133, 133, 133, 133, 134, 134, 134,
    134, 134, 134, 134, 134, 136, 136, 136, 136, 136, 136, 136, 136, 146, 146,
    146, 146, 146, 146, 146, 146, 154, 154, 154, 154, 154, 154, 154, 154, 156,
    156, 156, 156, 156, 156, 156, 156, 160, 160, 160, 160, 160, 160, 160, 160,
    163, 163, 163, 163, 163, 163, 163, 163, 164, 164, 164, 164, 164, 164, 164,
    164, 169, 169, 169, 169, 169, 169, 169, 169, 170, 170, 170, 170, 170, 170,
    170, 170, 173, 173, 173, 173, 173, 173, 173, 173, 178, 178, 178, 178, 178,
    178, 178, 178, 181, 181, 181, 181, 181, 181, 181, 181, 185, 185, 185, 185,
    185, 185, 185, 185, 186, 186, 186, 186, 186, 186, 186, 186, 187, 187, 187,
    187, 187, 187, 187, 187, 189, 189, 189, 189, 189, 189, 189, 189, 190, 190,
    190, 190, 190, 190, 190, 190, 196, 196, 196, 196, 196, 196, 196, 196, 198,
    198, 198, 198, 198, 198, 198, 198, 228, 228, 228, 228, 228, 228, 228, 228,
    232, 232, 232, 232, 232, 232, 232, 232, 233, 233, 233, 233, 233, 233, 233,
    233, 1,   1,   1,   1,   135, 135, 135, 135, 137, 137, 137, 137, 138, 138,
    138, 138, 139, 139, 139, 139, 140, 140, 140, 140, 141, 141, 141, 141, 143,
    143, 143, 143, 147, 147, 147, 147, 149, 149, 149, 149, 150, 150, 150, 150,
    151, 151, 151, 151, 152, 152, 152, 152, 155, 155, 155, 155, 157, 157, 157,
    157, 158, 158, 158, 158, 165, 165, 165, 165, 166, 166, 166, 166, 168, 168,
    168, 168, 174, 174, 174, 174, 175, 175, 175, 175, 180, 180, 180, 180, 182,
    182, 182, 182, 183, 183, 183, 183, 188, 188, 188, 188, 191, 191, 191, 191,
    197, 197, 197, 197, 231, 231, 231, 231, 239, 239, 239, 239, 9,   9,   142,
    142, 144, 144, 145, 145, 148, 148, 159, 159, 171, 171, 206, 206, 215, 215,
    225, 225, 236, 236, 237, 237, 199, 207, 234, 235, 192, 192, 192, 192, 192,
    192, 192, 192, 193, 193, 193, 193, 193, 193, 193, 193, 200, 200, 200, 200,
    200, 200, 200, 200, 201, 201, 201, 201, 201, 201, 201, 201, 202, 202, 202,
    202, 202, 202, 202, 202, 205, 205, 205, 205, 205, 205, 205, 205, 210, 210,
    210, 210, 210, 210, 210, 210, 213, 213, 213, 213, 213, 213, 213, 213, 218,
    218, 218, 218, 218, 218, 218, 218, 219, 219, 219, 219, 219, 219, 219, 219,
    238, 238, 238, 238, 238, 238, 238, 238, 240, 240, 240, 240, 240, 240, 240,
    240, 242, 242, 242, 242, 242, 242, 242, 242, 243, 243, 243, 243, 243, 243,
    243, 243, 255, 255, 255, 255, 255, 255, 255, 255, 203, 203, 203, 203, 204,
    204, 204, 204, 211, 211, 211, 211, 212, 212, 212, 212, 214, 214, 214, 214,
    221, 221, 221, 221, 222, 222, 222, 222, 223, 223, 223, 223, 241, 241, 241,
    241, 244, 244, 244, 244, 245, 245, 245, 245, 246, 246, 246, 246, 247, 247,
    247, 247, 248, 248, 248, 248, 250, 250, 250, 250, 251, 251, 251, 251, 252,
    252, 252, 252, 253, 253, 253, 253, 254, 254, 254, 254, 2,   2,   3,   3,
    4,   4,   5,   5,   6,   6,   7,   7,   8,   8,   11,  11,  12,  12,  14,
    14,  15,  15,  16,  16,  17,  17,  18,  18,  19,  19,  20,  20,  21,  21,
    23,  23,  24,  24,  25,  25,  26,  26,  27,  27,  28,  28,  29,  29,  30,
    30,  31,  31,  127, 127, 220, 220, 249, 249, -1,  -1,  10,  10,  10,  10,
    10,  10,  10,  10,  13,  13,  13,  13,  13,  13,  13,  13,  22,  22,  22,
    22,  22,  22,  22,  22,  256, 256, 256, 256, 256, 256, 256, 256, 45,  45,
    45,  45,  45,  45,  45,  45,  46,  46,  46,  46,  46,  46,  46,  46,  47,
    47,  47,  47,  47,  47,  47,  47,  51,  51,  51,  51,  51,  51,  51,  51,
    52,  52,  52,  52,  52,  52,  52,  52,  53,  53,  53,  53,  53,  53,  53,
    53,  54,  54,  54,  54,  54,  54,  54,  54,  55,  55,  55,  55,  55,  55,
    55,  55,  56,  56,  56,  56,  56,  56,  56,  56,  57,  57,  57,  57,  57,
    57,  57,  57,  50,  50,  50,  50,  50,  50,  50,  50,  97,  97,  97,  97,
    97,  97,  97,  97,  99,  99,  99,  99,  99,  99,  99,  99,  101, 101, 101,
    101, 101, 101, 101, 101, 105, 105, 105, 105, 105, 105, 105, 105, 111, 111,
    111, 111, 111, 111, 111, 111, 115, 115, 115, 115, 115, 115, 115, 115, 116,
    116, 116, 116, 116, 116, 116, 116, 32,  32,  32,  32,  37,  37,  37,  37,
    45,  45,  45,  45,  46,  46,  46,  46,  47,  47,  47,  47,  51,  51,  51,
    51,  52,  52,  52,  52,  53,  53,  53,  53,  54,  54,  54,  54,  55,  55,
    55,  55,  56,  56,  56,  56,  57,  57,  57,  57,  61,  61,  61,  61,  65,
    65,  65,  65,  95,  95,  95,  95,  98,  98,  98,  98,  100, 100, 100, 100,
    102, 102, 102, 102, 103, 103, 103, 103, 104, 104, 104, 104, 108, 108, 108,
    108, 109, 109, 109, 109, 110, 110, 110, 110, 112, 112, 112, 112, 114, 114,
    114, 114, 117, 117, 117, 117, 58,  58,  66,  66,  67,  67,  68,  68,  69,
    69,  70,  70,  71,  71,  72,  72,  73,  73,  74,  74,  75,  75,  76,  76,
    77,  77,  78,  78,  79,  79,  80,  80,  81,  81,  82,  82,  83,  83,  84,
    84,  85,  85,  86,  86,  87,  87,  89,  89,  106, 106, 107, 107, 113, 113,
    118, 118, 119, 119, 120, 120, 121, 121, 122, 122, 38,  42,  44,  59,  88,
    90,  -1,  -1,  33,  33,  33,  33,  34,  34,  34,  34,  40,  40,  40,  40,
    41,  41,  41,  41,  63,  63,  63,  63,  39,  39,  43,  43,  124, 124, 35,
    62,  -1,  -1,  -1,  -1,  0,   0,   0,   0,   0,   0,   0,   0,   36,  36,
    36,  36,  36,  36,  36,  36,  64,  64,  64,  64,  64,  64,  64,  64,  91,
    91,  91,  91,  91,  91,  91,  91,  93,  93,  93,  93,  93,  93,  93,  93,
    126, 126, 126, 126, 126, 126, 126, 126, 94,  94,  94,  94,  125, 125, 125,
    125, 60,  60,  96,  96,  123, 123, -1,  -1,  92,  92,  195, 195, 208, 208,
    128, 130, 131, 162, 184, 194, 224, 226, -1,  -1,  153, 153, 153, 153, 153,
    153, 153, 153, 161, 161, 161, 161, 161, 161, 161, 161, 167, 167, 167, 167,
    167, 167, 167, 167, 172, 172, 172, 172, 172, 172, 172, 172, 176, 176, 176,
    176, 176, 176, 176, 176, 177, 177, 177, 177, 177, 177, 177, 177, 179, 179,
    179, 179, 179, 179, 179, 179, 209, 209, 209, 209, 209, 209, 209, 209, 216,
    216, 216, 216, 216, 216, 216, 216, 217, 217, 217, 217, 217, 217, 217, 217,
    227, 227, 227, 227, 227, 227, 227, 227, 229, 229, 229, 229, 229, 229, 229,
    229, 230, 230, 230, 230, 230, 230, 230, 230, 129, 129, 129, 129, 132, 132,
    132, 132, 133, 133, 133, 133, 134, 134, 134, 134, 136, 136, 136, 136, 146,
    146, 146, 146, 154, 154, 154, 154, 156, 156, 156, 156, 160, 160, 160, 160,
    163, 163, 163, 163, 164, 164, 164, 164, 169, 169, 169, 169, 170, 170, 170,
    170, 173, 173, 173, 173, 178, 178, 178, 178, 181, 181, 181, 181, 185, 185,
    185, 185, 186, 186, 186, 186, 187, 187, 187, 187, 189, 189, 189, 189, 190,
    190, 190, 190, 196, 196, 196, 196, 198, 198, 198, 198, 228, 228, 228, 228,
    232, 232, 232, 232, 233, 233, 233, 233, 1,   1,   135, 135, 137, 137, 138,
    138, 139, 139, 140, 140, 141, 141, 143, 143, 147, 147, 149, 149, 150, 150,
    151, 151, 152, 152, 155, 155, 157, 157, 158, 158, 165, 165, 166, 166, 168,
    168, 174, 174, 175, 175, 180, 180, 182, 182, 183, 183, 188, 188, 191, 191,
    197, 197, 231, 231, 239, 239, 9,   142, 144, 145, 148, 159, 171, 206, 215,
    225, 236, 237, -1,  -1,  -1,  -1,  -1,  -1,  -1,  -1,  -1,  -1,  199, 199,
    199, 199, 199, 199, 199, 199, 207, 207, 207, 207, 207, 207, 207, 207, 234,
    234, 234, 234, 234, 234, 234, 234, 235, 235, 235, 235, 235, 235, 235, 235,
    192, 192, 192, 192, 193, 193, 193, 193, 200, 200, 200, 200, 201, 201, 201,
    201, 202, 202, 202, 202, 205, 205, 205, 205, 210, 210, 210, 210, 213, 213,
    213, 213, 218, 218, 218, 218, 219, 219, 219, 219, 238, 238, 238, 238, 240,
    240, 240, 240, 242, 242, 242, 242, 243, 243, 243, 243, 255, 255, 255, 255,
    203, 203, 204, 204, 211, 211, 212, 212, 214, 214, 221, 221, 222, 222, 223,
    223, 241, 241, 244, 244, 245, 245, 246, 246, 247, 247, 248, 248, 250, 250,
    251, 251, 252, 252, 253, 253, 254, 254, 2,   3,   4,   5,   6,   7,   8,
    11,  12,  14,  15,  16,  17,  18,  19,  20,  21,  23,  24,  25,  26,  27,
    28,  29,  30,  31,  127, 220, 249, -1,  10,  10,  10,  10,  13,  13,  13,
    13,  22,  22,  22,  22,  256, 256, 256, 256,
};

static const uint8_t inverse_base64[256] = {
    255, 255, 255, 255, 255, 255, 255, 255, 255, 255, 255, 255, 255, 255, 255,
    255, 255, 255, 255, 255, 255, 255, 255, 255, 255, 255, 255, 255, 255, 255,
    255, 255, 255, 255, 255, 255, 255, 255, 255, 255, 255, 255, 255, 62,  255,
    255, 255, 63,  52,  53,  54,  55,  56,  57,  58,  59,  60,  61,  255, 255,
    255, 64,  255, 255, 255, 0,   1,   2,   3,   4,   5,   6,   7,   8,   9,
    10,  11,  12,  13,  14,  15,  16,  17,  18,  19,  20,  21,  22,  23,  24,
    25,  255, 255, 255, 255, 255, 255, 26,  27,  28,  29,  30,  31,  32,  33,
    34,  35,  36,  37,  38,  39,  40,  41,  42,  43,  44,  45,  46,  47,  48,
    49,  50,  51,  255, 255, 255, 255, 255, 255, 255, 255, 255, 255, 255, 255,
    255, 255, 255, 255, 255, 255, 255, 255, 255, 255, 255, 255, 255, 255, 255,
    255, 255, 255, 255, 255, 255, 255, 255, 255, 255, 255, 255, 255, 255, 255,
    255, 255, 255, 255, 255, 255, 255, 255, 255, 255, 255, 255, 255, 255, 255,
    255, 255, 255, 255, 255, 255, 255, 255, 255, 255, 255, 255, 255, 255, 255,
    255, 255, 255, 255, 255, 255, 255, 255, 255, 255, 255, 255, 255, 255, 255,
    255, 255, 255, 255, 255, 255, 255, 255, 255, 255, 255, 255, 255, 255, 255,
    255, 255, 255, 255, 255, 255, 255, 255, 255, 255, 255, 255, 255, 255, 255,
    255, 255, 255, 255, 255, 255, 255, 255, 255, 255, 255, 255, 255, 255, 255,
    255,
};

/* emission helpers */
static grpc_error *on_hdr(grpc_exec_ctx *exec_ctx, grpc_chttp2_hpack_parser *p,
                          grpc_mdelem md, int add_to_table) {
  if (GRPC_TRACER_ON(grpc_http_trace) && !GRPC_MDELEM_IS_INTERNED(md)) {
    char *k = grpc_slice_to_c_string(GRPC_MDKEY(md));
    char *v = grpc_slice_to_c_string(GRPC_MDVALUE(md));
    gpr_log(
        GPR_DEBUG,
        "Decode: '%s: %s', elem_interned=%d [%d], k_interned=%d, v_interned=%d",
        k, v, GRPC_MDELEM_IS_INTERNED(md), GRPC_MDELEM_STORAGE(md),
        grpc_slice_is_interned(GRPC_MDKEY(md)),
        grpc_slice_is_interned(GRPC_MDVALUE(md)));
    gpr_free(k);
    gpr_free(v);
  }
  if (add_to_table) {
    GPR_ASSERT(GRPC_MDELEM_STORAGE(md) == GRPC_MDELEM_STORAGE_INTERNED ||
               GRPC_MDELEM_STORAGE(md) == GRPC_MDELEM_STORAGE_STATIC);
    grpc_error *err = grpc_chttp2_hptbl_add(exec_ctx, &p->table, md);
    if (err != GRPC_ERROR_NONE) return err;
  }
  if (p->on_header == NULL) {
    GRPC_MDELEM_UNREF(exec_ctx, md);
    return GRPC_ERROR_CREATE_FROM_STATIC_STRING("on_header callback not set");
  }
  p->on_header(exec_ctx, p->on_header_user_data, md);
  return GRPC_ERROR_NONE;
}

static grpc_slice take_string(grpc_exec_ctx *exec_ctx,
                              grpc_chttp2_hpack_parser *p,
                              grpc_chttp2_hpack_parser_string *str,
                              bool intern) {
  grpc_slice s;
  if (!str->copied) {
    if (intern) {
      s = grpc_slice_intern(str->data.referenced);
      grpc_slice_unref_internal(exec_ctx, str->data.referenced);
    } else {
      s = str->data.referenced;
    }
    str->copied = true;
    str->data.referenced = grpc_empty_slice();
  } else if (intern) {
    s = grpc_slice_intern(grpc_slice_from_static_buffer(
        str->data.copied.str, str->data.copied.length));
  } else {
    s = grpc_slice_from_copied_buffer(str->data.copied.str,
                                      str->data.copied.length);
  }
  str->data.copied.length = 0;
  return s;
}

/* jump to the next state */
static grpc_error *parse_next(grpc_exec_ctx *exec_ctx,
                              grpc_chttp2_hpack_parser *p, const uint8_t *cur,
                              const uint8_t *end) {
  p->state = *p->next_state++;
  return p->state(exec_ctx, p, cur, end);
}

/* begin parsing a header: all functionality is encoded into lookup tables
   above */
static grpc_error *parse_begin(grpc_exec_ctx *exec_ctx,
                               grpc_chttp2_hpack_parser *p, const uint8_t *cur,
                               const uint8_t *end) {
  if (cur == end) {
    p->state = parse_begin;
    return GRPC_ERROR_NONE;
  }

  return first_byte_action[first_byte_lut[*cur]](exec_ctx, p, cur, end);
}

/* stream dependency and prioritization data: we just skip it */
static grpc_error *parse_stream_weight(grpc_exec_ctx *exec_ctx,
                                       grpc_chttp2_hpack_parser *p,
                                       const uint8_t *cur, const uint8_t *end) {
  if (cur == end) {
    p->state = parse_stream_weight;
    return GRPC_ERROR_NONE;
  }

  return p->after_prioritization(exec_ctx, p, cur + 1, end);
}

static grpc_error *parse_stream_dep3(grpc_exec_ctx *exec_ctx,
                                     grpc_chttp2_hpack_parser *p,
                                     const uint8_t *cur, const uint8_t *end) {
  if (cur == end) {
    p->state = parse_stream_dep3;
    return GRPC_ERROR_NONE;
  }

  return parse_stream_weight(exec_ctx, p, cur + 1, end);
}

static grpc_error *parse_stream_dep2(grpc_exec_ctx *exec_ctx,
                                     grpc_chttp2_hpack_parser *p,
                                     const uint8_t *cur, const uint8_t *end) {
  if (cur == end) {
    p->state = parse_stream_dep2;
    return GRPC_ERROR_NONE;
  }

  return parse_stream_dep3(exec_ctx, p, cur + 1, end);
}

static grpc_error *parse_stream_dep1(grpc_exec_ctx *exec_ctx,
                                     grpc_chttp2_hpack_parser *p,
                                     const uint8_t *cur, const uint8_t *end) {
  if (cur == end) {
    p->state = parse_stream_dep1;
    return GRPC_ERROR_NONE;
  }

  return parse_stream_dep2(exec_ctx, p, cur + 1, end);
}

static grpc_error *parse_stream_dep0(grpc_exec_ctx *exec_ctx,
                                     grpc_chttp2_hpack_parser *p,
                                     const uint8_t *cur, const uint8_t *end) {
  if (cur == end) {
    p->state = parse_stream_dep0;
    return GRPC_ERROR_NONE;
  }

  return parse_stream_dep1(exec_ctx, p, cur + 1, end);
}

/* emit an indexed field; for now just logs it to console; jumps to
   begin the next field on completion */
static grpc_error *finish_indexed_field(grpc_exec_ctx *exec_ctx,
                                        grpc_chttp2_hpack_parser *p,
                                        const uint8_t *cur,
                                        const uint8_t *end) {
  grpc_mdelem md = grpc_chttp2_hptbl_lookup(&p->table, p->index);
  if (GRPC_MDISNULL(md)) {
    return grpc_error_set_int(
        grpc_error_set_int(GRPC_ERROR_CREATE_FROM_STATIC_STRING(
                               "Invalid HPACK index received"),
                           GRPC_ERROR_INT_INDEX, (intptr_t)p->index),
        GRPC_ERROR_INT_SIZE, (intptr_t)p->table.num_ents);
  }
  GRPC_MDELEM_REF(md);
  grpc_error *err = on_hdr(exec_ctx, p, md, 0);
  if (err != GRPC_ERROR_NONE) return err;
  return parse_begin(exec_ctx, p, cur, end);
}

/* parse an indexed field with index < 127 */
static grpc_error *parse_indexed_field(grpc_exec_ctx *exec_ctx,
                                       grpc_chttp2_hpack_parser *p,
                                       const uint8_t *cur, const uint8_t *end) {
  p->dynamic_table_update_allowed = 0;
  p->index = (*cur) & 0x7f;
  return finish_indexed_field(exec_ctx, p, cur + 1, end);
}

/* parse an indexed field with index >= 127 */
static grpc_error *parse_indexed_field_x(grpc_exec_ctx *exec_ctx,
                                         grpc_chttp2_hpack_parser *p,
                                         const uint8_t *cur,
                                         const uint8_t *end) {
  static const grpc_chttp2_hpack_parser_state and_then[] = {
      finish_indexed_field};
  p->dynamic_table_update_allowed = 0;
  p->next_state = and_then;
  p->index = 0x7f;
  p->parsing.value = &p->index;
  return parse_value0(exec_ctx, p, cur + 1, end);
}

/* finish a literal header with incremental indexing: just log, and jump to '
   begin */
static grpc_error *finish_lithdr_incidx(grpc_exec_ctx *exec_ctx,
                                        grpc_chttp2_hpack_parser *p,
                                        const uint8_t *cur,
                                        const uint8_t *end) {
  grpc_mdelem md = grpc_chttp2_hptbl_lookup(&p->table, p->index);
  GPR_ASSERT(!GRPC_MDISNULL(md)); /* handled in string parsing */
  grpc_error *err = on_hdr(
      exec_ctx, p,
      grpc_mdelem_from_slices(exec_ctx, grpc_slice_ref_internal(GRPC_MDKEY(md)),
                              take_string(exec_ctx, p, &p->value, true)),
      1);
  if (err != GRPC_ERROR_NONE) return parse_error(exec_ctx, p, cur, end, err);
  return parse_begin(exec_ctx, p, cur, end);
}

/* finish a literal header with incremental indexing with no index */
static grpc_error *finish_lithdr_incidx_v(grpc_exec_ctx *exec_ctx,
                                          grpc_chttp2_hpack_parser *p,
                                          const uint8_t *cur,
                                          const uint8_t *end) {
  grpc_error *err = on_hdr(
      exec_ctx, p,
      grpc_mdelem_from_slices(exec_ctx, take_string(exec_ctx, p, &p->key, true),
                              take_string(exec_ctx, p, &p->value, true)),
      1);
  if (err != GRPC_ERROR_NONE) return parse_error(exec_ctx, p, cur, end, err);
  return parse_begin(exec_ctx, p, cur, end);
}

/* parse a literal header with incremental indexing; index < 63 */
static grpc_error *parse_lithdr_incidx(grpc_exec_ctx *exec_ctx,
                                       grpc_chttp2_hpack_parser *p,
                                       const uint8_t *cur, const uint8_t *end) {
  static const grpc_chttp2_hpack_parser_state and_then[] = {
      parse_value_string_with_indexed_key, finish_lithdr_incidx};
  p->dynamic_table_update_allowed = 0;
  p->next_state = and_then;
  p->index = (*cur) & 0x3f;
  return parse_string_prefix(exec_ctx, p, cur + 1, end);
}

/* parse a literal header with incremental indexing; index >= 63 */
static grpc_error *parse_lithdr_incidx_x(grpc_exec_ctx *exec_ctx,
                                         grpc_chttp2_hpack_parser *p,
                                         const uint8_t *cur,
                                         const uint8_t *end) {
  static const grpc_chttp2_hpack_parser_state and_then[] = {
      parse_string_prefix, parse_value_string_with_indexed_key,
      finish_lithdr_incidx};
  p->dynamic_table_update_allowed = 0;
  p->next_state = and_then;
  p->index = 0x3f;
  p->parsing.value = &p->index;
  return parse_value0(exec_ctx, p, cur + 1, end);
}

/* parse a literal header with incremental indexing; index = 0 */
static grpc_error *parse_lithdr_incidx_v(grpc_exec_ctx *exec_ctx,
                                         grpc_chttp2_hpack_parser *p,
                                         const uint8_t *cur,
                                         const uint8_t *end) {
  static const grpc_chttp2_hpack_parser_state and_then[] = {
      parse_key_string, parse_string_prefix,
      parse_value_string_with_literal_key, finish_lithdr_incidx_v};
  p->dynamic_table_update_allowed = 0;
  p->next_state = and_then;
  return parse_string_prefix(exec_ctx, p, cur + 1, end);
}

/* finish a literal header without incremental indexing */
static grpc_error *finish_lithdr_notidx(grpc_exec_ctx *exec_ctx,
                                        grpc_chttp2_hpack_parser *p,
                                        const uint8_t *cur,
                                        const uint8_t *end) {
  grpc_mdelem md = grpc_chttp2_hptbl_lookup(&p->table, p->index);
  GPR_ASSERT(!GRPC_MDISNULL(md)); /* handled in string parsing */
  grpc_error *err = on_hdr(
      exec_ctx, p,
      grpc_mdelem_from_slices(exec_ctx, grpc_slice_ref_internal(GRPC_MDKEY(md)),
                              take_string(exec_ctx, p, &p->value, false)),
      0);
  if (err != GRPC_ERROR_NONE) return parse_error(exec_ctx, p, cur, end, err);
  return parse_begin(exec_ctx, p, cur, end);
}

/* finish a literal header without incremental indexing with index = 0 */
static grpc_error *finish_lithdr_notidx_v(grpc_exec_ctx *exec_ctx,
                                          grpc_chttp2_hpack_parser *p,
                                          const uint8_t *cur,
                                          const uint8_t *end) {
  grpc_error *err = on_hdr(
      exec_ctx, p,
      grpc_mdelem_from_slices(exec_ctx, take_string(exec_ctx, p, &p->key, true),
                              take_string(exec_ctx, p, &p->value, false)),
      0);
  if (err != GRPC_ERROR_NONE) return parse_error(exec_ctx, p, cur, end, err);
  return parse_begin(exec_ctx, p, cur, end);
}

/* parse a literal header without incremental indexing; index < 15 */
static grpc_error *parse_lithdr_notidx(grpc_exec_ctx *exec_ctx,
                                       grpc_chttp2_hpack_parser *p,
                                       const uint8_t *cur, const uint8_t *end) {
  static const grpc_chttp2_hpack_parser_state and_then[] = {
      parse_value_string_with_indexed_key, finish_lithdr_notidx};
  p->dynamic_table_update_allowed = 0;
  p->next_state = and_then;
  p->index = (*cur) & 0xf;
  return parse_string_prefix(exec_ctx, p, cur + 1, end);
}

/* parse a literal header without incremental indexing; index >= 15 */
static grpc_error *parse_lithdr_notidx_x(grpc_exec_ctx *exec_ctx,
                                         grpc_chttp2_hpack_parser *p,
                                         const uint8_t *cur,
                                         const uint8_t *end) {
  static const grpc_chttp2_hpack_parser_state and_then[] = {
      parse_string_prefix, parse_value_string_with_indexed_key,
      finish_lithdr_notidx};
  p->dynamic_table_update_allowed = 0;
  p->next_state = and_then;
  p->index = 0xf;
  p->parsing.value = &p->index;
  return parse_value0(exec_ctx, p, cur + 1, end);
}

/* parse a literal header without incremental indexing; index == 0 */
static grpc_error *parse_lithdr_notidx_v(grpc_exec_ctx *exec_ctx,
                                         grpc_chttp2_hpack_parser *p,
                                         const uint8_t *cur,
                                         const uint8_t *end) {
  static const grpc_chttp2_hpack_parser_state and_then[] = {
      parse_key_string, parse_string_prefix,
      parse_value_string_with_literal_key, finish_lithdr_notidx_v};
  p->dynamic_table_update_allowed = 0;
  p->next_state = and_then;
  return parse_string_prefix(exec_ctx, p, cur + 1, end);
}

/* finish a literal header that is never indexed */
static grpc_error *finish_lithdr_nvridx(grpc_exec_ctx *exec_ctx,
                                        grpc_chttp2_hpack_parser *p,
                                        const uint8_t *cur,
                                        const uint8_t *end) {
  grpc_mdelem md = grpc_chttp2_hptbl_lookup(&p->table, p->index);
  GPR_ASSERT(!GRPC_MDISNULL(md)); /* handled in string parsing */
  grpc_error *err = on_hdr(
      exec_ctx, p,
      grpc_mdelem_from_slices(exec_ctx, grpc_slice_ref_internal(GRPC_MDKEY(md)),
                              take_string(exec_ctx, p, &p->value, false)),
      0);
  if (err != GRPC_ERROR_NONE) return parse_error(exec_ctx, p, cur, end, err);
  return parse_begin(exec_ctx, p, cur, end);
}

/* finish a literal header that is never indexed with an extra value */
static grpc_error *finish_lithdr_nvridx_v(grpc_exec_ctx *exec_ctx,
                                          grpc_chttp2_hpack_parser *p,
                                          const uint8_t *cur,
                                          const uint8_t *end) {
  grpc_error *err = on_hdr(
      exec_ctx, p,
      grpc_mdelem_from_slices(exec_ctx, take_string(exec_ctx, p, &p->key, true),
                              take_string(exec_ctx, p, &p->value, false)),
      0);
  if (err != GRPC_ERROR_NONE) return parse_error(exec_ctx, p, cur, end, err);
  return parse_begin(exec_ctx, p, cur, end);
}

/* parse a literal header that is never indexed; index < 15 */
static grpc_error *parse_lithdr_nvridx(grpc_exec_ctx *exec_ctx,
                                       grpc_chttp2_hpack_parser *p,
                                       const uint8_t *cur, const uint8_t *end) {
  static const grpc_chttp2_hpack_parser_state and_then[] = {
      parse_value_string_with_indexed_key, finish_lithdr_nvridx};
  p->dynamic_table_update_allowed = 0;
  p->next_state = and_then;
  p->index = (*cur) & 0xf;
  return parse_string_prefix(exec_ctx, p, cur + 1, end);
}

/* parse a literal header that is never indexed; index >= 15 */
static grpc_error *parse_lithdr_nvridx_x(grpc_exec_ctx *exec_ctx,
                                         grpc_chttp2_hpack_parser *p,
                                         const uint8_t *cur,
                                         const uint8_t *end) {
  static const grpc_chttp2_hpack_parser_state and_then[] = {
      parse_string_prefix, parse_value_string_with_indexed_key,
      finish_lithdr_nvridx};
  p->dynamic_table_update_allowed = 0;
  p->next_state = and_then;
  p->index = 0xf;
  p->parsing.value = &p->index;
  return parse_value0(exec_ctx, p, cur + 1, end);
}

/* parse a literal header that is never indexed; index == 0 */
static grpc_error *parse_lithdr_nvridx_v(grpc_exec_ctx *exec_ctx,
                                         grpc_chttp2_hpack_parser *p,
                                         const uint8_t *cur,
                                         const uint8_t *end) {
  static const grpc_chttp2_hpack_parser_state and_then[] = {
      parse_key_string, parse_string_prefix,
      parse_value_string_with_literal_key, finish_lithdr_nvridx_v};
  p->dynamic_table_update_allowed = 0;
  p->next_state = and_then;
  return parse_string_prefix(exec_ctx, p, cur + 1, end);
}

/* finish parsing a max table size change */
static grpc_error *finish_max_tbl_size(grpc_exec_ctx *exec_ctx,
                                       grpc_chttp2_hpack_parser *p,
                                       const uint8_t *cur, const uint8_t *end) {
  if (GRPC_TRACER_ON(grpc_http_trace)) {
    gpr_log(GPR_INFO, "MAX TABLE SIZE: %d", p->index);
  }
  grpc_error *err =
      grpc_chttp2_hptbl_set_current_table_size(exec_ctx, &p->table, p->index);
  if (err != GRPC_ERROR_NONE) return parse_error(exec_ctx, p, cur, end, err);
  return parse_begin(exec_ctx, p, cur, end);
}

/* parse a max table size change, max size < 15 */
static grpc_error *parse_max_tbl_size(grpc_exec_ctx *exec_ctx,
                                      grpc_chttp2_hpack_parser *p,
                                      const uint8_t *cur, const uint8_t *end) {
  if (p->dynamic_table_update_allowed == 0) {
    return parse_error(
        exec_ctx, p, cur, end,
        GRPC_ERROR_CREATE_FROM_STATIC_STRING(
            "More than two max table size changes in a single frame"));
  }
  p->dynamic_table_update_allowed--;
  p->index = (*cur) & 0x1f;
  return finish_max_tbl_size(exec_ctx, p, cur + 1, end);
}

/* parse a max table size change, max size >= 15 */
static grpc_error *parse_max_tbl_size_x(grpc_exec_ctx *exec_ctx,
                                        grpc_chttp2_hpack_parser *p,
                                        const uint8_t *cur,
                                        const uint8_t *end) {
  static const grpc_chttp2_hpack_parser_state and_then[] = {
      finish_max_tbl_size};
  if (p->dynamic_table_update_allowed == 0) {
    return parse_error(
        exec_ctx, p, cur, end,
        GRPC_ERROR_CREATE_FROM_STATIC_STRING(
            "More than two max table size changes in a single frame"));
  }
  p->dynamic_table_update_allowed--;
  p->next_state = and_then;
  p->index = 0x1f;
  p->parsing.value = &p->index;
  return parse_value0(exec_ctx, p, cur + 1, end);
}

/* a parse error: jam the parse state into parse_error, and return error */
static grpc_error *parse_error(grpc_exec_ctx *exec_ctx,
                               grpc_chttp2_hpack_parser *p, const uint8_t *cur,
                               const uint8_t *end, grpc_error *err) {
  GPR_ASSERT(err != GRPC_ERROR_NONE);
  if (p->last_error == GRPC_ERROR_NONE) {
    p->last_error = GRPC_ERROR_REF(err);
  }
  p->state = still_parse_error;
  return err;
}

static grpc_error *still_parse_error(grpc_exec_ctx *exec_ctx,
                                     grpc_chttp2_hpack_parser *p,
                                     const uint8_t *cur, const uint8_t *end) {
  return GRPC_ERROR_REF(p->last_error);
}

static grpc_error *parse_illegal_op(grpc_exec_ctx *exec_ctx,
                                    grpc_chttp2_hpack_parser *p,
                                    const uint8_t *cur, const uint8_t *end) {
  GPR_ASSERT(cur != end);
  char *msg;
  gpr_asprintf(&msg, "Illegal hpack op code %d", *cur);
  grpc_error *err = GRPC_ERROR_CREATE_FROM_COPIED_STRING(msg);
  gpr_free(msg);
  return parse_error(exec_ctx, p, cur, end, err);
}

/* parse the 1st byte of a varint into p->parsing.value
   no overflow is possible */
static grpc_error *parse_value0(grpc_exec_ctx *exec_ctx,
                                grpc_chttp2_hpack_parser *p, const uint8_t *cur,
                                const uint8_t *end) {
  if (cur == end) {
    p->state = parse_value0;
    return GRPC_ERROR_NONE;
  }

  *p->parsing.value += (*cur) & 0x7f;

  if ((*cur) & 0x80) {
    return parse_value1(exec_ctx, p, cur + 1, end);
  } else {
    return parse_next(exec_ctx, p, cur + 1, end);
  }
}

/* parse the 2nd byte of a varint into p->parsing.value
   no overflow is possible */
static grpc_error *parse_value1(grpc_exec_ctx *exec_ctx,
                                grpc_chttp2_hpack_parser *p, const uint8_t *cur,
                                const uint8_t *end) {
  if (cur == end) {
    p->state = parse_value1;
    return GRPC_ERROR_NONE;
  }

  *p->parsing.value += (((uint32_t)*cur) & 0x7f) << 7;

  if ((*cur) & 0x80) {
    return parse_value2(exec_ctx, p, cur + 1, end);
  } else {
    return parse_next(exec_ctx, p, cur + 1, end);
  }
}

/* parse the 3rd byte of a varint into p->parsing.value
   no overflow is possible */
static grpc_error *parse_value2(grpc_exec_ctx *exec_ctx,
                                grpc_chttp2_hpack_parser *p, const uint8_t *cur,
                                const uint8_t *end) {
  if (cur == end) {
    p->state = parse_value2;
    return GRPC_ERROR_NONE;
  }

  *p->parsing.value += (((uint32_t)*cur) & 0x7f) << 14;

  if ((*cur) & 0x80) {
    return parse_value3(exec_ctx, p, cur + 1, end);
  } else {
    return parse_next(exec_ctx, p, cur + 1, end);
  }
}

/* parse the 4th byte of a varint into p->parsing.value
   no overflow is possible */
static grpc_error *parse_value3(grpc_exec_ctx *exec_ctx,
                                grpc_chttp2_hpack_parser *p, const uint8_t *cur,
                                const uint8_t *end) {
  if (cur == end) {
    p->state = parse_value3;
    return GRPC_ERROR_NONE;
  }

  *p->parsing.value += (((uint32_t)*cur) & 0x7f) << 21;

  if ((*cur) & 0x80) {
    return parse_value4(exec_ctx, p, cur + 1, end);
  } else {
    return parse_next(exec_ctx, p, cur + 1, end);
  }
}

/* parse the 5th byte of a varint into p->parsing.value
   depending on the byte, we may overflow, and care must be taken */
static grpc_error *parse_value4(grpc_exec_ctx *exec_ctx,
                                grpc_chttp2_hpack_parser *p, const uint8_t *cur,
                                const uint8_t *end) {
  uint8_t c;
  uint32_t cur_value;
  uint32_t add_value;
  char *msg;

  if (cur == end) {
    p->state = parse_value4;
    return GRPC_ERROR_NONE;
  }

  c = (*cur) & 0x7f;
  if (c > 0xf) {
    goto error;
  }

  cur_value = *p->parsing.value;
  add_value = ((uint32_t)c) << 28;
  if (add_value > 0xffffffffu - cur_value) {
    goto error;
  }

  *p->parsing.value = cur_value + add_value;

  if ((*cur) & 0x80) {
    return parse_value5up(exec_ctx, p, cur + 1, end);
  } else {
    return parse_next(exec_ctx, p, cur + 1, end);
  }

error:
  gpr_asprintf(&msg,
               "integer overflow in hpack integer decoding: have 0x%08x, "
               "got byte 0x%02x on byte 5",
               *p->parsing.value, *cur);
  grpc_error *err = GRPC_ERROR_CREATE_FROM_COPIED_STRING(msg);
  gpr_free(msg);
  return parse_error(exec_ctx, p, cur, end, err);
}

/* parse any trailing bytes in a varint: it's possible to append an arbitrary
   number of 0x80's and not affect the value - a zero will terminate - and
   anything else will overflow */
static grpc_error *parse_value5up(grpc_exec_ctx *exec_ctx,
                                  grpc_chttp2_hpack_parser *p,
                                  const uint8_t *cur, const uint8_t *end) {
  while (cur != end && *cur == 0x80) {
    ++cur;
  }

  if (cur == end) {
    p->state = parse_value5up;
    return GRPC_ERROR_NONE;
  }

  if (*cur == 0) {
    return parse_next(exec_ctx, p, cur + 1, end);
  }

  char *msg;
  gpr_asprintf(&msg,
               "integer overflow in hpack integer decoding: have 0x%08x, "
               "got byte 0x%02x sometime after byte 5",
               *p->parsing.value, *cur);
  grpc_error *err = GRPC_ERROR_CREATE_FROM_COPIED_STRING(msg);
  gpr_free(msg);
  return parse_error(exec_ctx, p, cur, end, err);
}

/* parse a string prefix */
static grpc_error *parse_string_prefix(grpc_exec_ctx *exec_ctx,
                                       grpc_chttp2_hpack_parser *p,
                                       const uint8_t *cur, const uint8_t *end) {
  if (cur == end) {
    p->state = parse_string_prefix;
    return GRPC_ERROR_NONE;
  }

  p->strlen = (*cur) & 0x7f;
  p->huff = (*cur) >> 7;
  if (p->strlen == 0x7f) {
    p->parsing.value = &p->strlen;
    return parse_value0(exec_ctx, p, cur + 1, end);
  } else {
    return parse_next(exec_ctx, p, cur + 1, end);
  }
}

/* append some bytes to a string */
static void append_bytes(grpc_chttp2_hpack_parser_string *str,
                         const uint8_t *data, size_t length) {
  if (length == 0) return;
  if (length + str->data.copied.length > str->data.copied.capacity) {
    GPR_ASSERT(str->data.copied.length + length <= UINT32_MAX);
    str->data.copied.capacity = (uint32_t)(str->data.copied.length + length);
    str->data.copied.str =
        (char *)gpr_realloc(str->data.copied.str, str->data.copied.capacity);
  }
  memcpy(str->data.copied.str + str->data.copied.length, data, length);
  GPR_ASSERT(length <= UINT32_MAX - str->data.copied.length);
  str->data.copied.length += (uint32_t)length;
}

static grpc_error *append_string(grpc_exec_ctx *exec_ctx,
                                 grpc_chttp2_hpack_parser *p,
                                 const uint8_t *cur, const uint8_t *end) {
  grpc_chttp2_hpack_parser_string *str = p->parsing.str;
  uint32_t bits;
  uint8_t decoded[3];
  switch ((binary_state)p->binary) {
    case NOT_BINARY:
      append_bytes(str, cur, (size_t)(end - cur));
      return GRPC_ERROR_NONE;
    case BINARY_BEGIN:
      if (cur == end) {
        p->binary = BINARY_BEGIN;
        return GRPC_ERROR_NONE;
      }
      if (*cur == 0) {
        /* 'true-binary' case */
        ++cur;
        p->binary = NOT_BINARY;
        append_bytes(str, cur, (size_t)(end - cur));
        return GRPC_ERROR_NONE;
      }
    /* fallthrough */
    b64_byte0:
    case B64_BYTE0:
      if (cur == end) {
        p->binary = B64_BYTE0;
        return GRPC_ERROR_NONE;
      }
      bits = inverse_base64[*cur];
      ++cur;
      if (bits == 255)
        return parse_error(
            exec_ctx, p, cur, end,
            GRPC_ERROR_CREATE_FROM_STATIC_STRING("Illegal base64 character"));
      else if (bits == 64)
        goto b64_byte0;
      p->base64_buffer = bits << 18;
    /* fallthrough */
    b64_byte1:
    case B64_BYTE1:
      if (cur == end) {
        p->binary = B64_BYTE1;
        return GRPC_ERROR_NONE;
      }
      bits = inverse_base64[*cur];
      ++cur;
      if (bits == 255)
        return parse_error(
            exec_ctx, p, cur, end,
            GRPC_ERROR_CREATE_FROM_STATIC_STRING("Illegal base64 character"));
      else if (bits == 64)
        goto b64_byte1;
      p->base64_buffer |= bits << 12;
    /* fallthrough */
    b64_byte2:
    case B64_BYTE2:
      if (cur == end) {
        p->binary = B64_BYTE2;
        return GRPC_ERROR_NONE;
      }
      bits = inverse_base64[*cur];
      ++cur;
      if (bits == 255)
        return parse_error(
            exec_ctx, p, cur, end,
            GRPC_ERROR_CREATE_FROM_STATIC_STRING("Illegal base64 character"));
      else if (bits == 64)
        goto b64_byte2;
      p->base64_buffer |= bits << 6;
    /* fallthrough */
    b64_byte3:
    case B64_BYTE3:
      if (cur == end) {
        p->binary = B64_BYTE3;
        return GRPC_ERROR_NONE;
      }
      bits = inverse_base64[*cur];
      ++cur;
      if (bits == 255)
        return parse_error(
            exec_ctx, p, cur, end,
            GRPC_ERROR_CREATE_FROM_STATIC_STRING("Illegal base64 character"));
      else if (bits == 64)
        goto b64_byte3;
      p->base64_buffer |= bits;
      bits = p->base64_buffer;
      decoded[0] = (uint8_t)(bits >> 16);
      decoded[1] = (uint8_t)(bits >> 8);
      decoded[2] = (uint8_t)(bits);
      append_bytes(str, decoded, 3);
      goto b64_byte0;
  }
  GPR_UNREACHABLE_CODE(return parse_error(
      exec_ctx, p, cur, end,
      GRPC_ERROR_CREATE_FROM_STATIC_STRING("Should never reach here")));
}

static grpc_error *finish_str(grpc_exec_ctx *exec_ctx,
                              grpc_chttp2_hpack_parser *p, const uint8_t *cur,
                              const uint8_t *end) {
  uint8_t decoded[2];
  uint32_t bits;
  grpc_chttp2_hpack_parser_string *str = p->parsing.str;
  switch ((binary_state)p->binary) {
    case NOT_BINARY:
      break;
    case BINARY_BEGIN:
      break;
    case B64_BYTE0:
      break;
    case B64_BYTE1:
      return parse_error(exec_ctx, p, cur, end,
                         GRPC_ERROR_CREATE_FROM_STATIC_STRING(
                             "illegal base64 encoding")); /* illegal encoding */
    case B64_BYTE2:
      bits = p->base64_buffer;
      if (bits & 0xffff) {
        char *msg;
        gpr_asprintf(&msg, "trailing bits in base64 encoding: 0x%04x",
                     bits & 0xffff);
        grpc_error *err = GRPC_ERROR_CREATE_FROM_COPIED_STRING(msg);
        gpr_free(msg);
        return parse_error(exec_ctx, p, cur, end, err);
      }
      decoded[0] = (uint8_t)(bits >> 16);
      append_bytes(str, decoded, 1);
      break;
    case B64_BYTE3:
      bits = p->base64_buffer;
      if (bits & 0xff) {
        char *msg;
        gpr_asprintf(&msg, "trailing bits in base64 encoding: 0x%02x",
                     bits & 0xff);
        grpc_error *err = GRPC_ERROR_CREATE_FROM_COPIED_STRING(msg);
        gpr_free(msg);
        return parse_error(exec_ctx, p, cur, end, err);
      }
      decoded[0] = (uint8_t)(bits >> 16);
      decoded[1] = (uint8_t)(bits >> 8);
      append_bytes(str, decoded, 2);
      break;
  }
  return GRPC_ERROR_NONE;
}

/* decode a nibble from a huffman encoded stream */
static grpc_error *huff_nibble(grpc_exec_ctx *exec_ctx,
                               grpc_chttp2_hpack_parser *p, uint8_t nibble) {
  int16_t emit = emit_sub_tbl[16 * emit_tbl[p->huff_state] + nibble];
  int16_t next = next_sub_tbl[16 * next_tbl[p->huff_state] + nibble];
  if (emit != -1) {
    if (emit >= 0 && emit < 256) {
      uint8_t c = (uint8_t)emit;
      grpc_error *err = append_string(exec_ctx, p, &c, (&c) + 1);
      if (err != GRPC_ERROR_NONE) return err;
    } else {
      assert(emit == 256);
    }
  }
  p->huff_state = next;
  return GRPC_ERROR_NONE;
}

/* decode full bytes from a huffman encoded stream */
static grpc_error *add_huff_bytes(grpc_exec_ctx *exec_ctx,
                                  grpc_chttp2_hpack_parser *p,
                                  const uint8_t *cur, const uint8_t *end) {
  for (; cur != end; ++cur) {
    grpc_error *err = huff_nibble(exec_ctx, p, *cur >> 4);
    if (err != GRPC_ERROR_NONE) return parse_error(exec_ctx, p, cur, end, err);
    err = huff_nibble(exec_ctx, p, *cur & 0xf);
    if (err != GRPC_ERROR_NONE) return parse_error(exec_ctx, p, cur, end, err);
  }
  return GRPC_ERROR_NONE;
}

/* decode some string bytes based on the current decoding mode
   (huffman or not) */
static grpc_error *add_str_bytes(grpc_exec_ctx *exec_ctx,
                                 grpc_chttp2_hpack_parser *p,
                                 const uint8_t *cur, const uint8_t *end) {
  if (p->huff) {
    return add_huff_bytes(exec_ctx, p, cur, end);
  } else {
    return append_string(exec_ctx, p, cur, end);
  }
}

/* parse a string - tries to do large chunks at a time */
static grpc_error *parse_string(grpc_exec_ctx *exec_ctx,
                                grpc_chttp2_hpack_parser *p, const uint8_t *cur,
                                const uint8_t *end) {
  size_t remaining = p->strlen - p->strgot;
  size_t given = (size_t)(end - cur);
  if (remaining <= given) {
    grpc_error *err = add_str_bytes(exec_ctx, p, cur, cur + remaining);
    if (err != GRPC_ERROR_NONE) return parse_error(exec_ctx, p, cur, end, err);
    err = finish_str(exec_ctx, p, cur + remaining, end);
    if (err != GRPC_ERROR_NONE) return parse_error(exec_ctx, p, cur, end, err);
    return parse_next(exec_ctx, p, cur + remaining, end);
  } else {
    grpc_error *err = add_str_bytes(exec_ctx, p, cur, cur + given);
    if (err != GRPC_ERROR_NONE) return parse_error(exec_ctx, p, cur, end, err);
    GPR_ASSERT(given <= UINT32_MAX - p->strgot);
    p->strgot += (uint32_t)given;
    p->state = parse_string;
    return GRPC_ERROR_NONE;
  }
}

/* begin parsing a string - performs setup, calls parse_string */
static grpc_error *begin_parse_string(grpc_exec_ctx *exec_ctx,
                                      grpc_chttp2_hpack_parser *p,
                                      const uint8_t *cur, const uint8_t *end,
                                      uint8_t binary,
                                      grpc_chttp2_hpack_parser_string *str) {
  if (!p->huff && binary == NOT_BINARY && (end - cur) >= (intptr_t)p->strlen &&
      p->current_slice_refcount != NULL) {
    str->copied = false;
    str->data.referenced.refcount = p->current_slice_refcount;
    str->data.referenced.data.refcounted.bytes = (uint8_t *)cur;
    str->data.referenced.data.refcounted.length = p->strlen;
    grpc_slice_ref_internal(str->data.referenced);
    return parse_next(exec_ctx, p, cur + p->strlen, end);
  }
  p->strgot = 0;
  str->copied = true;
  str->data.copied.length = 0;
  p->parsing.str = str;
  p->huff_state = 0;
  p->binary = binary;
  return parse_string(exec_ctx, p, cur, end);
}

/* parse the key string */
static grpc_error *parse_key_string(grpc_exec_ctx *exec_ctx,
                                    grpc_chttp2_hpack_parser *p,
                                    const uint8_t *cur, const uint8_t *end) {
  return begin_parse_string(exec_ctx, p, cur, end, NOT_BINARY, &p->key);
}

/* check if a key represents a binary header or not */

static bool is_binary_literal_header(grpc_chttp2_hpack_parser *p) {
  return grpc_is_binary_header(
      p->key.copied ? grpc_slice_from_static_buffer(p->key.data.copied.str,
                                                    p->key.data.copied.length)
                    : p->key.data.referenced);
}

static grpc_error *is_binary_indexed_header(grpc_chttp2_hpack_parser *p,
                                            bool *is) {
  grpc_mdelem elem = grpc_chttp2_hptbl_lookup(&p->table, p->index);
  if (GRPC_MDISNULL(elem)) {
    return grpc_error_set_int(
        grpc_error_set_int(GRPC_ERROR_CREATE_FROM_STATIC_STRING(
                               "Invalid HPACK index received"),
                           GRPC_ERROR_INT_INDEX, (intptr_t)p->index),
        GRPC_ERROR_INT_SIZE, (intptr_t)p->table.num_ents);
  }
  *is = grpc_is_binary_header(GRPC_MDKEY(elem));
  return GRPC_ERROR_NONE;
}

/* parse the value string */
static grpc_error *parse_value_string(grpc_exec_ctx *exec_ctx,
                                      grpc_chttp2_hpack_parser *p,
                                      const uint8_t *cur, const uint8_t *end,
                                      bool is_binary) {
  return begin_parse_string(exec_ctx, p, cur, end,
                            is_binary ? BINARY_BEGIN : NOT_BINARY, &p->value);
}

static grpc_error *parse_value_string_with_indexed_key(
    grpc_exec_ctx *exec_ctx, grpc_chttp2_hpack_parser *p, const uint8_t *cur,
    const uint8_t *end) {
  bool is_binary = false;
  grpc_error *err = is_binary_indexed_header(p, &is_binary);
  if (err != GRPC_ERROR_NONE) return parse_error(exec_ctx, p, cur, end, err);
  return parse_value_string(exec_ctx, p, cur, end, is_binary);
}

static grpc_error *parse_value_string_with_literal_key(
    grpc_exec_ctx *exec_ctx, grpc_chttp2_hpack_parser *p, const uint8_t *cur,
    const uint8_t *end) {
  return parse_value_string(exec_ctx, p, cur, end, is_binary_literal_header(p));
}

/* PUBLIC INTERFACE */

void grpc_chttp2_hpack_parser_init(grpc_exec_ctx *exec_ctx,
                                   grpc_chttp2_hpack_parser *p) {
  p->on_header = NULL;
  p->on_header_user_data = NULL;
  p->state = parse_begin;
  p->key.data.referenced = grpc_empty_slice();
  p->key.data.copied.str = NULL;
  p->key.data.copied.capacity = 0;
  p->key.data.copied.length = 0;
  p->value.data.referenced = grpc_empty_slice();
  p->value.data.copied.str = NULL;
  p->value.data.copied.capacity = 0;
  p->value.data.copied.length = 0;
  p->dynamic_table_update_allowed = 2;
  p->last_error = GRPC_ERROR_NONE;
  grpc_chttp2_hptbl_init(exec_ctx, &p->table);
}

void grpc_chttp2_hpack_parser_set_has_priority(grpc_chttp2_hpack_parser *p) {
  p->after_prioritization = p->state;
  p->state = parse_stream_dep0;
}

void grpc_chttp2_hpack_parser_destroy(grpc_exec_ctx *exec_ctx,
                                      grpc_chttp2_hpack_parser *p) {
  grpc_chttp2_hptbl_destroy(exec_ctx, &p->table);
  GRPC_ERROR_UNREF(p->last_error);
  grpc_slice_unref_internal(exec_ctx, p->key.data.referenced);
  grpc_slice_unref_internal(exec_ctx, p->value.data.referenced);
  gpr_free(p->key.data.copied.str);
  gpr_free(p->value.data.copied.str);
}

grpc_error *grpc_chttp2_hpack_parser_parse(grpc_exec_ctx *exec_ctx,
                                           grpc_chttp2_hpack_parser *p,
                                           grpc_slice slice) {
/* max number of bytes to parse at a time... limits call stack depth on
 * compilers without TCO */
#define MAX_PARSE_LENGTH 1024
  p->current_slice_refcount = slice.refcount;
  uint8_t *start = GRPC_SLICE_START_PTR(slice);
  uint8_t *end = GRPC_SLICE_END_PTR(slice);
  grpc_error *error = GRPC_ERROR_NONE;
  while (start != end && error == GRPC_ERROR_NONE) {
    uint8_t *target = start + GPR_MIN(MAX_PARSE_LENGTH, end - start);
    error = p->state(exec_ctx, p, start, target);
    start = target;
  }
  p->current_slice_refcount = NULL;
  return error;
}

typedef void (*maybe_complete_func_type)(grpc_exec_ctx *exec_ctx,
                                         grpc_chttp2_transport *t,
                                         grpc_chttp2_stream *s);
static const maybe_complete_func_type maybe_complete_funcs[] = {
    grpc_chttp2_maybe_complete_recv_initial_metadata,
    grpc_chttp2_maybe_complete_recv_trailing_metadata};

static void force_client_rst_stream(grpc_exec_ctx *exec_ctx, void *sp,
                                    grpc_error *error) {
  grpc_chttp2_stream *s = (grpc_chttp2_stream *)sp;
  grpc_chttp2_transport *t = s->t;
  if (!s->write_closed) {
    grpc_slice_buffer_add(
        &t->qbuf, grpc_chttp2_rst_stream_create(s->id, GRPC_HTTP2_NO_ERROR,
                                                &s->stats.outgoing));
    grpc_chttp2_initiate_write(exec_ctx, t, "force_rst_stream");
    grpc_chttp2_mark_stream_closed(exec_ctx, t, s, true, true, GRPC_ERROR_NONE);
  }
  GRPC_CHTTP2_STREAM_UNREF(exec_ctx, s, "final_rst");
}

static void parse_stream_compression_md(grpc_exec_ctx *exec_ctx,
                                        grpc_chttp2_transport *t,
                                        grpc_chttp2_stream *s,
                                        grpc_metadata_batch *initial_metadata) {
<<<<<<< HEAD
  if (initial_metadata->idx.named.content_encoding == NULL ||
      grpc_stream_compression_method_parse(
          GRPC_MDVALUE(initial_metadata->idx.named.content_encoding->md), false,
          &s->stream_decompression_method) == 0) {
    s->stream_decompression_method =
        GRPC_STREAM_COMPRESSION_IDENTITY_DECOMPRESS;
=======
  if (initial_metadata->idx.named.content_encoding != NULL) {
    grpc_slice content_encoding =
        GRPC_MDVALUE(initial_metadata->idx.named.content_encoding->md);
    if (!grpc_slice_eq(content_encoding, GRPC_MDSTR_IDENTITY)) {
      if (grpc_slice_eq(content_encoding, GRPC_MDSTR_GZIP)) {
        s->stream_compression_recv_enabled = true;
        s->decompressed_data_buffer =
            (grpc_slice_buffer *)gpr_malloc(sizeof(grpc_slice_buffer));
        grpc_slice_buffer_init(s->decompressed_data_buffer);
      }
    }
>>>>>>> ca7084bc
  }
}

grpc_error *grpc_chttp2_header_parser_parse(grpc_exec_ctx *exec_ctx,
                                            void *hpack_parser,
                                            grpc_chttp2_transport *t,
                                            grpc_chttp2_stream *s,
                                            grpc_slice slice, int is_last) {
  grpc_chttp2_hpack_parser *parser = (grpc_chttp2_hpack_parser *)hpack_parser;
  GPR_TIMER_BEGIN("grpc_chttp2_hpack_parser_parse", 0);
  if (s != NULL) {
    s->stats.incoming.header_bytes += GRPC_SLICE_LENGTH(slice);
  }
  grpc_error *error = grpc_chttp2_hpack_parser_parse(exec_ctx, parser, slice);
  if (error != GRPC_ERROR_NONE) {
    GPR_TIMER_END("grpc_chttp2_hpack_parser_parse", 0);
    return error;
  }
  if (is_last) {
    if (parser->is_boundary && parser->state != parse_begin) {
      GPR_TIMER_END("grpc_chttp2_hpack_parser_parse", 0);
      return GRPC_ERROR_CREATE_FROM_STATIC_STRING(
          "end of header frame not aligned with a hpack record boundary");
    }
    /* need to check for null stream: this can occur if we receive an invalid
       stream id on a header */
    if (s != NULL) {
      if (parser->is_boundary) {
        if (s->header_frames_received == GPR_ARRAY_SIZE(s->metadata_buffer)) {
          GPR_TIMER_END("grpc_chttp2_hpack_parser_parse", 0);
          return GRPC_ERROR_CREATE_FROM_STATIC_STRING(
              "Too many trailer frames");
        }
        /* Process stream compression md element if it exists */
        if (s->header_frames_received ==
            0) { /* Only acts on initial metadata */
          parse_stream_compression_md(exec_ctx, t, s,
                                      &s->metadata_buffer[0].batch);
        }
        s->published_metadata[s->header_frames_received] =
            GRPC_METADATA_PUBLISHED_FROM_WIRE;
        maybe_complete_funcs[s->header_frames_received](exec_ctx, t, s);
        s->header_frames_received++;
      }
      if (parser->is_eof) {
        if (t->is_client && !s->write_closed) {
          /* server eof ==> complete closure; we may need to forcefully close
             the stream. Wait until the combiner lock is ready to be released
             however -- it might be that we receive a RST_STREAM following this
             and can avoid the extra write */
          GRPC_CHTTP2_STREAM_REF(s, "final_rst");
          GRPC_CLOSURE_SCHED(
              exec_ctx,
              GRPC_CLOSURE_CREATE(force_client_rst_stream, s,
                                  grpc_combiner_finally_scheduler(t->combiner)),
              GRPC_ERROR_NONE);
        }
        grpc_chttp2_mark_stream_closed(exec_ctx, t, s, true, false,
                                       GRPC_ERROR_NONE);
      }
    }
    parser->on_header = NULL;
    parser->on_header_user_data = NULL;
    parser->is_boundary = 0xde;
    parser->is_eof = 0xde;
    parser->dynamic_table_update_allowed = 2;
  }
  GPR_TIMER_END("grpc_chttp2_hpack_parser_parse", 0);
  return GRPC_ERROR_NONE;
}<|MERGE_RESOLUTION|>--- conflicted
+++ resolved
@@ -1659,26 +1659,12 @@
                                         grpc_chttp2_transport *t,
                                         grpc_chttp2_stream *s,
                                         grpc_metadata_batch *initial_metadata) {
-<<<<<<< HEAD
   if (initial_metadata->idx.named.content_encoding == NULL ||
       grpc_stream_compression_method_parse(
           GRPC_MDVALUE(initial_metadata->idx.named.content_encoding->md), false,
           &s->stream_decompression_method) == 0) {
     s->stream_decompression_method =
         GRPC_STREAM_COMPRESSION_IDENTITY_DECOMPRESS;
-=======
-  if (initial_metadata->idx.named.content_encoding != NULL) {
-    grpc_slice content_encoding =
-        GRPC_MDVALUE(initial_metadata->idx.named.content_encoding->md);
-    if (!grpc_slice_eq(content_encoding, GRPC_MDSTR_IDENTITY)) {
-      if (grpc_slice_eq(content_encoding, GRPC_MDSTR_GZIP)) {
-        s->stream_compression_recv_enabled = true;
-        s->decompressed_data_buffer =
-            (grpc_slice_buffer *)gpr_malloc(sizeof(grpc_slice_buffer));
-        grpc_slice_buffer_init(s->decompressed_data_buffer);
-      }
-    }
->>>>>>> ca7084bc
   }
 }
 
