/*
 *
 * Copyright 2017 gRPC authors.
 *
 * Licensed under the Apache License, Version 2.0 (the "License");
 * you may not use this file except in compliance with the License.
 * You may obtain a copy of the License at
 *
 *     http://www.apache.org/licenses/LICENSE-2.0
 *
 * Unless required by applicable law or agreed to in writing, software
 * distributed under the License is distributed on an "AS IS" BASIS,
 * WITHOUT WARRANTIES OR CONDITIONS OF ANY KIND, either express or implied.
 * See the License for the specific language governing permissions and
 * limitations under the License.
 *
 */

#include "src/core/ext/transport/chttp2/transport/flow_control.h"

#include <inttypes.h>
#include <limits.h>
#include <math.h>
#include <string.h>

#include <grpc/support/alloc.h>
#include <grpc/support/log.h>
#include <grpc/support/string_util.h>
#include <grpc/support/useful.h>

#include "src/core/ext/transport/chttp2/transport/internal.h"
#include "src/core/lib/support/string.h"

namespace grpc_core {
namespace chttp2 {

namespace {

static constexpr const int kTracePadding = 30;

static char* fmt_int64_diff_str(int64_t old_val, int64_t new_val) {
  char* str;
  if (old_val != new_val) {
    gpr_asprintf(&str, "%" PRId64 " -> %" PRId64 "", old_val, new_val);
  } else {
    gpr_asprintf(&str, "%" PRId64 "", old_val);
  }
  char* str_lp = gpr_leftpad(str, ' ', kTracePadding);
  gpr_free(str);
  return str_lp;
}

static char* fmt_uint32_diff_str(uint32_t old_val, uint32_t new_val) {
  char* str;
  if (new_val > 0 && old_val != new_val) {
    gpr_asprintf(&str, "%" PRIu32 " -> %" PRIu32 "", old_val, new_val);
  } else {
    gpr_asprintf(&str, "%" PRIu32 "", old_val);
  }
  char* str_lp = gpr_leftpad(str, ' ', kTracePadding);
  gpr_free(str);
  return str_lp;
}
}  // namespace

void FlowControlTrace::Init(const char* reason, TransportFlowControl* tfc,
                            StreamFlowControl* sfc) {
  tfc_ = tfc;
  sfc_ = sfc;
  reason_ = reason;
  remote_window_ = tfc->remote_window();
  target_window_ = tfc->target_window();
  announced_window_ = tfc->announced_window();
  if (sfc != nullptr) {
    remote_window_delta_ = sfc->remote_window_delta();
    local_window_delta_ = sfc->local_window_delta();
    announced_window_delta_ = sfc->announced_window_delta();
  }
}

void FlowControlTrace::Finish() {
  uint32_t acked_local_window =
      tfc_->transport()->settings[GRPC_SENT_SETTINGS]
                                 [GRPC_CHTTP2_SETTINGS_INITIAL_WINDOW_SIZE];
  uint32_t remote_window =
      tfc_->transport()->settings[GRPC_PEER_SETTINGS]
                                 [GRPC_CHTTP2_SETTINGS_INITIAL_WINDOW_SIZE];
  char* trw_str = fmt_int64_diff_str(remote_window_, tfc_->remote_window());
  char* tlw_str = fmt_int64_diff_str(target_window_, tfc_->target_window());
  char* taw_str =
      fmt_int64_diff_str(announced_window_, tfc_->announced_window());
  char* srw_str;
  char* slw_str;
  char* saw_str;
  if (sfc_ != nullptr) {
    srw_str = fmt_int64_diff_str(remote_window_delta_ + remote_window,
                                 sfc_->remote_window_delta() + remote_window);
    slw_str = fmt_int64_diff_str(local_window_delta_ + acked_local_window,
                                 local_window_delta_ + acked_local_window);
    saw_str = fmt_int64_diff_str(announced_window_delta_ + acked_local_window,
                                 announced_window_delta_ + acked_local_window);
  } else {
    srw_str = gpr_leftpad("", ' ', kTracePadding);
    slw_str = gpr_leftpad("", ' ', kTracePadding);
    saw_str = gpr_leftpad("", ' ', kTracePadding);
  }
  gpr_log(GPR_DEBUG,
          "%p[%u][%s] | %s | trw:%s, ttw:%s, taw:%s, srw:%s, slw:%s, saw:%s",
          tfc_, sfc_ != nullptr ? sfc_->stream()->id : 0,
          tfc_->transport()->is_client ? "cli" : "svr", reason_, trw_str,
          tlw_str, taw_str, srw_str, slw_str, saw_str);
  gpr_free(trw_str);
  gpr_free(tlw_str);
  gpr_free(taw_str);
  gpr_free(srw_str);
  gpr_free(slw_str);
  gpr_free(saw_str);
}

const char* FlowControlAction::UrgencyString(Urgency u) {
  switch (u) {
    case Urgency::NO_ACTION_NEEDED:
      return "no action";
    case Urgency::UPDATE_IMMEDIATELY:
      return "update immediately";
    case Urgency::QUEUE_UPDATE:
      return "queue update";
    default:
      GPR_UNREACHABLE_CODE(return "unknown");
  }
  GPR_UNREACHABLE_CODE(return "unknown");
}

void FlowControlAction::Trace(grpc_chttp2_transport* t) const {
  char* iw_str = fmt_uint32_diff_str(
      t->settings[GRPC_SENT_SETTINGS][GRPC_CHTTP2_SETTINGS_INITIAL_WINDOW_SIZE],
      initial_window_size_);
  char* mf_str = fmt_uint32_diff_str(
      t->settings[GRPC_SENT_SETTINGS][GRPC_CHTTP2_SETTINGS_MAX_FRAME_SIZE],
      max_frame_size_);
  gpr_log(GPR_DEBUG, "t[%s],  s[%s], iw:%s:%s mf:%s:%s",
          UrgencyString(send_transport_update_),
          UrgencyString(send_stream_update_),
          UrgencyString(send_initial_window_update_), iw_str,
          UrgencyString(send_max_frame_size_update_), mf_str);
  gpr_free(iw_str);
  gpr_free(mf_str);
}

TransportFlowControl::TransportFlowControl(grpc_exec_ctx* exec_ctx,
                                           const grpc_chttp2_transport* t,
                                           bool enable_bdp_probe)
    : t_(t),
      enable_bdp_probe_(enable_bdp_probe),
      bdp_estimator_(t->peer_string),
      pid_controller_(grpc_core::PidController::Args()
                          .set_gain_p(4)
                          .set_gain_i(8)
                          .set_gain_d(0)
                          .set_initial_control_value(TargetLogBdp())
                          .set_min_control_value(-1)
                          .set_max_control_value(25)
                          .set_integral_range(10)),
      last_pid_update_(grpc_exec_ctx_now(exec_ctx)) {}

uint32_t TransportFlowControl::MaybeSendUpdate(bool writing_anyway) {
  FlowControlTrace trace("t updt sent", this, nullptr);
  const uint32_t target_announced_window = (const uint32_t)target_window();
  if ((writing_anyway || announced_window_ <= target_announced_window / 2) &&
      announced_window_ != target_announced_window) {
    const uint32_t announce = (uint32_t)GPR_CLAMP(
        target_announced_window - announced_window_, 0, UINT32_MAX);
    announced_window_ += announce;
    return announce;
  }
  return 0;
}

grpc_error* TransportFlowControl::ValidateRecvData(
    int64_t incoming_frame_size) {
  if (incoming_frame_size > announced_window_) {
    char* msg;
    gpr_asprintf(&msg,
                 "frame of size %" PRId64 " overflows local window of %" PRId64,
                 incoming_frame_size, announced_window_);
    grpc_error* err = GRPC_ERROR_CREATE_FROM_COPIED_STRING(msg);
    gpr_free(msg);
    return err;
  }
  return GRPC_ERROR_NONE;
}

StreamFlowControl::StreamFlowControl(TransportFlowControl* tfc,
                                     const grpc_chttp2_stream* s)
    : tfc_(tfc), s_(s) {}

grpc_error* StreamFlowControl::RecvData(int64_t incoming_frame_size) {
  FlowControlTrace trace("  data recv", tfc_, this);

  grpc_error* error = GRPC_ERROR_NONE;
  error = tfc_->ValidateRecvData(incoming_frame_size);
  if (error != GRPC_ERROR_NONE) return error;

  uint32_t sent_init_window =
      tfc_->transport()->settings[GRPC_SENT_SETTINGS]
                                 [GRPC_CHTTP2_SETTINGS_INITIAL_WINDOW_SIZE];
  uint32_t acked_init_window =
      tfc_->transport()->settings[GRPC_ACKED_SETTINGS]
                                 [GRPC_CHTTP2_SETTINGS_INITIAL_WINDOW_SIZE];

  int64_t acked_stream_window = announced_window_delta_ + acked_init_window;
  int64_t sent_stream_window = announced_window_delta_ + sent_init_window;
  if (incoming_frame_size > acked_stream_window) {
    if (incoming_frame_size <= sent_stream_window) {
      gpr_log(GPR_ERROR,
              "Incoming frame of size %" PRId64
              " exceeds local window size of %" PRId64
              ".\n"
              "The (un-acked, future) window size would be %" PRId64
              " which is not exceeded.\n"
              "This would usually cause a disconnection, but allowing it due to"
              "broken HTTP2 implementations in the wild.\n"
              "See (for example) https://github.com/netty/netty/issues/6520.",
              incoming_frame_size, acked_stream_window, sent_stream_window);
    } else {
      char* msg;
      gpr_asprintf(
          &msg, "frame of size %" PRId64 " overflows local window of %" PRId64,
          incoming_frame_size, acked_stream_window);
      grpc_error* err = GRPC_ERROR_CREATE_FROM_COPIED_STRING(msg);
      gpr_free(msg);
      return err;
    }
  }

  UpdateAnnouncedWindowDelta(tfc_, -incoming_frame_size);
  local_window_delta_ -= incoming_frame_size;
  tfc_->CommitRecvData(incoming_frame_size);
  return GRPC_ERROR_NONE;
}

uint32_t StreamFlowControl::MaybeSendUpdate() {
  FlowControlTrace trace("s updt sent", tfc_, this);
  if (local_window_delta_ > announced_window_delta_) {
    uint32_t announce = (uint32_t)GPR_CLAMP(
        local_window_delta_ - announced_window_delta_, 0, UINT32_MAX);
    UpdateAnnouncedWindowDelta(tfc_, announce);
    return announce;
  }
  return 0;
}

void StreamFlowControl::IncomingByteStreamUpdate(size_t max_size_hint,
                                                 size_t have_already) {
  FlowControlTrace trace("app st recv", tfc_, this);
  uint32_t max_recv_bytes;
  uint32_t sent_init_window =
      tfc_->transport()->settings[GRPC_SENT_SETTINGS]
                                 [GRPC_CHTTP2_SETTINGS_INITIAL_WINDOW_SIZE];

  /* clamp max recv hint to an allowable size */
  if (max_size_hint >= UINT32_MAX - sent_init_window) {
    max_recv_bytes = UINT32_MAX - sent_init_window;
  } else {
    max_recv_bytes = (uint32_t)max_size_hint;
  }

  /* account for bytes already received but unknown to higher layers */
  if (max_recv_bytes >= have_already) {
    max_recv_bytes -= (uint32_t)have_already;
  } else {
    max_recv_bytes = 0;
  }

  /* add some small lookahead to keep pipelines flowing */
  GPR_ASSERT(max_recv_bytes <= UINT32_MAX - sent_init_window);
  if (local_window_delta_ < max_recv_bytes) {
    uint32_t add_max_recv_bytes =
        (uint32_t)(max_recv_bytes - local_window_delta_);
    local_window_delta_ += add_max_recv_bytes;
  }
}

<<<<<<< HEAD
// Takes in a target and uses the pid controller to return a stabilized
// guess at the new bdp.
static double get_pid_controller_guess(grpc_chttp2_transport_flowctl* tfc,
                                       double target) {
  grpc_millis now = grpc_exec_ctx_now();
  if (!tfc->pid_controller_initialized) {
    tfc->last_pid_update = now;
    tfc->pid_controller_initialized = true;
    grpc_pid_controller_args args;
    memset(&args, 0, sizeof(args));
    args.gain_p = 4;
    args.gain_i = 8;
    args.gain_d = 0;
    args.initial_control_value = target;
    args.min_control_value = -1;
    args.max_control_value = 25;
    args.integral_range = 10;
    grpc_pid_controller_init(&tfc->pid_controller, args);
    return pow(2, target);
  }
  double bdp_error = target - grpc_pid_controller_last(&tfc->pid_controller);
  double dt = (double)(now - tfc->last_pid_update) * 1e-3;
  double log2_bdp_guess =
      grpc_pid_controller_update(&tfc->pid_controller, bdp_error, dt);
  tfc->last_pid_update = now;
  return pow(2, log2_bdp_guess);
}

=======
>>>>>>> d9da7387
// Take in a target and modifies it based on the memory pressure of the system
static double AdjustForMemoryPressure(grpc_resource_quota* quota,
                                      double target) {
  // do not increase window under heavy memory pressure.
  double memory_pressure = grpc_resource_quota_get_memory_pressure(quota);
  static const double kLowMemPressure = 0.1;
  static const double kZeroTarget = 22;
  static const double kHighMemPressure = 0.8;
  static const double kMaxMemPressure = 0.9;
  if (memory_pressure < kLowMemPressure && target < kZeroTarget) {
    target = (target - kZeroTarget) * memory_pressure / kLowMemPressure +
             kZeroTarget;
  } else if (memory_pressure > kHighMemPressure) {
    target *= 1 - GPR_MIN(1, (memory_pressure - kHighMemPressure) /
                                 (kMaxMemPressure - kHighMemPressure));
  }
  return target;
}

<<<<<<< HEAD
grpc_chttp2_flowctl_action grpc_chttp2_flowctl_get_action(
    grpc_chttp2_transport_flowctl* tfc, grpc_chttp2_stream_flowctl* sfc) {
  grpc_chttp2_flowctl_action action;
  memset(&action, 0, sizeof(action));
=======
double TransportFlowControl::TargetLogBdp() {
  return AdjustForMemoryPressure(
      grpc_resource_user_quota(grpc_endpoint_get_resource_user(t_->ep)),
      1 + log2(bdp_estimator_.EstimateBdp()));
}

double TransportFlowControl::SmoothLogBdp(grpc_exec_ctx* exec_ctx,
                                          double value) {
  grpc_millis now = grpc_exec_ctx_now(exec_ctx);
  double bdp_error = value - pid_controller_.last_control_value();
  const double dt = (double)(now - last_pid_update_) * 1e-3;
  last_pid_update_ = now;
  return pid_controller_.Update(bdp_error, dt);
}

FlowControlAction::Urgency TransportFlowControl::DeltaUrgency(
    int32_t value, grpc_chttp2_setting_id setting_id) {
  int64_t delta =
      (int64_t)value - (int64_t)t_->settings[GRPC_LOCAL_SETTINGS][setting_id];
>>>>>>> d9da7387
  // TODO(ncteisen): tune this
  if (delta != 0 && (delta <= -value / 5 || delta >= value / 5)) {
    return FlowControlAction::Urgency::QUEUE_UPDATE;
  } else {
    return FlowControlAction::Urgency::NO_ACTION_NEEDED;
  }
}

FlowControlAction TransportFlowControl::PeriodicUpdate(
    grpc_exec_ctx* exec_ctx) {
  FlowControlAction action;
  if (enable_bdp_probe_) {
    // get bdp estimate and update initial_window accordingly.
<<<<<<< HEAD
    int64_t estimate = -1;
    if (tfc->bdp_estimator->EstimateBdp(&estimate)) {
      double target = 1 + log2((double)estimate);

      // target might change based on how much memory pressure we are under
      // TODO(ncteisen): experiment with setting target to be huge under low
      // memory pressure.
      target = get_target_under_memory_pressure(tfc, target);

      // run our target through the pid controller to stabilize change.
      // TODO(ncteisen): experiment with other controllers here.
      double bdp_guess = get_pid_controller_guess(tfc, target);

      // Though initial window 'could' drop to 0, we keep the floor at 128
      tfc->target_initial_window_size =
          (int32_t)GPR_CLAMP(bdp_guess, 128, INT32_MAX);

      grpc_chttp2_flowctl_urgency init_window_update_urgency =
          delta_is_significant(tfc, tfc->target_initial_window_size,
                               GRPC_CHTTP2_SETTINGS_INITIAL_WINDOW_SIZE);
      if (init_window_update_urgency != GRPC_CHTTP2_FLOWCTL_NO_ACTION_NEEDED) {
        action.send_setting_update = init_window_update_urgency;
        action.initial_window_size = (uint32_t)tfc->target_initial_window_size;
      }
    }
=======
    // target might change based on how much memory pressure we are under
    // TODO(ncteisen): experiment with setting target to be huge under low
    // memory pressure.
    const double target = pow(2, SmoothLogBdp(exec_ctx, TargetLogBdp()));

    // Though initial window 'could' drop to 0, we keep the floor at 128
    target_initial_window_size_ = (int32_t)GPR_CLAMP(target, 128, INT32_MAX);

    action.set_send_initial_window_update(
        DeltaUrgency(target_initial_window_size_,
                     GRPC_CHTTP2_SETTINGS_INITIAL_WINDOW_SIZE),
        target_initial_window_size_);
>>>>>>> d9da7387

    // get bandwidth estimate and update max_frame accordingly.
    double bw_dbl = bdp_estimator_.EstimateBandwidth();
    // we target the max of BDP or bandwidth in microseconds.
    int32_t frame_size = (int32_t)GPR_CLAMP(
        GPR_MAX((int32_t)GPR_CLAMP(bw_dbl, 0, INT_MAX) / 1000,
                target_initial_window_size_),
        16384, 16777215);
    action.set_send_max_frame_size_update(
        DeltaUrgency(frame_size, GRPC_CHTTP2_SETTINGS_MAX_FRAME_SIZE),
        frame_size);
  }
  return UpdateAction(action);
}

FlowControlAction StreamFlowControl::UpdateAction(FlowControlAction action) {
  // TODO(ncteisen): tune this
  if (!s_->read_closed) {
    uint32_t sent_init_window =
        tfc_->transport()->settings[GRPC_SENT_SETTINGS]
                                   [GRPC_CHTTP2_SETTINGS_INITIAL_WINDOW_SIZE];
    if (local_window_delta_ > announced_window_delta_ &&
        announced_window_delta_ + sent_init_window <= sent_init_window / 2) {
      action.set_send_stream_update(
          FlowControlAction::Urgency::UPDATE_IMMEDIATELY);
    } else if (local_window_delta_ > announced_window_delta_) {
      action.set_send_stream_update(FlowControlAction::Urgency::QUEUE_UPDATE);
    }
  }

  return action;
}

}  // namespace chttp2
}  // namespace grpc_core<|MERGE_RESOLUTION|>--- conflicted
+++ resolved
@@ -147,8 +147,7 @@
   gpr_free(mf_str);
 }
 
-TransportFlowControl::TransportFlowControl(grpc_exec_ctx* exec_ctx,
-                                           const grpc_chttp2_transport* t,
+TransportFlowControl::TransportFlowControl(const grpc_chttp2_transport* t,
                                            bool enable_bdp_probe)
     : t_(t),
       enable_bdp_probe_(enable_bdp_probe),
@@ -161,7 +160,7 @@
                           .set_min_control_value(-1)
                           .set_max_control_value(25)
                           .set_integral_range(10)),
-      last_pid_update_(grpc_exec_ctx_now(exec_ctx)) {}
+      last_pid_update_(grpc_exec_ctx_now()) {}
 
 uint32_t TransportFlowControl::MaybeSendUpdate(bool writing_anyway) {
   FlowControlTrace trace("t updt sent", this, nullptr);
@@ -281,37 +280,6 @@
   }
 }
 
-<<<<<<< HEAD
-// Takes in a target and uses the pid controller to return a stabilized
-// guess at the new bdp.
-static double get_pid_controller_guess(grpc_chttp2_transport_flowctl* tfc,
-                                       double target) {
-  grpc_millis now = grpc_exec_ctx_now();
-  if (!tfc->pid_controller_initialized) {
-    tfc->last_pid_update = now;
-    tfc->pid_controller_initialized = true;
-    grpc_pid_controller_args args;
-    memset(&args, 0, sizeof(args));
-    args.gain_p = 4;
-    args.gain_i = 8;
-    args.gain_d = 0;
-    args.initial_control_value = target;
-    args.min_control_value = -1;
-    args.max_control_value = 25;
-    args.integral_range = 10;
-    grpc_pid_controller_init(&tfc->pid_controller, args);
-    return pow(2, target);
-  }
-  double bdp_error = target - grpc_pid_controller_last(&tfc->pid_controller);
-  double dt = (double)(now - tfc->last_pid_update) * 1e-3;
-  double log2_bdp_guess =
-      grpc_pid_controller_update(&tfc->pid_controller, bdp_error, dt);
-  tfc->last_pid_update = now;
-  return pow(2, log2_bdp_guess);
-}
-
-=======
->>>>>>> d9da7387
 // Take in a target and modifies it based on the memory pressure of the system
 static double AdjustForMemoryPressure(grpc_resource_quota* quota,
                                       double target) {
@@ -331,21 +299,14 @@
   return target;
 }
 
-<<<<<<< HEAD
-grpc_chttp2_flowctl_action grpc_chttp2_flowctl_get_action(
-    grpc_chttp2_transport_flowctl* tfc, grpc_chttp2_stream_flowctl* sfc) {
-  grpc_chttp2_flowctl_action action;
-  memset(&action, 0, sizeof(action));
-=======
 double TransportFlowControl::TargetLogBdp() {
   return AdjustForMemoryPressure(
       grpc_resource_user_quota(grpc_endpoint_get_resource_user(t_->ep)),
       1 + log2(bdp_estimator_.EstimateBdp()));
 }
 
-double TransportFlowControl::SmoothLogBdp(grpc_exec_ctx* exec_ctx,
-                                          double value) {
-  grpc_millis now = grpc_exec_ctx_now(exec_ctx);
+double TransportFlowControl::SmoothLogBdp(double value) {
+  grpc_millis now = grpc_exec_ctx_now();
   double bdp_error = value - pid_controller_.last_control_value();
   const double dt = (double)(now - last_pid_update_) * 1e-3;
   last_pid_update_ = now;
@@ -356,7 +317,6 @@
     int32_t value, grpc_chttp2_setting_id setting_id) {
   int64_t delta =
       (int64_t)value - (int64_t)t_->settings[GRPC_LOCAL_SETTINGS][setting_id];
->>>>>>> d9da7387
   // TODO(ncteisen): tune this
   if (delta != 0 && (delta <= -value / 5 || delta >= value / 5)) {
     return FlowControlAction::Urgency::QUEUE_UPDATE;
@@ -365,42 +325,14 @@
   }
 }
 
-FlowControlAction TransportFlowControl::PeriodicUpdate(
-    grpc_exec_ctx* exec_ctx) {
+FlowControlAction TransportFlowControl::PeriodicUpdate() {
   FlowControlAction action;
   if (enable_bdp_probe_) {
     // get bdp estimate and update initial_window accordingly.
-<<<<<<< HEAD
-    int64_t estimate = -1;
-    if (tfc->bdp_estimator->EstimateBdp(&estimate)) {
-      double target = 1 + log2((double)estimate);
-
-      // target might change based on how much memory pressure we are under
-      // TODO(ncteisen): experiment with setting target to be huge under low
-      // memory pressure.
-      target = get_target_under_memory_pressure(tfc, target);
-
-      // run our target through the pid controller to stabilize change.
-      // TODO(ncteisen): experiment with other controllers here.
-      double bdp_guess = get_pid_controller_guess(tfc, target);
-
-      // Though initial window 'could' drop to 0, we keep the floor at 128
-      tfc->target_initial_window_size =
-          (int32_t)GPR_CLAMP(bdp_guess, 128, INT32_MAX);
-
-      grpc_chttp2_flowctl_urgency init_window_update_urgency =
-          delta_is_significant(tfc, tfc->target_initial_window_size,
-                               GRPC_CHTTP2_SETTINGS_INITIAL_WINDOW_SIZE);
-      if (init_window_update_urgency != GRPC_CHTTP2_FLOWCTL_NO_ACTION_NEEDED) {
-        action.send_setting_update = init_window_update_urgency;
-        action.initial_window_size = (uint32_t)tfc->target_initial_window_size;
-      }
-    }
-=======
     // target might change based on how much memory pressure we are under
     // TODO(ncteisen): experiment with setting target to be huge under low
     // memory pressure.
-    const double target = pow(2, SmoothLogBdp(exec_ctx, TargetLogBdp()));
+    const double target = pow(2, SmoothLogBdp(TargetLogBdp()));
 
     // Though initial window 'could' drop to 0, we keep the floor at 128
     target_initial_window_size_ = (int32_t)GPR_CLAMP(target, 128, INT32_MAX);
@@ -409,7 +341,6 @@
         DeltaUrgency(target_initial_window_size_,
                      GRPC_CHTTP2_SETTINGS_INITIAL_WINDOW_SIZE),
         target_initial_window_size_);
->>>>>>> d9da7387
 
     // get bandwidth estimate and update max_frame accordingly.
     double bw_dbl = bdp_estimator_.EstimateBandwidth();
