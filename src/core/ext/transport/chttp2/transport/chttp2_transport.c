/*
 *
 * Copyright 2015, Google Inc.
 * All rights reserved.
 *
 * Redistribution and use in source and binary forms, with or without
 * modification, are permitted provided that the following conditions are
 * met:
 *
 *     * Redistributions of source code must retain the above copyright
 * notice, this list of conditions and the following disclaimer.
 *     * Redistributions in binary form must reproduce the above
 * copyright notice, this list of conditions and the following disclaimer
 * in the documentation and/or other materials provided with the
 * distribution.
 *     * Neither the name of Google Inc. nor the names of its
 * contributors may be used to endorse or promote products derived from
 * this software without specific prior written permission.
 *
 * THIS SOFTWARE IS PROVIDED BY THE COPYRIGHT HOLDERS AND CONTRIBUTORS
 * "AS IS" AND ANY EXPRESS OR IMPLIED WARRANTIES, INCLUDING, BUT NOT
 * LIMITED TO, THE IMPLIED WARRANTIES OF MERCHANTABILITY AND FITNESS FOR
 * A PARTICULAR PURPOSE ARE DISCLAIMED. IN NO EVENT SHALL THE COPYRIGHT
 * OWNER OR CONTRIBUTORS BE LIABLE FOR ANY DIRECT, INDIRECT, INCIDENTAL,
 * SPECIAL, EXEMPLARY, OR CONSEQUENTIAL DAMAGES (INCLUDING, BUT NOT
 * LIMITED TO, PROCUREMENT OF SUBSTITUTE GOODS OR SERVICES; LOSS OF USE,
 * DATA, OR PROFITS; OR BUSINESS INTERRUPTION) HOWEVER CAUSED AND ON ANY
 * THEORY OF LIABILITY, WHETHER IN CONTRACT, STRICT LIABILITY, OR TORT
 * (INCLUDING NEGLIGENCE OR OTHERWISE) ARISING IN ANY WAY OUT OF THE USE
 * OF THIS SOFTWARE, EVEN IF ADVISED OF THE POSSIBILITY OF SUCH DAMAGE.
 *
 */

#include "src/core/ext/transport/chttp2/transport/chttp2_transport.h"

#include <limits.h>
#include <math.h>
#include <stdio.h>
#include <string.h>

#include <grpc/support/alloc.h>
#include <grpc/support/log.h>
#include <grpc/support/slice_buffer.h>
#include <grpc/support/string_util.h>
#include <grpc/support/useful.h>

#include "src/core/ext/transport/chttp2/transport/http2_errors.h"
#include "src/core/ext/transport/chttp2/transport/internal.h"
#include "src/core/ext/transport/chttp2/transport/status_conversion.h"
#include "src/core/lib/channel/channel_args.h"
#include "src/core/lib/http/parser.h"
#include "src/core/lib/iomgr/workqueue.h"
#include "src/core/lib/profiling/timers.h"
#include "src/core/lib/support/string.h"
#include "src/core/lib/transport/static_metadata.h"
#include "src/core/lib/transport/timeout_encoding.h"
#include "src/core/lib/transport/transport_impl.h"

#define DEFAULT_WINDOW 65535
#define DEFAULT_CONNECTION_WINDOW_TARGET (1024 * 1024)
#define MAX_WINDOW 0x7fffffffu

#define DEFAULT_MAX_HEADER_LIST_SIZE (16 * 1024)

#define MAX_CLIENT_STREAM_ID 0x7fffffffu
int grpc_http_trace = 0;
int grpc_flowctl_trace = 0;

static const grpc_transport_vtable vtable;

/* forward declarations of various callbacks that we'll build closures around */
static void write_action_begin_locked(grpc_exec_ctx *exec_ctx, void *t,
                                      grpc_error *error);
static void write_action(grpc_exec_ctx *exec_ctx, void *t, grpc_error *error);
static void write_action_end(grpc_exec_ctx *exec_ctx, void *t,
                             grpc_error *error);
static void write_action_end_locked(grpc_exec_ctx *exec_ctx, void *t,
                                    grpc_error *error);

static void read_action_begin(grpc_exec_ctx *exec_ctx, void *t,
                              grpc_error *error);
static void read_action_locked(grpc_exec_ctx *exec_ctx, void *t,
                               grpc_error *error);

static void complete_fetch_locked(grpc_exec_ctx *exec_ctx, void *gs,
                                  grpc_error *error);
static void complete_fetch(grpc_exec_ctx *exec_ctx, void *gs,
                           grpc_error *error);
/** Set a transport level setting, and push it to our peer */
static void push_setting(grpc_exec_ctx *exec_ctx, grpc_chttp2_transport *t,
                         grpc_chttp2_setting_id id, uint32_t value);

/** Start disconnection chain */
static void drop_connection(grpc_exec_ctx *exec_ctx, grpc_chttp2_transport *t,
                            grpc_error *error);

static void close_from_api(grpc_exec_ctx *exec_ctx, grpc_chttp2_transport *t,
                           grpc_chttp2_stream *s, grpc_error *error);

/** Start new streams that have been created if we can */
static void maybe_start_some_streams(grpc_exec_ctx *exec_ctx,
                                     grpc_chttp2_transport *t);

static void connectivity_state_set(grpc_exec_ctx *exec_ctx,
                                   grpc_chttp2_transport *t,
                                   grpc_connectivity_state state,
                                   grpc_error *error, const char *reason);

static void incoming_byte_stream_update_flow_control(grpc_exec_ctx *exec_ctx,
                                                     grpc_chttp2_transport *t,
                                                     grpc_chttp2_stream *s,
                                                     size_t max_size_hint,
                                                     size_t have_already);
static void incoming_byte_stream_destroy_locked(grpc_exec_ctx *exec_ctx,
                                                void *byte_stream,
                                                grpc_error *error_ignored);
static void fail_pending_writes(grpc_exec_ctx *exec_ctx,
                                grpc_chttp2_transport *t, grpc_chttp2_stream *s,
                                grpc_error *error);

/*******************************************************************************
 * CONSTRUCTION/DESTRUCTION/REFCOUNTING
 */

static void destruct_transport(grpc_exec_ctx *exec_ctx,
                               grpc_chttp2_transport *t) {
  size_t i;

  grpc_endpoint_destroy(exec_ctx, t->ep);

  gpr_slice_buffer_destroy(&t->qbuf);

  gpr_slice_buffer_destroy(&t->outbuf);
  grpc_chttp2_hpack_compressor_destroy(&t->hpack_compressor);

  gpr_slice_buffer_destroy(&t->read_buffer);
  grpc_chttp2_hpack_parser_destroy(&t->hpack_parser);
  grpc_chttp2_goaway_parser_destroy(&t->goaway_parser);

  for (i = 0; i < STREAM_LIST_COUNT; i++) {
    GPR_ASSERT(t->lists[i].head == NULL);
    GPR_ASSERT(t->lists[i].tail == NULL);
  }

  GPR_ASSERT(grpc_chttp2_stream_map_size(&t->stream_map) == 0);

  grpc_chttp2_stream_map_destroy(&t->stream_map);
  grpc_connectivity_state_destroy(exec_ctx, &t->channel_callback.state_tracker);

  grpc_combiner_destroy(exec_ctx, t->combiner);

  /* callback remaining pings: they're not allowed to call into the transpot,
     and maybe they hold resources that need to be freed */
  while (t->pings.next != &t->pings) {
    grpc_chttp2_outstanding_ping *ping = t->pings.next;
    grpc_exec_ctx_sched(exec_ctx, ping->on_recv,
                        GRPC_ERROR_CREATE("Transport closed"), NULL);
    ping->next->prev = ping->prev;
    ping->prev->next = ping->next;
    gpr_free(ping);
  }

  while (t->write_cb_pool) {
    grpc_chttp2_write_cb *next = t->write_cb_pool->next;
    gpr_free(t->write_cb_pool);
    t->write_cb_pool = next;
  }

  gpr_free(t->peer_string);
  gpr_free(t);
}

#ifdef GRPC_CHTTP2_REFCOUNTING_DEBUG
void grpc_chttp2_unref_transport(grpc_exec_ctx *exec_ctx,
                                 grpc_chttp2_transport *t, const char *reason,
                                 const char *file, int line) {
  gpr_log(GPR_DEBUG, "chttp2:unref:%p %" PRIdPTR "->%" PRIdPTR " %s [%s:%d]", t,
          t->refs.count, t->refs.count - 1, reason, file, line);
  if (!gpr_unref(&t->refs)) return;
  destruct_transport(exec_ctx, t);
}

void grpc_chttp2_ref_transport(grpc_chttp2_transport *t, const char *reason,
                               const char *file, int line) {
  gpr_log(GPR_DEBUG, "chttp2:  ref:%p %" PRIdPTR "->%" PRIdPTR " %s [%s:%d]", t,
          t->refs.count, t->refs.count + 1, reason, file, line);
  gpr_ref(&t->refs);
}
#else
void grpc_chttp2_unref_transport(grpc_exec_ctx *exec_ctx,
                                 grpc_chttp2_transport *t) {
  if (!gpr_unref(&t->refs)) return;
  destruct_transport(exec_ctx, t);
}

void grpc_chttp2_ref_transport(grpc_chttp2_transport *t) { gpr_ref(&t->refs); }
#endif

static void init_transport(grpc_exec_ctx *exec_ctx, grpc_chttp2_transport *t,
                           const grpc_channel_args *channel_args,
                           grpc_endpoint *ep, bool is_client) {
  size_t i;
  int j;

  GPR_ASSERT(strlen(GRPC_CHTTP2_CLIENT_CONNECT_STRING) ==
             GRPC_CHTTP2_CLIENT_CONNECT_STRLEN);

  memset(t, 0, sizeof(*t));

  t->base.vtable = &vtable;
  t->ep = ep;
  /* one ref is for destroy */
  gpr_ref_init(&t->refs, 1);
  t->combiner = grpc_combiner_create(grpc_endpoint_get_workqueue(ep));
  t->peer_string = grpc_endpoint_get_peer(ep);
  t->endpoint_reading = 1;
  t->next_stream_id = is_client ? 1 : 2;
  t->is_client = is_client;
  t->outgoing_window = DEFAULT_WINDOW;
  t->incoming_window = DEFAULT_WINDOW;
  t->stream_lookahead = DEFAULT_WINDOW;
  t->connection_window_target = DEFAULT_CONNECTION_WINDOW_TARGET;
  t->ping_counter = 1;
  t->pings.next = t->pings.prev = &t->pings;
  t->deframe_state = is_client ? GRPC_DTS_FH_0 : GRPC_DTS_CLIENT_PREFIX_0;
  t->is_first_frame = true;
  grpc_connectivity_state_init(
      &t->channel_callback.state_tracker, GRPC_CHANNEL_READY,
      is_client ? "client_transport" : "server_transport");

  gpr_slice_buffer_init(&t->qbuf);

  gpr_slice_buffer_init(&t->outbuf);
  grpc_chttp2_hpack_compressor_init(&t->hpack_compressor);

  grpc_closure_init(&t->write_action_begin_locked, write_action_begin_locked,
                    t);
  grpc_closure_init(&t->write_action, write_action, t);
  grpc_closure_init(&t->write_action_end, write_action_end, t);
  grpc_closure_init(&t->write_action_end_locked, write_action_end_locked, t);
  grpc_closure_init(&t->read_action_begin, read_action_begin, t);
  grpc_closure_init(&t->read_action_locked, read_action_locked, t);

  grpc_chttp2_goaway_parser_init(&t->goaway_parser);
  grpc_chttp2_hpack_parser_init(&t->hpack_parser);

  gpr_slice_buffer_init(&t->read_buffer);

  /* 8 is a random stab in the dark as to a good initial size: it's small enough
     that it shouldn't waste memory for infrequently used connections, yet
     large enough that the exponential growth should happen nicely when it's
     needed.
     TODO(ctiller): tune this */
  grpc_chttp2_stream_map_init(&t->stream_map, 8);

  /* copy in initial settings to all setting sets */
  for (i = 0; i < GRPC_CHTTP2_NUM_SETTINGS; i++) {
    for (j = 0; j < GRPC_NUM_SETTING_SETS; j++) {
      t->settings[j][i] = grpc_chttp2_settings_parameters[i].default_value;
    }
  }
  t->dirtied_local_settings = 1;
  /* Hack: it's common for implementations to assume 65536 bytes initial send
     window -- this should by rights be 0 */
  t->force_send_settings = 1 << GRPC_CHTTP2_SETTINGS_INITIAL_WINDOW_SIZE;
  t->sent_local_settings = 0;

  if (is_client) {
    gpr_slice_buffer_add(&t->outbuf, gpr_slice_from_copied_string(
                                         GRPC_CHTTP2_CLIENT_CONNECT_STRING));
    grpc_chttp2_initiate_write(exec_ctx, t, false, "initial_write");
  }

  /* configure http2 the way we like it */
  if (is_client) {
    push_setting(exec_ctx, t, GRPC_CHTTP2_SETTINGS_ENABLE_PUSH, 0);
    push_setting(exec_ctx, t, GRPC_CHTTP2_SETTINGS_MAX_CONCURRENT_STREAMS, 0);
  }
  push_setting(exec_ctx, t, GRPC_CHTTP2_SETTINGS_INITIAL_WINDOW_SIZE,
               DEFAULT_WINDOW);
  push_setting(exec_ctx, t, GRPC_CHTTP2_SETTINGS_MAX_HEADER_LIST_SIZE,
               DEFAULT_MAX_HEADER_LIST_SIZE);

  if (channel_args) {
    for (i = 0; i < channel_args->num_args; i++) {
      if (0 ==
          strcmp(channel_args->args[i].key, GRPC_ARG_MAX_CONCURRENT_STREAMS)) {
        if (is_client) {
          gpr_log(GPR_ERROR, "%s: is ignored on the client",
                  GRPC_ARG_MAX_CONCURRENT_STREAMS);
        } else {
          const grpc_integer_options options = {-1, 0, INT_MAX};
          const int value =
              grpc_channel_arg_get_integer(&channel_args->args[i], options);
          if (value >= 0) {
            push_setting(exec_ctx, t,
                         GRPC_CHTTP2_SETTINGS_MAX_CONCURRENT_STREAMS,
                         (uint32_t)value);
          }
        }
      } else if (0 == strcmp(channel_args->args[i].key,
                             GRPC_ARG_HTTP2_INITIAL_SEQUENCE_NUMBER)) {
<<<<<<< HEAD
        if (channel_args->args[i].type != GRPC_ARG_INTEGER) {
          gpr_log(GPR_ERROR, "%s: must be an integer",
                  GRPC_ARG_HTTP2_INITIAL_SEQUENCE_NUMBER);
        } else if ((t->next_stream_id & 1) !=
                   (channel_args->args[i].value.integer & 1)) {
          gpr_log(GPR_ERROR, "%s: low bit must be %d on %s",
                  GRPC_ARG_HTTP2_INITIAL_SEQUENCE_NUMBER, t->next_stream_id & 1,
                  is_client ? "client" : "server");
        } else {
          t->next_stream_id = (uint32_t)channel_args->args[i].value.integer;
        }
      } else if (0 == strcmp(channel_args->args[i].key,
                             GRPC_ARG_HTTP2_STREAM_LOOKAHEAD_BYTES)) {
        if (channel_args->args[i].type != GRPC_ARG_INTEGER) {
          gpr_log(GPR_ERROR, "%s: must be an integer",
                  GRPC_ARG_HTTP2_STREAM_LOOKAHEAD_BYTES);
        } else if (channel_args->args[i].value.integer <= 5) {
          gpr_log(GPR_ERROR, "%s: must be at least 5",
                  GRPC_ARG_HTTP2_STREAM_LOOKAHEAD_BYTES);
        } else {
          t->stream_lookahead = (uint32_t)channel_args->args[i].value.integer;
=======
        const grpc_integer_options options = {-1, 0, INT_MAX};
        const int value =
            grpc_channel_arg_get_integer(&channel_args->args[i], options);
        if (value >= 0) {
          if ((t->global.next_stream_id & 1) != (value & 1)) {
            gpr_log(GPR_ERROR, "%s: low bit must be %d on %s",
                    GRPC_ARG_HTTP2_INITIAL_SEQUENCE_NUMBER,
                    t->global.next_stream_id & 1,
                    is_client ? "client" : "server");
          } else {
            t->global.next_stream_id = (uint32_t)value;
          }
        }
      } else if (0 == strcmp(channel_args->args[i].key,
                             GRPC_ARG_HTTP2_STREAM_LOOKAHEAD_BYTES)) {
        const grpc_integer_options options = {-1, 5, INT_MAX};
        const int value =
            grpc_channel_arg_get_integer(&channel_args->args[i], options);
        if (value >= 0) {
          t->global.stream_lookahead = (uint32_t)value;
>>>>>>> a6a6fa4f
        }
      } else if (0 == strcmp(channel_args->args[i].key,
                             GRPC_ARG_HTTP2_HPACK_TABLE_SIZE_DECODER)) {
        const grpc_integer_options options = {-1, 0, INT_MAX};
        const int value =
            grpc_channel_arg_get_integer(&channel_args->args[i], options);
        if (value >= 0) {
          push_setting(exec_ctx, t, GRPC_CHTTP2_SETTINGS_HEADER_TABLE_SIZE,
                       (uint32_t)value);
        }
      } else if (0 == strcmp(channel_args->args[i].key,
                             GRPC_ARG_HTTP2_HPACK_TABLE_SIZE_ENCODER)) {
        const grpc_integer_options options = {-1, 0, INT_MAX};
        const int value =
            grpc_channel_arg_get_integer(&channel_args->args[i], options);
        if (value >= 0) {
          grpc_chttp2_hpack_compressor_set_max_usable_size(
<<<<<<< HEAD
              &t->hpack_compressor,
              (uint32_t)channel_args->args[i].value.integer);
=======
              &t->writing.hpack_compressor, (uint32_t)value);
>>>>>>> a6a6fa4f
        }
      } else if (0 == strcmp(channel_args->args[i].key,
                             GRPC_ARG_MAX_METADATA_SIZE)) {
        const grpc_integer_options options = {-1, 0, INT_MAX};
        const int value =
            grpc_channel_arg_get_integer(&channel_args->args[i], options);
        if (value >= 0) {
          push_setting(exec_ctx, t, GRPC_CHTTP2_SETTINGS_MAX_HEADER_LIST_SIZE,
                       (uint32_t)value);
        }
      } else if (0 == strcmp(channel_args->args[i].key,
                             GRPC_ARG_HTTP2_MAX_FRAME_SIZE)) {
        if (channel_args->args[i].type != GRPC_ARG_INTEGER) {
          gpr_log(GPR_ERROR, "%s: must be an integer",
                  GRPC_ARG_HTTP2_MAX_FRAME_SIZE);
        } else if (channel_args->args[i].value.integer < 16384 ||
                   channel_args->args[i].value.integer > 16777215) {
          gpr_log(GPR_ERROR, "%s: must be between 16384 and 16777215",
                  GRPC_ARG_HTTP2_MAX_FRAME_SIZE);
        } else {
          push_setting(exec_ctx, t, GRPC_CHTTP2_SETTINGS_MAX_FRAME_SIZE,
                       (uint32_t)channel_args->args[i].value.integer);
        }
      }
    }
  }

  grpc_chttp2_initiate_write(exec_ctx, t, false, "init");
}

static void destroy_transport_locked(grpc_exec_ctx *exec_ctx, void *tp,
                                     grpc_error *error) {
  grpc_chttp2_transport *t = tp;
  t->destroying = 1;
  drop_connection(exec_ctx, t, GRPC_ERROR_CREATE("Transport destroyed"));
  GRPC_CHTTP2_UNREF_TRANSPORT(exec_ctx, t, "destroy");
}

static void destroy_transport(grpc_exec_ctx *exec_ctx, grpc_transport *gt) {
  grpc_chttp2_transport *t = (grpc_chttp2_transport *)gt;
  grpc_combiner_execute(exec_ctx, t->combiner,
                        grpc_closure_create(destroy_transport_locked, t),
                        GRPC_ERROR_NONE, false);
}

static void close_transport_locked(grpc_exec_ctx *exec_ctx,
                                   grpc_chttp2_transport *t,
                                   grpc_error *error) {
  if (!t->closed) {
    t->closed = 1;
    connectivity_state_set(exec_ctx, t, GRPC_CHANNEL_SHUTDOWN,
                           GRPC_ERROR_REF(error), "close_transport");
    grpc_endpoint_shutdown(exec_ctx, t->ep);

    /* flush writable stream list to avoid dangling references */
    grpc_chttp2_stream *s;
    while (grpc_chttp2_list_pop_writable_stream(t, &s)) {
      GRPC_CHTTP2_STREAM_UNREF(exec_ctx, s, "chttp2_writing:close");
    }
  }
  GRPC_ERROR_UNREF(error);
}

#ifdef GRPC_STREAM_REFCOUNT_DEBUG
void grpc_chttp2_stream_ref(grpc_chttp2_stream *s, const char *reason) {
  grpc_stream_ref(s->refcount, reason);
}
void grpc_chttp2_stream_unref(grpc_exec_ctx *exec_ctx, grpc_chttp2_stream *s,
                              const char *reason) {
  grpc_stream_unref(exec_ctx, s->refcount, reason);
}
#else
void grpc_chttp2_stream_ref(grpc_chttp2_stream *s) {
  grpc_stream_ref(s->refcount);
}
void grpc_chttp2_stream_unref(grpc_exec_ctx *exec_ctx, grpc_chttp2_stream *s) {
  grpc_stream_unref(exec_ctx, s->refcount);
}
#endif

static int init_stream(grpc_exec_ctx *exec_ctx, grpc_transport *gt,
                       grpc_stream *gs, grpc_stream_refcount *refcount,
                       const void *server_data) {
  GPR_TIMER_BEGIN("init_stream", 0);
  grpc_chttp2_transport *t = (grpc_chttp2_transport *)gt;
  grpc_chttp2_stream *s = (grpc_chttp2_stream *)gs;

  memset(s, 0, sizeof(*s));

  s->t = t;
  s->refcount = refcount;
  /* We reserve one 'active stream' that's dropped when the stream is
     read-closed. The others are for incoming_byte_streams that are actively
     reading */
  gpr_ref_init(&s->active_streams, 1);
  GRPC_CHTTP2_STREAM_REF(s, "chttp2");

  grpc_chttp2_incoming_metadata_buffer_init(&s->metadata_buffer[0]);
  grpc_chttp2_incoming_metadata_buffer_init(&s->metadata_buffer[1]);
  grpc_chttp2_data_parser_init(&s->data_parser);
  gpr_slice_buffer_init(&s->flow_controlled_buffer);
  s->deadline = gpr_inf_future(GPR_CLOCK_MONOTONIC);
  grpc_closure_init(&s->complete_fetch, complete_fetch, s);
  grpc_closure_init(&s->complete_fetch_locked, complete_fetch_locked, s);

  GRPC_CHTTP2_REF_TRANSPORT(t, "stream");

  if (server_data) {
    s->id = (uint32_t)(uintptr_t)server_data;
    s->outgoing_window = t->settings[GRPC_PEER_SETTINGS]
                                    [GRPC_CHTTP2_SETTINGS_INITIAL_WINDOW_SIZE];
    s->incoming_window = s->max_recv_bytes =
        t->settings[GRPC_SENT_SETTINGS]
                   [GRPC_CHTTP2_SETTINGS_INITIAL_WINDOW_SIZE];
    *t->accepting_stream = s;
    grpc_chttp2_stream_map_add(&t->stream_map, s->id, s);
  }

  GPR_TIMER_END("init_stream", 0);

  return 0;
}

static void destroy_stream_locked(grpc_exec_ctx *exec_ctx, void *sp,
                                  grpc_error *error) {
  grpc_byte_stream *bs;
  grpc_chttp2_stream *s = sp;
  grpc_chttp2_transport *t = s->t;

  GPR_TIMER_BEGIN("destroy_stream", 0);

  GPR_ASSERT((s->write_closed && s->read_closed) || s->id == 0);
  if (s->id != 0) {
    GPR_ASSERT(grpc_chttp2_stream_map_find(&t->stream_map, s->id) == NULL);
  }

  while ((bs = grpc_chttp2_incoming_frame_queue_pop(&s->incoming_frames))) {
    incoming_byte_stream_destroy_locked(exec_ctx, bs, GRPC_ERROR_NONE);
  }

  grpc_chttp2_list_remove_stalled_by_transport(t, s);

  for (int i = 0; i < STREAM_LIST_COUNT; i++) {
    if (s->included[i]) {
      gpr_log(GPR_ERROR, "%s stream %d still included in list %d",
              t->is_client ? "client" : "server", s->id, i);
      abort();
    }
  }

  GPR_ASSERT(s->send_initial_metadata_finished == NULL);
  GPR_ASSERT(s->fetching_send_message == NULL);
  GPR_ASSERT(s->send_trailing_metadata_finished == NULL);
  GPR_ASSERT(s->recv_initial_metadata_ready == NULL);
  GPR_ASSERT(s->recv_message_ready == NULL);
  GPR_ASSERT(s->recv_trailing_metadata_finished == NULL);
  grpc_chttp2_data_parser_destroy(exec_ctx, &s->data_parser);
  grpc_chttp2_incoming_metadata_buffer_destroy(&s->metadata_buffer[0]);
  grpc_chttp2_incoming_metadata_buffer_destroy(&s->metadata_buffer[1]);
  gpr_slice_buffer_destroy(&s->flow_controlled_buffer);
  GRPC_ERROR_UNREF(s->read_closed_error);
  GRPC_ERROR_UNREF(s->write_closed_error);

  GRPC_CHTTP2_UNREF_TRANSPORT(exec_ctx, t, "stream");

  GPR_TIMER_END("destroy_stream", 0);

  gpr_free(s->destroy_stream_arg);
}

static void destroy_stream(grpc_exec_ctx *exec_ctx, grpc_transport *gt,
                           grpc_stream *gs, void *and_free_memory) {
  GPR_TIMER_BEGIN("destroy_stream", 0);
  grpc_chttp2_transport *t = (grpc_chttp2_transport *)gt;
  grpc_chttp2_stream *s = (grpc_chttp2_stream *)gs;

  s->destroy_stream_arg = and_free_memory;
  grpc_closure_init(&s->destroy_stream, destroy_stream_locked, s);
  grpc_combiner_execute(exec_ctx, t->combiner, &s->destroy_stream,
                        GRPC_ERROR_NONE, false);
  GPR_TIMER_END("destroy_stream", 0);
}

grpc_chttp2_stream *grpc_chttp2_parsing_lookup_stream(grpc_chttp2_transport *t,
                                                      uint32_t id) {
  return grpc_chttp2_stream_map_find(&t->stream_map, id);
}

grpc_chttp2_stream *grpc_chttp2_parsing_accept_stream(grpc_exec_ctx *exec_ctx,
                                                      grpc_chttp2_transport *t,
                                                      uint32_t id) {
  grpc_chttp2_stream *accepting;
  GPR_ASSERT(t->accepting_stream == NULL);
  t->accepting_stream = &accepting;
  t->channel_callback.accept_stream(exec_ctx,
                                    t->channel_callback.accept_stream_user_data,
                                    &t->base, (void *)(uintptr_t)id);
  t->accepting_stream = NULL;
  return accepting;
}

/*******************************************************************************
 * OUTPUT PROCESSING
 */

static const char *write_state_name(grpc_chttp2_write_state st) {
  switch (st) {
    case GRPC_CHTTP2_WRITE_STATE_IDLE:
      return "IDLE";
    case GRPC_CHTTP2_WRITE_STATE_WRITING:
      return "WRITING";
    case GRPC_CHTTP2_WRITE_STATE_WRITING_WITH_MORE:
      return "WRITING+MORE";
    case GRPC_CHTTP2_WRITE_STATE_WRITING_WITH_MORE_AND_COVERED_BY_POLLER:
      return "WRITING+MORE+COVERED";
  }
  GPR_UNREACHABLE_CODE(return "UNKNOWN");
}

static void set_write_state(grpc_chttp2_transport *t,
                            grpc_chttp2_write_state st, const char *reason) {
  GRPC_CHTTP2_IF_TRACING(gpr_log(GPR_DEBUG, "W:%p %s state %s -> %s [%s]", t,
                                 t->is_client ? "CLIENT" : "SERVER",
                                 write_state_name(t->write_state),
                                 write_state_name(st), reason));
  t->write_state = st;
}

void grpc_chttp2_initiate_write(grpc_exec_ctx *exec_ctx,
                                grpc_chttp2_transport *t,
                                bool covered_by_poller, const char *reason) {
  GPR_TIMER_BEGIN("grpc_chttp2_initiate_write", 0);

  switch (t->write_state) {
    case GRPC_CHTTP2_WRITE_STATE_IDLE:
      set_write_state(t, GRPC_CHTTP2_WRITE_STATE_WRITING, reason);
      GRPC_CHTTP2_REF_TRANSPORT(t, "writing");
      grpc_combiner_execute_finally(exec_ctx, t->combiner,
                                    &t->write_action_begin_locked,
                                    GRPC_ERROR_NONE, covered_by_poller);
      break;
    case GRPC_CHTTP2_WRITE_STATE_WRITING:
      set_write_state(
          t,
          covered_by_poller
              ? GRPC_CHTTP2_WRITE_STATE_WRITING_WITH_MORE_AND_COVERED_BY_POLLER
              : GRPC_CHTTP2_WRITE_STATE_WRITING_WITH_MORE,
          reason);
      break;
    case GRPC_CHTTP2_WRITE_STATE_WRITING_WITH_MORE:
      if (covered_by_poller) {
        set_write_state(
            t, GRPC_CHTTP2_WRITE_STATE_WRITING_WITH_MORE_AND_COVERED_BY_POLLER,
            reason);
      }
      break;
    case GRPC_CHTTP2_WRITE_STATE_WRITING_WITH_MORE_AND_COVERED_BY_POLLER:
      break;
  }
  GPR_TIMER_END("grpc_chttp2_initiate_write", 0);
}

void grpc_chttp2_become_writable(grpc_exec_ctx *exec_ctx,
                                 grpc_chttp2_transport *t,
                                 grpc_chttp2_stream *s, bool covered_by_poller,
                                 const char *reason) {
  if (!t->closed && grpc_chttp2_list_add_writable_stream(t, s)) {
    GRPC_CHTTP2_STREAM_REF(s, "chttp2_writing:become");
    grpc_chttp2_initiate_write(exec_ctx, t, covered_by_poller, reason);
  }
}

static void write_action_begin_locked(grpc_exec_ctx *exec_ctx, void *gt,
                                      grpc_error *error_ignored) {
  GPR_TIMER_BEGIN("write_action_begin_locked", 0);
  grpc_chttp2_transport *t = gt;
  GPR_ASSERT(t->write_state != GRPC_CHTTP2_WRITE_STATE_IDLE);
  if (!t->closed && grpc_chttp2_begin_write(exec_ctx, t)) {
    set_write_state(t, GRPC_CHTTP2_WRITE_STATE_WRITING, "begin writing");
    grpc_exec_ctx_sched(exec_ctx, &t->write_action, GRPC_ERROR_NONE, NULL);
  } else {
    set_write_state(t, GRPC_CHTTP2_WRITE_STATE_IDLE, "begin writing nothing");
    GRPC_CHTTP2_UNREF_TRANSPORT(exec_ctx, t, "writing");
  }
  GPR_TIMER_END("write_action_begin_locked", 0);
}

static void write_action(grpc_exec_ctx *exec_ctx, void *gt, grpc_error *error) {
  grpc_chttp2_transport *t = gt;
  GPR_TIMER_BEGIN("write_action", 0);
  grpc_endpoint_write(exec_ctx, t->ep, &t->outbuf, &t->write_action_end);
  GPR_TIMER_END("write_action", 0);
}

static void write_action_end(grpc_exec_ctx *exec_ctx, void *gt,
                             grpc_error *error) {
  grpc_chttp2_transport *t = gt;
  GPR_TIMER_BEGIN("write_action_end", 0);
  grpc_combiner_execute(exec_ctx, t->combiner, &t->write_action_end_locked,
                        GRPC_ERROR_REF(error), false);
  GPR_TIMER_END("write_action_end", 0);
}

static void write_action_end_locked(grpc_exec_ctx *exec_ctx, void *tp,
                                    grpc_error *error) {
  GPR_TIMER_BEGIN("terminate_writing_with_lock", 0);
  grpc_chttp2_transport *t = tp;

  if (error != GRPC_ERROR_NONE) {
    drop_connection(exec_ctx, t, GRPC_ERROR_REF(error));
  }

  grpc_chttp2_end_write(exec_ctx, t, GRPC_ERROR_REF(error));

  switch (t->write_state) {
    case GRPC_CHTTP2_WRITE_STATE_IDLE:
      GPR_UNREACHABLE_CODE(break);
    case GRPC_CHTTP2_WRITE_STATE_WRITING:
      GPR_TIMER_MARK("state=writing", 0);
      set_write_state(t, GRPC_CHTTP2_WRITE_STATE_IDLE, "finish writing");
      break;
    case GRPC_CHTTP2_WRITE_STATE_WRITING_WITH_MORE:
      GPR_TIMER_MARK("state=writing_stale_no_poller", 0);
      set_write_state(t, GRPC_CHTTP2_WRITE_STATE_WRITING,
                      "continue writing [!covered]");
      GRPC_CHTTP2_REF_TRANSPORT(t, "writing");
      grpc_combiner_execute_finally(exec_ctx, t->combiner,
                                    &t->write_action_begin_locked,
                                    GRPC_ERROR_NONE, false);
      break;
    case GRPC_CHTTP2_WRITE_STATE_WRITING_WITH_MORE_AND_COVERED_BY_POLLER:
      GPR_TIMER_MARK("state=writing_stale_with_poller", 0);
      set_write_state(t, GRPC_CHTTP2_WRITE_STATE_WRITING,
                      "continue writing [covered]");
      GRPC_CHTTP2_REF_TRANSPORT(t, "writing");
      grpc_combiner_execute_finally(exec_ctx, t->combiner,
                                    &t->write_action_begin_locked,
                                    GRPC_ERROR_NONE, true);
      break;
  }

  GRPC_CHTTP2_UNREF_TRANSPORT(exec_ctx, t, "writing");
  GPR_TIMER_END("terminate_writing_with_lock", 0);
}

static void push_setting(grpc_exec_ctx *exec_ctx, grpc_chttp2_transport *t,
                         grpc_chttp2_setting_id id, uint32_t value) {
  const grpc_chttp2_setting_parameters *sp =
      &grpc_chttp2_settings_parameters[id];
  uint32_t use_value = GPR_CLAMP(value, sp->min_value, sp->max_value);
  if (use_value != value) {
    gpr_log(GPR_INFO, "Requested parameter %s clamped from %d to %d", sp->name,
            value, use_value);
  }
  if (use_value != t->settings[GRPC_LOCAL_SETTINGS][id]) {
    t->settings[GRPC_LOCAL_SETTINGS][id] = use_value;
    t->dirtied_local_settings = 1;
    grpc_chttp2_initiate_write(exec_ctx, t, false, "push_setting");
  }
}

void grpc_chttp2_add_incoming_goaway(grpc_exec_ctx *exec_ctx,
                                     grpc_chttp2_transport *t,
                                     uint32_t goaway_error,
                                     gpr_slice goaway_text) {
  char *msg = gpr_dump_slice(goaway_text, GPR_DUMP_HEX | GPR_DUMP_ASCII);
  GRPC_CHTTP2_IF_TRACING(
      gpr_log(GPR_DEBUG, "got goaway [%d]: %s", goaway_error, msg));
  gpr_slice_unref(goaway_text);
  t->seen_goaway = 1;
  /* lie: use transient failure from the transport to indicate goaway has been
   * received */
  connectivity_state_set(
      exec_ctx, t, GRPC_CHANNEL_TRANSIENT_FAILURE,
      grpc_error_set_str(
          grpc_error_set_int(GRPC_ERROR_CREATE("GOAWAY received"),
                             GRPC_ERROR_INT_HTTP2_ERROR,
                             (intptr_t)goaway_error),
          GRPC_ERROR_STR_RAW_BYTES, msg),
      "got_goaway");
  gpr_free(msg);
}

static void maybe_start_some_streams(grpc_exec_ctx *exec_ctx,
                                     grpc_chttp2_transport *t) {
  grpc_chttp2_stream *s;
  uint32_t stream_incoming_window;
  /* start streams where we have free grpc_chttp2_stream ids and free
   * concurrency */
  while (t->next_stream_id <= MAX_CLIENT_STREAM_ID &&
         grpc_chttp2_stream_map_size(&t->stream_map) <
             t->settings[GRPC_PEER_SETTINGS]
                        [GRPC_CHTTP2_SETTINGS_MAX_CONCURRENT_STREAMS] &&
         grpc_chttp2_list_pop_waiting_for_concurrency(t, &s)) {
    /* safe since we can't (legally) be parsing this stream yet */
    GRPC_CHTTP2_IF_TRACING(gpr_log(
        GPR_DEBUG, "HTTP:%s: Allocating new grpc_chttp2_stream %p to id %d",
        t->is_client ? "CLI" : "SVR", s, t->next_stream_id));

    GPR_ASSERT(s->id == 0);
    s->id = t->next_stream_id;
    t->next_stream_id += 2;

    if (t->next_stream_id >= MAX_CLIENT_STREAM_ID) {
      connectivity_state_set(exec_ctx, t, GRPC_CHANNEL_TRANSIENT_FAILURE,
                             GRPC_ERROR_CREATE("Stream IDs exhausted"),
                             "no_more_stream_ids");
    }

    s->outgoing_window = t->settings[GRPC_PEER_SETTINGS]
                                    [GRPC_CHTTP2_SETTINGS_INITIAL_WINDOW_SIZE];
    s->incoming_window = stream_incoming_window =
        t->settings[GRPC_SENT_SETTINGS]
                   [GRPC_CHTTP2_SETTINGS_INITIAL_WINDOW_SIZE];
    s->max_recv_bytes = GPR_MAX(stream_incoming_window, s->max_recv_bytes);
    grpc_chttp2_stream_map_add(&t->stream_map, s->id, s);
    grpc_chttp2_become_writable(exec_ctx, t, s, true, "new_stream");
  }
  /* cancel out streams that will never be started */
  while (t->next_stream_id >= MAX_CLIENT_STREAM_ID &&
         grpc_chttp2_list_pop_waiting_for_concurrency(t, &s)) {
    grpc_chttp2_cancel_stream(
        exec_ctx, t, s,
        grpc_error_set_int(GRPC_ERROR_CREATE("Stream IDs exhausted"),
                           GRPC_ERROR_INT_GRPC_STATUS,
                           GRPC_STATUS_UNAVAILABLE));
  }
}

#define CLOSURE_BARRIER_STATS_BIT (1 << 0)
#define CLOSURE_BARRIER_FIRST_REF_BIT (1 << 16)

static grpc_closure *add_closure_barrier(grpc_closure *closure) {
  closure->next_data.scratch += CLOSURE_BARRIER_FIRST_REF_BIT;
  return closure;
}

static void null_then_run_closure(grpc_exec_ctx *exec_ctx,
                                  grpc_closure **closure, grpc_error *error) {
  grpc_closure *c = *closure;
  *closure = NULL;
  grpc_closure_run(exec_ctx, c, error);
}

void grpc_chttp2_complete_closure_step(grpc_exec_ctx *exec_ctx,
                                       grpc_chttp2_transport *t,
                                       grpc_chttp2_stream *s,
                                       grpc_closure **pclosure,
                                       grpc_error *error, const char *desc) {
  grpc_closure *closure = *pclosure;
  *pclosure = NULL;
  if (closure == NULL) {
    GRPC_ERROR_UNREF(error);
    return;
  }
  closure->next_data.scratch -= CLOSURE_BARRIER_FIRST_REF_BIT;
  if (error != GRPC_ERROR_NONE) {
    if (closure->error_data.error == GRPC_ERROR_NONE) {
      closure->error_data.error =
          GRPC_ERROR_CREATE("Error in HTTP transport completing operation");
      closure->error_data.error =
          grpc_error_set_str(closure->error_data.error,
                             GRPC_ERROR_STR_TARGET_ADDRESS, t->peer_string);
    }
    closure->error_data.error =
        grpc_error_add_child(closure->error_data.error, error);
  }
  if (closure->next_data.scratch < CLOSURE_BARRIER_FIRST_REF_BIT) {
    if (closure->next_data.scratch & CLOSURE_BARRIER_STATS_BIT) {
      grpc_transport_move_stats(&s->stats, s->collecting_stats);
      s->collecting_stats = NULL;
    }
    grpc_closure_run(exec_ctx, closure, closure->error_data.error);
  }
}

static bool contains_non_ok_status(grpc_metadata_batch *batch) {
  grpc_linked_mdelem *l;
  for (l = batch->list.head; l; l = l->next) {
    if (l->md->key == GRPC_MDSTR_GRPC_STATUS &&
        l->md != GRPC_MDELEM_GRPC_STATUS_0) {
      return true;
    }
  }
  return false;
}

static void add_fetched_slice_locked(grpc_exec_ctx *exec_ctx,
                                     grpc_chttp2_transport *t,
                                     grpc_chttp2_stream *s);

static void continue_fetching_send_locked(grpc_exec_ctx *exec_ctx,
                                          grpc_chttp2_transport *t,
                                          grpc_chttp2_stream *s) {
  if (s->fetching_send_message == NULL) {
    /* Stream was cancelled before message fetch completed */
    abort(); /* TODO(ctiller): what cleanup here? */
    return;
  }
  if (s->fetched_send_message_length == s->fetching_send_message->length) {
    ssize_t notify_offset = s->fetching_slice_end_offset;
    if (notify_offset <= 0) {
      grpc_chttp2_complete_closure_step(
          exec_ctx, t, s, &s->fetching_send_message_finished, GRPC_ERROR_NONE,
          "fetching_send_message_finished");
    } else {
      grpc_chttp2_write_cb *cb = t->write_cb_pool;
      if (cb == NULL) {
        cb = gpr_malloc(sizeof(*cb));
      } else {
        t->write_cb_pool = cb->next;
      }
      cb->call_at_byte = (size_t)notify_offset;
      cb->closure = s->fetching_send_message_finished;
      s->fetching_send_message_finished = NULL;
      cb->next = s->on_write_finished_cbs;
      s->on_write_finished_cbs = cb;
    }
    s->fetching_send_message = NULL;
  } else if (grpc_byte_stream_next(exec_ctx, s->fetching_send_message,
                                   &s->fetching_slice, UINT32_MAX,
                                   &s->complete_fetch)) {
    add_fetched_slice_locked(exec_ctx, t, s);
  }
}

static void add_fetched_slice_locked(grpc_exec_ctx *exec_ctx,
                                     grpc_chttp2_transport *t,
                                     grpc_chttp2_stream *s) {
  s->fetched_send_message_length +=
      (uint32_t)GPR_SLICE_LENGTH(s->fetching_slice);
  gpr_slice_buffer_add(&s->flow_controlled_buffer, s->fetching_slice);
  if (s->id != 0) {
    grpc_chttp2_become_writable(exec_ctx, t, s, true, "op.send_message");
  }
  continue_fetching_send_locked(exec_ctx, t, s);
}

static void complete_fetch_locked(grpc_exec_ctx *exec_ctx, void *gs,
                                  grpc_error *error) {
  grpc_chttp2_stream *s = gs;
  grpc_chttp2_transport *t = s->t;
  if (error == GRPC_ERROR_NONE) {
    add_fetched_slice_locked(exec_ctx, t, s);
  } else {
    /* TODO(ctiller): what to do here */
    abort();
  }
}

static void complete_fetch(grpc_exec_ctx *exec_ctx, void *gs,
                           grpc_error *error) {
  grpc_chttp2_stream *s = gs;
  grpc_chttp2_transport *t = s->t;
  grpc_combiner_execute(exec_ctx, t->combiner, &s->complete_fetch_locked,
                        GRPC_ERROR_REF(error),
                        s->complete_fetch_covered_by_poller);
}

static void do_nothing(grpc_exec_ctx *exec_ctx, void *arg, grpc_error *error) {}

static void perform_stream_op_locked(grpc_exec_ctx *exec_ctx, void *stream_op,
                                     grpc_error *error_ignored) {
  GPR_TIMER_BEGIN("perform_stream_op_locked", 0);

  grpc_transport_stream_op *op = stream_op;
  grpc_chttp2_transport *t = op->transport_private.args[0];
  grpc_chttp2_stream *s = op->transport_private.args[1];

  if (grpc_http_trace) {
    char *str = grpc_transport_stream_op_string(op);
    gpr_log(GPR_DEBUG, "perform_stream_op_locked: %s", str);
    gpr_free(str);
  }

  grpc_closure *on_complete = op->on_complete;
  if (on_complete == NULL) {
    on_complete = grpc_closure_create(do_nothing, NULL);
  }

  if (grpc_http_trace) {
    gpr_log(GPR_DEBUG, "  on_complete = %p", on_complete);
  }

  /* use final_data as a barrier until enqueue time; the inital counter is
     dropped at the end of this function */
  on_complete->next_data.scratch = CLOSURE_BARRIER_FIRST_REF_BIT;
  on_complete->error_data.error = GRPC_ERROR_NONE;

  if (op->collect_stats != NULL) {
    GPR_ASSERT(s->collecting_stats == NULL);
    s->collecting_stats = op->collect_stats;
    on_complete->next_data.scratch |= CLOSURE_BARRIER_STATS_BIT;
  }

  if (op->cancel_error != GRPC_ERROR_NONE) {
    grpc_chttp2_cancel_stream(exec_ctx, t, s, GRPC_ERROR_REF(op->cancel_error));
  }

  if (op->close_error != GRPC_ERROR_NONE) {
    close_from_api(exec_ctx, t, s, GRPC_ERROR_REF(op->close_error));
  }

  if (op->send_initial_metadata != NULL) {
    GPR_ASSERT(s->send_initial_metadata_finished == NULL);
    s->send_initial_metadata_finished = add_closure_barrier(on_complete);
    s->send_initial_metadata = op->send_initial_metadata;
    const size_t metadata_size =
        grpc_metadata_batch_size(op->send_initial_metadata);
    const size_t metadata_peer_limit =
        t->settings[GRPC_PEER_SETTINGS]
                   [GRPC_CHTTP2_SETTINGS_MAX_HEADER_LIST_SIZE];
    if (t->is_client) {
      s->deadline =
          gpr_time_min(s->deadline, s->send_initial_metadata->deadline);
    }
    if (metadata_size > metadata_peer_limit) {
      grpc_chttp2_cancel_stream(
          exec_ctx, t, s,
          grpc_error_set_int(
              grpc_error_set_int(
                  grpc_error_set_int(
                      GRPC_ERROR_CREATE("to-be-sent initial metadata size "
                                        "exceeds peer limit"),
                      GRPC_ERROR_INT_SIZE, (intptr_t)metadata_size),
                  GRPC_ERROR_INT_LIMIT, (intptr_t)metadata_peer_limit),
              GRPC_ERROR_INT_GRPC_STATUS, GRPC_STATUS_RESOURCE_EXHAUSTED));
    } else {
      if (contains_non_ok_status(op->send_initial_metadata)) {
        s->seen_error = true;
      }
      if (!s->write_closed) {
        if (t->is_client) {
          GPR_ASSERT(s->id == 0);
          grpc_chttp2_list_add_waiting_for_concurrency(t, s);
          maybe_start_some_streams(exec_ctx, t);
        } else {
          GPR_ASSERT(s->id != 0);
          grpc_chttp2_become_writable(exec_ctx, t, s, true,
                                      "op.send_initial_metadata");
        }
      } else {
        s->send_trailing_metadata = NULL;
        grpc_chttp2_complete_closure_step(
            exec_ctx, t, s, &s->send_initial_metadata_finished,
            GRPC_ERROR_CREATE(
                "Attempt to send initial metadata after stream was closed"),
            "send_initial_metadata_finished");
      }
    }
  }

  if (op->send_message != NULL) {
    s->fetching_send_message_finished = add_closure_barrier(op->on_complete);
    if (s->write_closed) {
      grpc_chttp2_complete_closure_step(
          exec_ctx, t, s, &s->fetching_send_message_finished,
          GRPC_ERROR_CREATE("Attempt to send message after stream was closed"),
          "fetching_send_message_finished");
    } else {
      GPR_ASSERT(s->fetching_send_message == NULL);
      uint8_t *frame_hdr =
          gpr_slice_buffer_tiny_add(&s->flow_controlled_buffer, 5);
      uint32_t flags = op->send_message->flags;
      frame_hdr[0] = (flags & GRPC_WRITE_INTERNAL_COMPRESS) != 0;
      size_t len = op->send_message->length;
      frame_hdr[1] = (uint8_t)(len >> 24);
      frame_hdr[2] = (uint8_t)(len >> 16);
      frame_hdr[3] = (uint8_t)(len >> 8);
      frame_hdr[4] = (uint8_t)(len);
      s->fetching_send_message = op->send_message;
      s->fetched_send_message_length = 0;
      s->fetching_slice_end_offset =
          (ssize_t)s->flow_controlled_buffer.length + (ssize_t)len;
      s->complete_fetch_covered_by_poller = op->covered_by_poller;
      if (flags & GRPC_WRITE_BUFFER_HINT) {
        s->fetching_slice_end_offset -= 65536;
      }
      continue_fetching_send_locked(exec_ctx, t, s);
      if (s->id != 0) {
        grpc_chttp2_become_writable(exec_ctx, t, s, true, "op.send_message");
      }
    }
  }

  if (op->send_trailing_metadata != NULL) {
    GPR_ASSERT(s->send_trailing_metadata_finished == NULL);
    s->send_trailing_metadata_finished = add_closure_barrier(on_complete);
    s->send_trailing_metadata = op->send_trailing_metadata;
    const size_t metadata_size =
        grpc_metadata_batch_size(op->send_trailing_metadata);
    const size_t metadata_peer_limit =
        t->settings[GRPC_PEER_SETTINGS]
                   [GRPC_CHTTP2_SETTINGS_MAX_HEADER_LIST_SIZE];
    if (metadata_size > metadata_peer_limit) {
      grpc_chttp2_cancel_stream(
          exec_ctx, t, s,
          grpc_error_set_int(
              grpc_error_set_int(
                  grpc_error_set_int(
                      GRPC_ERROR_CREATE("to-be-sent trailing metadata size "
                                        "exceeds peer limit"),
                      GRPC_ERROR_INT_SIZE, (intptr_t)metadata_size),
                  GRPC_ERROR_INT_LIMIT, (intptr_t)metadata_peer_limit),
              GRPC_ERROR_INT_GRPC_STATUS, GRPC_STATUS_RESOURCE_EXHAUSTED));
    } else {
      if (contains_non_ok_status(op->send_trailing_metadata)) {
        s->seen_error = true;
      }
      if (s->write_closed) {
        s->send_trailing_metadata = NULL;
        grpc_chttp2_complete_closure_step(
            exec_ctx, t, s, &s->send_trailing_metadata_finished,
            grpc_metadata_batch_is_empty(op->send_trailing_metadata)
                ? GRPC_ERROR_NONE
                : GRPC_ERROR_CREATE("Attempt to send trailing metadata after "
                                    "stream was closed"),
            "send_trailing_metadata_finished");
      } else if (s->id != 0) {
        /* TODO(ctiller): check if there's flow control for any outstanding
           bytes before going writable */
        grpc_chttp2_become_writable(exec_ctx, t, s, true,
                                    "op.send_trailing_metadata");
      }
    }
  }

  if (op->recv_initial_metadata != NULL) {
    GPR_ASSERT(s->recv_initial_metadata_ready == NULL);
    s->recv_initial_metadata_ready = op->recv_initial_metadata_ready;
    s->recv_initial_metadata = op->recv_initial_metadata;
    grpc_chttp2_maybe_complete_recv_initial_metadata(exec_ctx, t, s);
  }

  if (op->recv_message != NULL) {
    GPR_ASSERT(s->recv_message_ready == NULL);
    s->recv_message_ready = op->recv_message_ready;
    s->recv_message = op->recv_message;
    if (s->id != 0 &&
        (s->incoming_frames.head == NULL || s->incoming_frames.head->is_tail)) {
      incoming_byte_stream_update_flow_control(exec_ctx, t, s,
                                               t->stream_lookahead, 0);
    }
    grpc_chttp2_maybe_complete_recv_message(exec_ctx, t, s);
  }

  if (op->recv_trailing_metadata != NULL) {
    GPR_ASSERT(s->recv_trailing_metadata_finished == NULL);
    s->recv_trailing_metadata_finished = add_closure_barrier(on_complete);
    s->recv_trailing_metadata = op->recv_trailing_metadata;
    s->final_metadata_requested = true;
    grpc_chttp2_maybe_complete_recv_trailing_metadata(exec_ctx, t, s);
  }

  grpc_chttp2_complete_closure_step(exec_ctx, t, s, &on_complete,
                                    GRPC_ERROR_NONE, "op->on_complete");

  GPR_TIMER_END("perform_stream_op_locked", 0);
  GRPC_CHTTP2_STREAM_UNREF(exec_ctx, s, "perform_stream_op");
}

static void perform_stream_op(grpc_exec_ctx *exec_ctx, grpc_transport *gt,
                              grpc_stream *gs, grpc_transport_stream_op *op) {
  GPR_TIMER_BEGIN("perform_stream_op", 0);
  grpc_chttp2_transport *t = (grpc_chttp2_transport *)gt;
  grpc_chttp2_stream *s = (grpc_chttp2_stream *)gs;

  if (grpc_http_trace) {
    char *str = grpc_transport_stream_op_string(op);
    gpr_log(GPR_DEBUG, "perform_stream_op: %s", str);
    gpr_free(str);
  }

  grpc_closure_init(&op->transport_private.closure, perform_stream_op_locked,
                    op);
  op->transport_private.args[0] = gt;
  op->transport_private.args[1] = gs;
  GRPC_CHTTP2_STREAM_REF(s, "perform_stream_op");
  grpc_combiner_execute(exec_ctx, t->combiner, &op->transport_private.closure,
                        GRPC_ERROR_NONE, op->covered_by_poller);
  GPR_TIMER_END("perform_stream_op", 0);
}

static void send_ping_locked(grpc_exec_ctx *exec_ctx, grpc_chttp2_transport *t,
                             grpc_closure *on_recv) {
  grpc_chttp2_outstanding_ping *p = gpr_malloc(sizeof(*p));
  p->next = &t->pings;
  p->prev = p->next->prev;
  p->prev->next = p->next->prev = p;
  p->id[0] = (uint8_t)((t->ping_counter >> 56) & 0xff);
  p->id[1] = (uint8_t)((t->ping_counter >> 48) & 0xff);
  p->id[2] = (uint8_t)((t->ping_counter >> 40) & 0xff);
  p->id[3] = (uint8_t)((t->ping_counter >> 32) & 0xff);
  p->id[4] = (uint8_t)((t->ping_counter >> 24) & 0xff);
  p->id[5] = (uint8_t)((t->ping_counter >> 16) & 0xff);
  p->id[6] = (uint8_t)((t->ping_counter >> 8) & 0xff);
  p->id[7] = (uint8_t)(t->ping_counter & 0xff);
  t->ping_counter++;
  p->on_recv = on_recv;
  gpr_slice_buffer_add(&t->qbuf, grpc_chttp2_ping_create(0, p->id));
  grpc_chttp2_initiate_write(exec_ctx, t, true, "send_ping");
}

void grpc_chttp2_ack_ping(grpc_exec_ctx *exec_ctx, grpc_chttp2_transport *t,
                          const uint8_t *opaque_8bytes) {
  grpc_chttp2_outstanding_ping *ping;
  for (ping = t->pings.next; ping != &t->pings; ping = ping->next) {
    if (0 == memcmp(opaque_8bytes, ping->id, 8)) {
      grpc_exec_ctx_sched(exec_ctx, ping->on_recv, GRPC_ERROR_NONE, NULL);
      ping->next->prev = ping->prev;
      ping->prev->next = ping->next;
      gpr_free(ping);
      return;
    }
  }
  char *msg = gpr_dump((const char *)opaque_8bytes, 8, GPR_DUMP_HEX);
  char *from = grpc_endpoint_get_peer(t->ep);
  gpr_log(GPR_DEBUG, "Unknown ping response from %s: %s", from, msg);
  gpr_free(from);
  gpr_free(msg);
}

static void perform_transport_op_locked(grpc_exec_ctx *exec_ctx,
                                        void *stream_op,
                                        grpc_error *error_ignored) {
  grpc_transport_op *op = stream_op;
  grpc_chttp2_transport *t = op->transport_private.args[0];
  grpc_error *close_transport = op->disconnect_with_error;

  if (op->on_connectivity_state_change != NULL) {
    grpc_connectivity_state_notify_on_state_change(
        exec_ctx, &t->channel_callback.state_tracker, op->connectivity_state,
        op->on_connectivity_state_change);
  }

  if (op->send_goaway) {
    t->sent_goaway = 1;
    grpc_chttp2_goaway_append(
        t->last_incoming_stream_id,
        (uint32_t)grpc_chttp2_grpc_status_to_http2_error(op->goaway_status),
        gpr_slice_ref(*op->goaway_message), &t->qbuf);
    close_transport = grpc_chttp2_stream_map_size(&t->stream_map) == 0
                          ? GRPC_ERROR_CREATE("GOAWAY sent")
                          : GRPC_ERROR_NONE;
    grpc_chttp2_initiate_write(exec_ctx, t, false, "goaway_sent");
  }

  if (op->set_accept_stream) {
    t->channel_callback.accept_stream = op->set_accept_stream_fn;
    t->channel_callback.accept_stream_user_data =
        op->set_accept_stream_user_data;
  }

  if (op->bind_pollset) {
    grpc_endpoint_add_to_pollset(exec_ctx, t->ep, op->bind_pollset);
  }

  if (op->bind_pollset_set) {
    grpc_endpoint_add_to_pollset_set(exec_ctx, t->ep, op->bind_pollset_set);
  }

  if (op->send_ping) {
    send_ping_locked(exec_ctx, t, op->send_ping);
  }

  if (close_transport != GRPC_ERROR_NONE) {
    close_transport_locked(exec_ctx, t, close_transport);
  }

  grpc_closure_run(exec_ctx, op->on_consumed, GRPC_ERROR_NONE);

  GRPC_CHTTP2_UNREF_TRANSPORT(exec_ctx, t, "transport_op");
}

static void perform_transport_op(grpc_exec_ctx *exec_ctx, grpc_transport *gt,
                                 grpc_transport_op *op) {
  grpc_chttp2_transport *t = (grpc_chttp2_transport *)gt;
  char *msg = grpc_transport_op_string(op);
  gpr_free(msg);
  op->transport_private.args[0] = gt;
  grpc_closure_init(&op->transport_private.closure, perform_transport_op_locked,
                    op);
  GRPC_CHTTP2_REF_TRANSPORT(t, "transport_op");
  grpc_combiner_execute(exec_ctx, t->combiner, &op->transport_private.closure,
                        GRPC_ERROR_NONE, false);
}

/*******************************************************************************
 * INPUT PROCESSING - GENERAL
 */

void grpc_chttp2_maybe_complete_recv_initial_metadata(grpc_exec_ctx *exec_ctx,
                                                      grpc_chttp2_transport *t,
                                                      grpc_chttp2_stream *s) {
  grpc_byte_stream *bs;
  if (s->recv_initial_metadata_ready != NULL &&
      s->published_metadata[0] != GRPC_METADATA_NOT_PUBLISHED) {
    if (s->seen_error) {
      while ((bs = grpc_chttp2_incoming_frame_queue_pop(&s->incoming_frames)) !=
             NULL) {
        gpr_log(GPR_DEBUG, "discard %p", bs);
        incoming_byte_stream_destroy_locked(exec_ctx, bs, GRPC_ERROR_NONE);
      }
    }
    grpc_chttp2_incoming_metadata_buffer_publish(&s->metadata_buffer[0],
                                                 s->recv_initial_metadata);
    null_then_run_closure(exec_ctx, &s->recv_initial_metadata_ready,
                          GRPC_ERROR_NONE);
  }
}

void grpc_chttp2_maybe_complete_recv_message(grpc_exec_ctx *exec_ctx,
                                             grpc_chttp2_transport *t,
                                             grpc_chttp2_stream *s) {
  grpc_byte_stream *bs;
  if (s->recv_message_ready != NULL) {
    while (s->final_metadata_requested && s->seen_error &&
           (bs = grpc_chttp2_incoming_frame_queue_pop(&s->incoming_frames)) !=
               NULL) {
      gpr_log(GPR_DEBUG, "discard %p", bs);
      incoming_byte_stream_destroy_locked(exec_ctx, bs, GRPC_ERROR_NONE);
    }
    if (s->incoming_frames.head != NULL) {
      *s->recv_message =
          grpc_chttp2_incoming_frame_queue_pop(&s->incoming_frames);
      GPR_ASSERT(*s->recv_message != NULL);
      null_then_run_closure(exec_ctx, &s->recv_message_ready, GRPC_ERROR_NONE);
    } else if (s->published_metadata[1] != GRPC_METADATA_NOT_PUBLISHED) {
      *s->recv_message = NULL;
      null_then_run_closure(exec_ctx, &s->recv_message_ready, GRPC_ERROR_NONE);
    }
  }
}

void grpc_chttp2_maybe_complete_recv_trailing_metadata(grpc_exec_ctx *exec_ctx,
                                                       grpc_chttp2_transport *t,
                                                       grpc_chttp2_stream *s) {
  grpc_byte_stream *bs;
  grpc_chttp2_maybe_complete_recv_message(exec_ctx, t, s);
  if (s->recv_trailing_metadata_finished != NULL && s->read_closed &&
      s->write_closed) {
    if (s->seen_error) {
      while ((bs = grpc_chttp2_incoming_frame_queue_pop(&s->incoming_frames)) !=
             NULL) {
        gpr_log(GPR_DEBUG, "discard %p", bs);
        incoming_byte_stream_destroy_locked(exec_ctx, bs, GRPC_ERROR_NONE);
      }
    }
    if (s->all_incoming_byte_streams_finished &&
        s->recv_trailing_metadata_finished != NULL) {
      grpc_chttp2_incoming_metadata_buffer_publish(&s->metadata_buffer[1],
                                                   s->recv_trailing_metadata);
      grpc_chttp2_complete_closure_step(
          exec_ctx, t, s, &s->recv_trailing_metadata_finished, GRPC_ERROR_NONE,
          "recv_trailing_metadata_finished");
    }
  }
}

static void decrement_active_streams_locked(grpc_exec_ctx *exec_ctx,
                                            grpc_chttp2_transport *t,
                                            grpc_chttp2_stream *s) {
  if ((s->all_incoming_byte_streams_finished = gpr_unref(&s->active_streams))) {
    grpc_chttp2_maybe_complete_recv_trailing_metadata(exec_ctx, t, s);
  }
}

static void remove_stream(grpc_exec_ctx *exec_ctx, grpc_chttp2_transport *t,
                          uint32_t id, grpc_error *error) {
  grpc_chttp2_stream *s = grpc_chttp2_stream_map_delete(&t->stream_map, id);
  GPR_ASSERT(s);
  if (t->incoming_stream == s) {
    t->incoming_stream = NULL;
    grpc_chttp2_parsing_become_skip_parser(exec_ctx, t);
  }
  if (s->data_parser.parsing_frame != NULL) {
    grpc_chttp2_incoming_byte_stream_finished(
        exec_ctx, s->data_parser.parsing_frame, GRPC_ERROR_REF(error));
    s->data_parser.parsing_frame = NULL;
  }

  if (grpc_chttp2_stream_map_size(&t->stream_map) == 0 && t->sent_goaway) {
    close_transport_locked(
        exec_ctx, t, GRPC_ERROR_CREATE_REFERENCING(
                         "Last stream closed after sending GOAWAY", &error, 1));
  }
  if (grpc_chttp2_list_remove_writable_stream(t, s)) {
    GRPC_CHTTP2_STREAM_UNREF(exec_ctx, s, "chttp2_writing:remove_stream");
  }

  GRPC_ERROR_UNREF(error);

  maybe_start_some_streams(exec_ctx, t);
}

static void status_codes_from_error(grpc_error *error, gpr_timespec deadline,
                                    grpc_chttp2_error_code *http2_error,
                                    grpc_status_code *grpc_status) {
  intptr_t ip_http;
  intptr_t ip_grpc;
  bool have_http =
      grpc_error_get_int(error, GRPC_ERROR_INT_HTTP2_ERROR, &ip_http);
  bool have_grpc =
      grpc_error_get_int(error, GRPC_ERROR_INT_GRPC_STATUS, &ip_grpc);
  if (have_http) {
    *http2_error = (grpc_chttp2_error_code)ip_http;
  } else if (have_grpc) {
    *http2_error =
        grpc_chttp2_grpc_status_to_http2_error((grpc_status_code)ip_grpc);
  } else {
    *http2_error = GRPC_CHTTP2_INTERNAL_ERROR;
  }
  if (have_grpc) {
    *grpc_status = (grpc_status_code)ip_grpc;
  } else if (have_http) {
    *grpc_status = grpc_chttp2_http2_error_to_grpc_status(
        (grpc_chttp2_error_code)ip_http, deadline);
  } else {
    *grpc_status = GRPC_STATUS_INTERNAL;
  }
}

void grpc_chttp2_cancel_stream(grpc_exec_ctx *exec_ctx,
                               grpc_chttp2_transport *t, grpc_chttp2_stream *s,
                               grpc_error *due_to_error) {
  if (!s->read_closed || !s->write_closed) {
    grpc_status_code grpc_status;
    grpc_chttp2_error_code http_error;
    status_codes_from_error(due_to_error, s->deadline, &http_error,
                            &grpc_status);

    if (s->id != 0) {
      gpr_slice_buffer_add(
          &t->qbuf, grpc_chttp2_rst_stream_create(s->id, (uint32_t)http_error,
                                                  &s->stats.outgoing));
      grpc_chttp2_initiate_write(exec_ctx, t, false, "rst_stream");
    }

    const char *msg =
        grpc_error_get_str(due_to_error, GRPC_ERROR_STR_GRPC_MESSAGE);
    bool free_msg = false;
    if (msg == NULL) {
      free_msg = true;
      msg = grpc_error_string(due_to_error);
    }
    gpr_slice msg_slice = gpr_slice_from_copied_string(msg);
    grpc_chttp2_fake_status(exec_ctx, t, s, grpc_status, &msg_slice);
    if (free_msg) grpc_error_free_string(msg);
  }
  if (due_to_error != GRPC_ERROR_NONE && !s->seen_error) {
    s->seen_error = true;
  }
  grpc_chttp2_mark_stream_closed(exec_ctx, t, s, 1, 1, due_to_error);
}

void grpc_chttp2_fake_status(grpc_exec_ctx *exec_ctx, grpc_chttp2_transport *t,
                             grpc_chttp2_stream *s, grpc_status_code status,
                             gpr_slice *slice) {
  if (status != GRPC_STATUS_OK) {
    s->seen_error = true;
  }
  /* stream_global->recv_trailing_metadata_finished gives us a
     last chance replacement: we've received trailing metadata,
     but something more important has become available to signal
     to the upper layers - drop what we've got, and then publish
     what we want - which is safe because we haven't told anyone
     about the metadata yet */
  if (s->published_metadata[1] == GRPC_METADATA_NOT_PUBLISHED ||
      s->recv_trailing_metadata_finished != NULL) {
    char status_string[GPR_LTOA_MIN_BUFSIZE];
    gpr_ltoa(status, status_string);
    grpc_chttp2_incoming_metadata_buffer_add(
        &s->metadata_buffer[1],
        grpc_mdelem_from_metadata_strings(
            GRPC_MDSTR_GRPC_STATUS, grpc_mdstr_from_string(status_string)));
    if (slice) {
      grpc_chttp2_incoming_metadata_buffer_add(
          &s->metadata_buffer[1],
          grpc_mdelem_from_metadata_strings(
              GRPC_MDSTR_GRPC_MESSAGE,
              grpc_mdstr_from_slice(gpr_slice_ref(*slice))));
    }
    s->published_metadata[1] = GRPC_METADATA_SYNTHESIZED_FROM_FAKE;
    grpc_chttp2_maybe_complete_recv_trailing_metadata(exec_ctx, t, s);
  }
  if (slice) {
    gpr_slice_unref(*slice);
  }
}

static void add_error(grpc_error *error, grpc_error **refs, size_t *nrefs) {
  if (error == GRPC_ERROR_NONE) return;
  for (size_t i = 0; i < *nrefs; i++) {
    if (error == refs[i]) {
      return;
    }
  }
  refs[*nrefs] = error;
  ++*nrefs;
}

static grpc_error *removal_error(grpc_error *extra_error,
                                 grpc_chttp2_stream *s) {
  grpc_error *refs[3];
  size_t nrefs = 0;
  add_error(s->read_closed_error, refs, &nrefs);
  add_error(s->write_closed_error, refs, &nrefs);
  add_error(extra_error, refs, &nrefs);
  grpc_error *error = GRPC_ERROR_NONE;
  if (nrefs > 0) {
    error = GRPC_ERROR_CREATE_REFERENCING("Failed due to stream removal", refs,
                                          nrefs);
  }
  GRPC_ERROR_UNREF(extra_error);
  return error;
}

static void fail_pending_writes(grpc_exec_ctx *exec_ctx,
                                grpc_chttp2_transport *t, grpc_chttp2_stream *s,
                                grpc_error *error) {
  error = removal_error(error, s);
  s->fetching_send_message = NULL;
  grpc_chttp2_complete_closure_step(
      exec_ctx, t, s, &s->send_initial_metadata_finished, GRPC_ERROR_REF(error),
      "send_initial_metadata_finished");
  grpc_chttp2_complete_closure_step(
      exec_ctx, t, s, &s->send_trailing_metadata_finished,
      GRPC_ERROR_REF(error), "send_trailing_metadata_finished");
  grpc_chttp2_complete_closure_step(
      exec_ctx, t, s, &s->fetching_send_message_finished, GRPC_ERROR_REF(error),
      "fetching_send_message_finished");
  while (s->on_write_finished_cbs) {
    grpc_chttp2_write_cb *cb = s->on_write_finished_cbs;
    s->on_write_finished_cbs = cb->next;
    grpc_chttp2_complete_closure_step(exec_ctx, t, s, &cb->closure,
                                      GRPC_ERROR_REF(error),
                                      "on_write_finished_cb");
    cb->next = t->write_cb_pool;
    t->write_cb_pool = cb;
  }
  GRPC_ERROR_UNREF(error);
}

void grpc_chttp2_mark_stream_closed(grpc_exec_ctx *exec_ctx,
                                    grpc_chttp2_transport *t,
                                    grpc_chttp2_stream *s, int close_reads,
                                    int close_writes, grpc_error *error) {
  if (s->read_closed && s->write_closed) {
    /* already closed */
    GRPC_ERROR_UNREF(error);
    return;
  }
  if (close_reads && !s->read_closed) {
    s->read_closed_error = GRPC_ERROR_REF(error);
    s->read_closed = true;
    for (int i = 0; i < 2; i++) {
      if (s->published_metadata[i] == GRPC_METADATA_NOT_PUBLISHED) {
        s->published_metadata[i] = GPRC_METADATA_PUBLISHED_AT_CLOSE;
      }
    }
    decrement_active_streams_locked(exec_ctx, t, s);
    grpc_chttp2_maybe_complete_recv_initial_metadata(exec_ctx, t, s);
    grpc_chttp2_maybe_complete_recv_message(exec_ctx, t, s);
    grpc_chttp2_maybe_complete_recv_trailing_metadata(exec_ctx, t, s);
  }
  if (close_writes && !s->write_closed) {
    s->write_closed_error = GRPC_ERROR_REF(error);
    s->write_closed = true;
    fail_pending_writes(exec_ctx, t, s, GRPC_ERROR_REF(error));
    grpc_chttp2_maybe_complete_recv_trailing_metadata(exec_ctx, t, s);
  }
  if (s->read_closed && s->write_closed) {
    if (s->id != 0) {
      remove_stream(exec_ctx, t, s->id,
                    removal_error(GRPC_ERROR_REF(error), s));
    }
    GRPC_CHTTP2_STREAM_UNREF(exec_ctx, s, "chttp2");
  }
  GRPC_ERROR_UNREF(error);
}

static void close_from_api(grpc_exec_ctx *exec_ctx, grpc_chttp2_transport *t,
                           grpc_chttp2_stream *s, grpc_error *error) {
  gpr_slice hdr;
  gpr_slice status_hdr;
  gpr_slice message_pfx;
  uint8_t *p;
  uint32_t len = 0;
  grpc_status_code grpc_status;
  grpc_chttp2_error_code http_error;
  status_codes_from_error(error, s->deadline, &http_error, &grpc_status);

  GPR_ASSERT(grpc_status >= 0 && (int)grpc_status < 100);

  if (s->id != 0 && !t->is_client) {
    /* Hand roll a header block.
       This is unnecessarily ugly - at some point we should find a more
       elegant
       solution.
       It's complicated by the fact that our send machinery would be dead by
       the
       time we got around to sending this, so instead we ignore HPACK
       compression
       and just write the uncompressed bytes onto the wire. */
    status_hdr = gpr_slice_malloc(15 + (grpc_status >= 10));
    p = GPR_SLICE_START_PTR(status_hdr);
    *p++ = 0x40; /* literal header */
    *p++ = 11;   /* len(grpc-status) */
    *p++ = 'g';
    *p++ = 'r';
    *p++ = 'p';
    *p++ = 'c';
    *p++ = '-';
    *p++ = 's';
    *p++ = 't';
    *p++ = 'a';
    *p++ = 't';
    *p++ = 'u';
    *p++ = 's';
    if (grpc_status < 10) {
      *p++ = 1;
      *p++ = (uint8_t)('0' + grpc_status);
    } else {
      *p++ = 2;
      *p++ = (uint8_t)('0' + (grpc_status / 10));
      *p++ = (uint8_t)('0' + (grpc_status % 10));
    }
    GPR_ASSERT(p == GPR_SLICE_END_PTR(status_hdr));
    len += (uint32_t)GPR_SLICE_LENGTH(status_hdr);

    const char *optional_message =
        grpc_error_get_str(error, GRPC_ERROR_STR_GRPC_MESSAGE);

    if (optional_message != NULL) {
      size_t msg_len = strlen(optional_message);
      GPR_ASSERT(msg_len < 127);
      message_pfx = gpr_slice_malloc(15);
      p = GPR_SLICE_START_PTR(message_pfx);
      *p++ = 0x40;
      *p++ = 12; /* len(grpc-message) */
      *p++ = 'g';
      *p++ = 'r';
      *p++ = 'p';
      *p++ = 'c';
      *p++ = '-';
      *p++ = 'm';
      *p++ = 'e';
      *p++ = 's';
      *p++ = 's';
      *p++ = 'a';
      *p++ = 'g';
      *p++ = 'e';
      *p++ = (uint8_t)msg_len;
      GPR_ASSERT(p == GPR_SLICE_END_PTR(message_pfx));
      len += (uint32_t)GPR_SLICE_LENGTH(message_pfx);
      len += (uint32_t)msg_len;
    }

    hdr = gpr_slice_malloc(9);
    p = GPR_SLICE_START_PTR(hdr);
    *p++ = (uint8_t)(len >> 16);
    *p++ = (uint8_t)(len >> 8);
    *p++ = (uint8_t)(len);
    *p++ = GRPC_CHTTP2_FRAME_HEADER;
    *p++ = GRPC_CHTTP2_DATA_FLAG_END_STREAM | GRPC_CHTTP2_DATA_FLAG_END_HEADERS;
    *p++ = (uint8_t)(s->id >> 24);
    *p++ = (uint8_t)(s->id >> 16);
    *p++ = (uint8_t)(s->id >> 8);
    *p++ = (uint8_t)(s->id);
    GPR_ASSERT(p == GPR_SLICE_END_PTR(hdr));

    gpr_slice_buffer_add(&t->qbuf, hdr);
    gpr_slice_buffer_add(&t->qbuf, status_hdr);
    if (optional_message) {
      gpr_slice_buffer_add(&t->qbuf, message_pfx);
      gpr_slice_buffer_add(&t->qbuf,
                           gpr_slice_from_copied_string(optional_message));
    }
    gpr_slice_buffer_add(
        &t->qbuf, grpc_chttp2_rst_stream_create(s->id, GRPC_CHTTP2_NO_ERROR,
                                                &s->stats.outgoing));
  }

  const char *msg = grpc_error_get_str(error, GRPC_ERROR_STR_GRPC_MESSAGE);
  bool free_msg = false;
  if (msg == NULL) {
    free_msg = true;
    msg = grpc_error_string(error);
  }
  gpr_slice msg_slice = gpr_slice_from_copied_string(msg);
  grpc_chttp2_fake_status(exec_ctx, t, s, grpc_status, &msg_slice);
  if (free_msg) grpc_error_free_string(msg);

  grpc_chttp2_mark_stream_closed(exec_ctx, t, s, 1, 1, error);
  grpc_chttp2_initiate_write(exec_ctx, t, false, "close_from_api");
}

typedef struct {
  grpc_exec_ctx *exec_ctx;
  grpc_error *error;
  grpc_chttp2_transport *t;
} cancel_stream_cb_args;

static void cancel_stream_cb(void *user_data, uint32_t key, void *stream) {
  cancel_stream_cb_args *args = user_data;
  grpc_chttp2_stream *s = stream;
  grpc_chttp2_cancel_stream(args->exec_ctx, args->t, s,
                            GRPC_ERROR_REF(args->error));
}

static void end_all_the_calls(grpc_exec_ctx *exec_ctx, grpc_chttp2_transport *t,
                              grpc_error *error) {
  cancel_stream_cb_args args = {exec_ctx, error, t};
  grpc_chttp2_stream_map_for_each(&t->stream_map, cancel_stream_cb, &args);
  GRPC_ERROR_UNREF(error);
}

static void drop_connection(grpc_exec_ctx *exec_ctx, grpc_chttp2_transport *t,
                            grpc_error *error) {
  if (!grpc_error_get_int(error, GRPC_ERROR_INT_GRPC_STATUS, NULL)) {
    error = grpc_error_set_int(error, GRPC_ERROR_INT_GRPC_STATUS,
                               GRPC_STATUS_UNAVAILABLE);
  }
  close_transport_locked(exec_ctx, t, GRPC_ERROR_REF(error));
  end_all_the_calls(exec_ctx, t, error);
}

/** update window from a settings change */
typedef struct {
  grpc_chttp2_transport *t;
  grpc_exec_ctx *exec_ctx;
} update_global_window_args;

static void update_global_window(void *args, uint32_t id, void *stream) {
  update_global_window_args *a = args;
  grpc_chttp2_transport *t = a->t;
  grpc_chttp2_stream *s = stream;
  int was_zero;
  int is_zero;
  int64_t initial_window_update = t->initial_window_update;

  if (initial_window_update > 0) {
    was_zero = s->outgoing_window <= 0;
    GRPC_CHTTP2_FLOW_CREDIT_STREAM("settings", t, s, outgoing_window,
                                   initial_window_update);
    is_zero = s->outgoing_window <= 0;

    if (was_zero && !is_zero) {
      grpc_chttp2_become_writable(a->exec_ctx, t, s, true,
                                  "update_global_window");
    }
  } else {
    GRPC_CHTTP2_FLOW_DEBIT_STREAM("settings", t, s, outgoing_window,
                                  -initial_window_update);
  }
}

/*******************************************************************************
 * INPUT PROCESSING - PARSING
 */

static void read_action_begin(grpc_exec_ctx *exec_ctx, void *tp,
                              grpc_error *error) {
  /* Control flow:
     reading_action_locked ->
       (parse_unlocked -> post_parse_locked)? ->
       post_reading_action_locked */
  GPR_TIMER_BEGIN("reading_action", 0);
  grpc_chttp2_transport *t = tp;
  grpc_combiner_execute(exec_ctx, t->combiner, &t->read_action_locked,
                        GRPC_ERROR_REF(error), false);
  GPR_TIMER_END("reading_action", 0);
}

static grpc_error *try_http_parsing(grpc_exec_ctx *exec_ctx,
                                    grpc_chttp2_transport *t) {
  grpc_http_parser parser;
  size_t i = 0;
  grpc_error *error = GRPC_ERROR_NONE;
  grpc_http_response response;
  memset(&response, 0, sizeof(response));

  grpc_http_parser_init(&parser, GRPC_HTTP_RESPONSE, &response);

  grpc_error *parse_error = GRPC_ERROR_NONE;
  for (; i < t->read_buffer.count && parse_error == GRPC_ERROR_NONE; i++) {
    parse_error = grpc_http_parser_parse(&parser, t->read_buffer.slices[i]);
  }
  if (parse_error == GRPC_ERROR_NONE &&
      (parse_error = grpc_http_parser_eof(&parser)) == GRPC_ERROR_NONE) {
    error = grpc_error_set_int(
        GRPC_ERROR_CREATE("Trying to connect an http1.x server"),
        GRPC_ERROR_INT_HTTP_STATUS, response.status);
  }
  GRPC_ERROR_UNREF(parse_error);

  grpc_http_parser_destroy(&parser);
  grpc_http_response_destroy(&response);
  return error;
}

static void read_action_locked(grpc_exec_ctx *exec_ctx, void *tp,
                               grpc_error *error) {
  GPR_TIMER_BEGIN("reading_action_locked", 0);

  grpc_chttp2_transport *t = tp;

  GRPC_ERROR_REF(error);

  if (!t->closed) {
    GPR_TIMER_BEGIN("reading_action.parse", 0);
    size_t i = 0;
    grpc_error *errors[3] = {GRPC_ERROR_REF(error), GRPC_ERROR_NONE,
                             GRPC_ERROR_NONE};
    for (; i < t->read_buffer.count && errors[1] == GRPC_ERROR_NONE; i++) {
      errors[1] =
          grpc_chttp2_perform_read(exec_ctx, t, t->read_buffer.slices[i]);
    };
    if (errors[1] != GRPC_ERROR_NONE) {
      errors[2] = try_http_parsing(exec_ctx, t);
      GRPC_ERROR_UNREF(error);
      error = GRPC_ERROR_CREATE_REFERENCING("Failed parsing HTTP/2", errors,
                                            GPR_ARRAY_SIZE(errors));
    }
    for (i = 0; i < GPR_ARRAY_SIZE(errors); i++) {
      GRPC_ERROR_UNREF(errors[i]);
    }
    GPR_TIMER_END("reading_action.parse", 0);

    GPR_TIMER_BEGIN("post_parse_locked", 0);
    if (t->initial_window_update != 0) {
      update_global_window_args args = {t, exec_ctx};
      grpc_chttp2_stream_map_for_each(&t->stream_map, update_global_window,
                                      &args);
      t->initial_window_update = 0;
    }
    /* handle higher level things */
    if (t->incoming_window < t->connection_window_target * 3 / 4) {
      int64_t announce_bytes = t->connection_window_target - t->incoming_window;
      GRPC_CHTTP2_FLOW_CREDIT_TRANSPORT("parsed", t, announce_incoming_window,
                                        announce_bytes);
      GRPC_CHTTP2_FLOW_CREDIT_TRANSPORT("parsed", t, incoming_window,
                                        announce_bytes);
      grpc_chttp2_initiate_write(exec_ctx, t, false, "global incoming window");
    }

    GPR_TIMER_END("post_parse_locked", 0);
  }

  GPR_TIMER_BEGIN("post_reading_action_locked", 0);
  bool keep_reading = false;
  if (error == GRPC_ERROR_NONE && t->closed) {
    error = GRPC_ERROR_CREATE("Transport closed");
  }
  if (error != GRPC_ERROR_NONE) {
    drop_connection(exec_ctx, t, GRPC_ERROR_REF(error));
    t->endpoint_reading = 0;
  } else if (!t->closed) {
    keep_reading = true;
    GRPC_CHTTP2_REF_TRANSPORT(t, "keep_reading");
  }
  gpr_slice_buffer_reset_and_unref(&t->read_buffer);

  if (keep_reading) {
    grpc_endpoint_read(exec_ctx, t->ep, &t->read_buffer, &t->read_action_begin);
    GRPC_CHTTP2_UNREF_TRANSPORT(exec_ctx, t, "keep_reading");
  } else {
    GRPC_CHTTP2_UNREF_TRANSPORT(exec_ctx, t, "reading_action");
  }

  GPR_TIMER_END("post_reading_action_locked", 0);

  GRPC_ERROR_UNREF(error);

  GPR_TIMER_END("reading_action_locked", 0);
}

/*******************************************************************************
 * CALLBACK LOOP
 */

static void connectivity_state_set(grpc_exec_ctx *exec_ctx,
                                   grpc_chttp2_transport *t,
                                   grpc_connectivity_state state,
                                   grpc_error *error, const char *reason) {
  GRPC_CHTTP2_IF_TRACING(
      gpr_log(GPR_DEBUG, "set connectivity_state=%d", state));
  grpc_connectivity_state_set(exec_ctx, &t->channel_callback.state_tracker,
                              state, error, reason);
}

/*******************************************************************************
 * POLLSET STUFF
 */

static void set_pollset(grpc_exec_ctx *exec_ctx, grpc_transport *gt,
                        grpc_stream *gs, grpc_pollset *pollset) {
  grpc_chttp2_transport *t = (grpc_chttp2_transport *)gt;
  grpc_endpoint_add_to_pollset(exec_ctx, t->ep, pollset);
}

static void set_pollset_set(grpc_exec_ctx *exec_ctx, grpc_transport *gt,
                            grpc_stream *gs, grpc_pollset_set *pollset_set) {
  grpc_chttp2_transport *t = (grpc_chttp2_transport *)gt;
  grpc_endpoint_add_to_pollset_set(exec_ctx, t->ep, pollset_set);
}

/*******************************************************************************
 * BYTE STREAM
 */

static void incoming_byte_stream_unref(grpc_exec_ctx *exec_ctx,
                                       grpc_chttp2_incoming_byte_stream *bs) {
  if (gpr_unref(&bs->refs)) {
    GRPC_ERROR_UNREF(bs->error);
    gpr_slice_buffer_destroy(&bs->slices);
    gpr_mu_destroy(&bs->slice_mu);
    gpr_free(bs);
  }
}

static void incoming_byte_stream_update_flow_control(grpc_exec_ctx *exec_ctx,
                                                     grpc_chttp2_transport *t,
                                                     grpc_chttp2_stream *s,
                                                     size_t max_size_hint,
                                                     size_t have_already) {
  uint32_t max_recv_bytes;

  /* clamp max recv hint to an allowable size */
  if (max_size_hint >= UINT32_MAX - t->stream_lookahead) {
    max_recv_bytes = UINT32_MAX - t->stream_lookahead;
  } else {
    max_recv_bytes = (uint32_t)max_size_hint;
  }

  /* account for bytes already received but unknown to higher layers */
  if (max_recv_bytes >= have_already) {
    max_recv_bytes -= (uint32_t)have_already;
  } else {
    max_recv_bytes = 0;
  }

  /* add some small lookahead to keep pipelines flowing */
  GPR_ASSERT(max_recv_bytes <= UINT32_MAX - t->stream_lookahead);
  max_recv_bytes += t->stream_lookahead;
  if (s->max_recv_bytes < max_recv_bytes) {
    uint32_t add_max_recv_bytes = max_recv_bytes - s->max_recv_bytes;
    bool new_window_write_is_covered_by_poller =
        s->max_recv_bytes < have_already;
    GRPC_CHTTP2_FLOW_CREDIT_STREAM("op", t, s, max_recv_bytes,
                                   add_max_recv_bytes);
    GRPC_CHTTP2_FLOW_CREDIT_STREAM("op", t, s, incoming_window,
                                   add_max_recv_bytes);
    GRPC_CHTTP2_FLOW_CREDIT_STREAM("op", t, s, announce_window,
                                   add_max_recv_bytes);
    grpc_chttp2_become_writable(exec_ctx, t, s,
                                new_window_write_is_covered_by_poller,
                                "read_incoming_stream");
  }
}

static void incoming_byte_stream_next_locked(grpc_exec_ctx *exec_ctx,
                                             void *argp,
                                             grpc_error *error_ignored) {
  grpc_chttp2_incoming_byte_stream *bs = argp;
  grpc_chttp2_transport *t = bs->transport;
  grpc_chttp2_stream *s = bs->stream;

  if (bs->is_tail) {
    gpr_mu_lock(&bs->slice_mu);
    size_t cur_length = bs->slices.length;
    gpr_mu_unlock(&bs->slice_mu);
    incoming_byte_stream_update_flow_control(
        exec_ctx, t, s, bs->next_action.max_size_hint, cur_length);
  }
  gpr_mu_lock(&bs->slice_mu);
  if (bs->slices.count > 0) {
    *bs->next_action.slice = gpr_slice_buffer_take_first(&bs->slices);
    grpc_closure_run(exec_ctx, bs->next_action.on_complete, GRPC_ERROR_NONE);
  } else if (bs->error != GRPC_ERROR_NONE) {
    grpc_closure_run(exec_ctx, bs->next_action.on_complete,
                     GRPC_ERROR_REF(bs->error));
  } else {
    bs->on_next = bs->next_action.on_complete;
    bs->next = bs->next_action.slice;
  }
  gpr_mu_unlock(&bs->slice_mu);
  incoming_byte_stream_unref(exec_ctx, bs);
}

static int incoming_byte_stream_next(grpc_exec_ctx *exec_ctx,
                                     grpc_byte_stream *byte_stream,
                                     gpr_slice *slice, size_t max_size_hint,
                                     grpc_closure *on_complete) {
  GPR_TIMER_BEGIN("incoming_byte_stream_next", 0);
  grpc_chttp2_incoming_byte_stream *bs =
      (grpc_chttp2_incoming_byte_stream *)byte_stream;
  gpr_ref(&bs->refs);
  bs->next_action.slice = slice;
  bs->next_action.max_size_hint = max_size_hint;
  bs->next_action.on_complete = on_complete;
  grpc_closure_init(&bs->next_action.closure, incoming_byte_stream_next_locked,
                    bs);
  grpc_combiner_execute(exec_ctx, bs->transport->combiner,
                        &bs->next_action.closure, GRPC_ERROR_NONE, false);
  GPR_TIMER_END("incoming_byte_stream_next", 0);
  return 0;
}

static void incoming_byte_stream_destroy(grpc_exec_ctx *exec_ctx,
                                         grpc_byte_stream *byte_stream);

static void incoming_byte_stream_destroy_locked(grpc_exec_ctx *exec_ctx,
                                                void *byte_stream,
                                                grpc_error *error_ignored) {
  grpc_chttp2_incoming_byte_stream *bs = byte_stream;
  GPR_ASSERT(bs->base.destroy == incoming_byte_stream_destroy);
  decrement_active_streams_locked(exec_ctx, bs->transport, bs->stream);
  incoming_byte_stream_unref(exec_ctx, bs);
}

static void incoming_byte_stream_destroy(grpc_exec_ctx *exec_ctx,
                                         grpc_byte_stream *byte_stream) {
  GPR_TIMER_BEGIN("incoming_byte_stream_destroy", 0);
  grpc_chttp2_incoming_byte_stream *bs =
      (grpc_chttp2_incoming_byte_stream *)byte_stream;
  grpc_closure_init(&bs->destroy_action, incoming_byte_stream_destroy_locked,
                    bs);
  grpc_combiner_execute(exec_ctx, bs->transport->combiner, &bs->destroy_action,
                        GRPC_ERROR_NONE, false);
  GPR_TIMER_END("incoming_byte_stream_destroy", 0);
}

static void incoming_byte_stream_publish_error(
    grpc_exec_ctx *exec_ctx, grpc_chttp2_incoming_byte_stream *bs,
    grpc_error *error) {
  GPR_ASSERT(error != GRPC_ERROR_NONE);
  grpc_exec_ctx_sched(exec_ctx, bs->on_next, GRPC_ERROR_REF(error), NULL);
  bs->on_next = NULL;
  GRPC_ERROR_UNREF(bs->error);
  bs->error = error;
}

void grpc_chttp2_incoming_byte_stream_push(grpc_exec_ctx *exec_ctx,
                                           grpc_chttp2_incoming_byte_stream *bs,
                                           gpr_slice slice) {
  gpr_mu_lock(&bs->slice_mu);
  if (bs->remaining_bytes < GPR_SLICE_LENGTH(slice)) {
    incoming_byte_stream_publish_error(
        exec_ctx, bs, GRPC_ERROR_CREATE("Too many bytes in stream"));
  } else {
    bs->remaining_bytes -= (uint32_t)GPR_SLICE_LENGTH(slice);
    if (bs->on_next != NULL) {
      *bs->next = slice;
      grpc_exec_ctx_sched(exec_ctx, bs->on_next, GRPC_ERROR_NONE, NULL);
      bs->on_next = NULL;
    } else {
      gpr_slice_buffer_add(&bs->slices, slice);
    }
  }
  gpr_mu_unlock(&bs->slice_mu);
}

void grpc_chttp2_incoming_byte_stream_finished(
    grpc_exec_ctx *exec_ctx, grpc_chttp2_incoming_byte_stream *bs,
    grpc_error *error) {
  if (error == GRPC_ERROR_NONE) {
    gpr_mu_lock(&bs->slice_mu);
    if (bs->remaining_bytes != 0) {
      error = GRPC_ERROR_CREATE("Truncated message");
    }
    gpr_mu_unlock(&bs->slice_mu);
  }
  if (error != GRPC_ERROR_NONE) {
    incoming_byte_stream_publish_error(exec_ctx, bs, error);
  }
  incoming_byte_stream_unref(exec_ctx, bs);
}

grpc_chttp2_incoming_byte_stream *grpc_chttp2_incoming_byte_stream_create(
    grpc_exec_ctx *exec_ctx, grpc_chttp2_transport *t, grpc_chttp2_stream *s,
    uint32_t frame_size, uint32_t flags) {
  grpc_chttp2_incoming_byte_stream *incoming_byte_stream =
      gpr_malloc(sizeof(*incoming_byte_stream));
  incoming_byte_stream->base.length = frame_size;
  incoming_byte_stream->remaining_bytes = frame_size;
  incoming_byte_stream->base.flags = flags;
  incoming_byte_stream->base.next = incoming_byte_stream_next;
  incoming_byte_stream->base.destroy = incoming_byte_stream_destroy;
  gpr_mu_init(&incoming_byte_stream->slice_mu);
  gpr_ref_init(&incoming_byte_stream->refs, 2);
  incoming_byte_stream->next_message = NULL;
  incoming_byte_stream->transport = t;
  incoming_byte_stream->stream = s;
  gpr_ref(&incoming_byte_stream->stream->active_streams);
  gpr_slice_buffer_init(&incoming_byte_stream->slices);
  incoming_byte_stream->on_next = NULL;
  incoming_byte_stream->is_tail = 1;
  incoming_byte_stream->error = GRPC_ERROR_NONE;
  grpc_chttp2_incoming_frame_queue *q = &s->incoming_frames;
  if (q->head == NULL) {
    q->head = incoming_byte_stream;
  } else {
    q->tail->is_tail = 0;
    q->tail->next_message = incoming_byte_stream;
  }
  q->tail = incoming_byte_stream;
  grpc_chttp2_maybe_complete_recv_message(exec_ctx, t, s);
  return incoming_byte_stream;
}

/*******************************************************************************
 * TRACING
 */

static char *format_flowctl_context_var(const char *context, const char *var,
                                        int64_t val, uint32_t id) {
  char *name;
  if (context == NULL) {
    name = gpr_strdup(var);
  } else if (0 == strcmp(context, "t")) {
    GPR_ASSERT(id == 0);
    gpr_asprintf(&name, "TRANSPORT:%s", var);
  } else if (0 == strcmp(context, "s")) {
    GPR_ASSERT(id != 0);
    gpr_asprintf(&name, "STREAM[%d]:%s", id, var);
  } else {
    gpr_asprintf(&name, "BAD_CONTEXT[%s][%d]:%s", context, id, var);
  }
  char *name_fld = gpr_leftpad(name, ' ', 64);
  char *value;
  gpr_asprintf(&value, "%" PRId64, val);
  char *value_fld = gpr_leftpad(value, ' ', 8);
  char *result;
  gpr_asprintf(&result, "%s %s", name_fld, value_fld);
  gpr_free(name);
  gpr_free(name_fld);
  gpr_free(value);
  gpr_free(value_fld);
  return result;
}

void grpc_chttp2_flowctl_trace(const char *file, int line, const char *phase,
                               grpc_chttp2_flowctl_op op, const char *context1,
                               const char *var1, const char *context2,
                               const char *var2, int is_client,
                               uint32_t stream_id, int64_t val1, int64_t val2) {
  char *tmp_phase;
  char *label1 = format_flowctl_context_var(context1, var1, val1, stream_id);
  char *label2 = format_flowctl_context_var(context2, var2, val2, stream_id);
  char *clisvr = is_client ? "client" : "server";
  char *prefix;

  tmp_phase = gpr_leftpad(phase, ' ', 8);
  gpr_asprintf(&prefix, "FLOW %s: %s ", tmp_phase, clisvr);
  gpr_free(tmp_phase);

  switch (op) {
    case GRPC_CHTTP2_FLOWCTL_MOVE:
      if (val2 != 0) {
        gpr_log(file, line, GPR_LOG_SEVERITY_DEBUG,
                "%sMOVE   %s <- %s giving %" PRId64, prefix, label1, label2,
                val1 + val2);
      }
      break;
    case GRPC_CHTTP2_FLOWCTL_CREDIT:
      GPR_ASSERT(val2 >= 0);
      if (val2 != 0) {
        gpr_log(file, line, GPR_LOG_SEVERITY_DEBUG,
                "%sCREDIT %s by %s giving %" PRId64, prefix, label1, label2,
                val1 + val2);
      }
      break;
    case GRPC_CHTTP2_FLOWCTL_DEBIT:
      GPR_ASSERT(val2 >= 0);
      if (val2 != 0) {
        gpr_log(file, line, GPR_LOG_SEVERITY_DEBUG,
                "%sDEBIT  %s by %s giving %" PRId64, prefix, label1, label2,
                val1 - val2);
      }
      break;
  }

  gpr_free(label1);
  gpr_free(label2);
  gpr_free(prefix);
}

/*******************************************************************************
 * INTEGRATION GLUE
 */

static char *chttp2_get_peer(grpc_exec_ctx *exec_ctx, grpc_transport *t) {
  return gpr_strdup(((grpc_chttp2_transport *)t)->peer_string);
}

static const grpc_transport_vtable vtable = {sizeof(grpc_chttp2_stream),
                                             "chttp2",
                                             init_stream,
                                             set_pollset,
                                             set_pollset_set,
                                             perform_stream_op,
                                             perform_transport_op,
                                             destroy_stream,
                                             destroy_transport,
                                             chttp2_get_peer};

grpc_transport *grpc_create_chttp2_transport(
    grpc_exec_ctx *exec_ctx, const grpc_channel_args *channel_args,
    grpc_endpoint *ep, int is_client) {
  grpc_chttp2_transport *t = gpr_malloc(sizeof(grpc_chttp2_transport));
  init_transport(exec_ctx, t, channel_args, ep, is_client != 0);
  return &t->base;
}

void grpc_chttp2_transport_start_reading(grpc_exec_ctx *exec_ctx,
                                         grpc_transport *transport,
                                         gpr_slice_buffer *read_buffer) {
  grpc_chttp2_transport *t = (grpc_chttp2_transport *)transport;
  GRPC_CHTTP2_REF_TRANSPORT(
      t, "reading_action"); /* matches unref inside reading_action */
  if (read_buffer != NULL) {
    gpr_slice_buffer_move_into(read_buffer, &t->read_buffer);
    gpr_free(read_buffer);
  }
  read_action_begin(exec_ctx, t, GRPC_ERROR_NONE);
}<|MERGE_RESOLUTION|>--- conflicted
+++ resolved
@@ -283,57 +283,18 @@
 
   if (channel_args) {
     for (i = 0; i < channel_args->num_args; i++) {
-      if (0 ==
-          strcmp(channel_args->args[i].key, GRPC_ARG_MAX_CONCURRENT_STREAMS)) {
-        if (is_client) {
-          gpr_log(GPR_ERROR, "%s: is ignored on the client",
-                  GRPC_ARG_MAX_CONCURRENT_STREAMS);
-        } else {
-          const grpc_integer_options options = {-1, 0, INT_MAX};
-          const int value =
-              grpc_channel_arg_get_integer(&channel_args->args[i], options);
-          if (value >= 0) {
-            push_setting(exec_ctx, t,
-                         GRPC_CHTTP2_SETTINGS_MAX_CONCURRENT_STREAMS,
-                         (uint32_t)value);
-          }
-        }
-      } else if (0 == strcmp(channel_args->args[i].key,
-                             GRPC_ARG_HTTP2_INITIAL_SEQUENCE_NUMBER)) {
-<<<<<<< HEAD
-        if (channel_args->args[i].type != GRPC_ARG_INTEGER) {
-          gpr_log(GPR_ERROR, "%s: must be an integer",
-                  GRPC_ARG_HTTP2_INITIAL_SEQUENCE_NUMBER);
-        } else if ((t->next_stream_id & 1) !=
-                   (channel_args->args[i].value.integer & 1)) {
-          gpr_log(GPR_ERROR, "%s: low bit must be %d on %s",
-                  GRPC_ARG_HTTP2_INITIAL_SEQUENCE_NUMBER, t->next_stream_id & 1,
-                  is_client ? "client" : "server");
-        } else {
-          t->next_stream_id = (uint32_t)channel_args->args[i].value.integer;
-        }
-      } else if (0 == strcmp(channel_args->args[i].key,
-                             GRPC_ARG_HTTP2_STREAM_LOOKAHEAD_BYTES)) {
-        if (channel_args->args[i].type != GRPC_ARG_INTEGER) {
-          gpr_log(GPR_ERROR, "%s: must be an integer",
-                  GRPC_ARG_HTTP2_STREAM_LOOKAHEAD_BYTES);
-        } else if (channel_args->args[i].value.integer <= 5) {
-          gpr_log(GPR_ERROR, "%s: must be at least 5",
-                  GRPC_ARG_HTTP2_STREAM_LOOKAHEAD_BYTES);
-        } else {
-          t->stream_lookahead = (uint32_t)channel_args->args[i].value.integer;
-=======
+      if (0 == strcmp(channel_args->args[i].key,
+                      GRPC_ARG_HTTP2_INITIAL_SEQUENCE_NUMBER)) {
         const grpc_integer_options options = {-1, 0, INT_MAX};
         const int value =
             grpc_channel_arg_get_integer(&channel_args->args[i], options);
         if (value >= 0) {
-          if ((t->global.next_stream_id & 1) != (value & 1)) {
+          if ((t->next_stream_id & 1) != (value & 1)) {
             gpr_log(GPR_ERROR, "%s: low bit must be %d on %s",
                     GRPC_ARG_HTTP2_INITIAL_SEQUENCE_NUMBER,
-                    t->global.next_stream_id & 1,
-                    is_client ? "client" : "server");
+                    t->next_stream_id & 1, is_client ? "client" : "server");
           } else {
-            t->global.next_stream_id = (uint32_t)value;
+            t->next_stream_id = (uint32_t)value;
           }
         }
       } else if (0 == strcmp(channel_args->args[i].key,
@@ -342,17 +303,7 @@
         const int value =
             grpc_channel_arg_get_integer(&channel_args->args[i], options);
         if (value >= 0) {
-          t->global.stream_lookahead = (uint32_t)value;
->>>>>>> a6a6fa4f
-        }
-      } else if (0 == strcmp(channel_args->args[i].key,
-                             GRPC_ARG_HTTP2_HPACK_TABLE_SIZE_DECODER)) {
-        const grpc_integer_options options = {-1, 0, INT_MAX};
-        const int value =
-            grpc_channel_arg_get_integer(&channel_args->args[i], options);
-        if (value >= 0) {
-          push_setting(exec_ctx, t, GRPC_CHTTP2_SETTINGS_HEADER_TABLE_SIZE,
-                       (uint32_t)value);
+          t->stream_lookahead = (uint32_t)value;
         }
       } else if (0 == strcmp(channel_args->args[i].key,
                              GRPC_ARG_HTTP2_HPACK_TABLE_SIZE_ENCODER)) {
@@ -360,35 +311,49 @@
         const int value =
             grpc_channel_arg_get_integer(&channel_args->args[i], options);
         if (value >= 0) {
-          grpc_chttp2_hpack_compressor_set_max_usable_size(
-<<<<<<< HEAD
-              &t->hpack_compressor,
-              (uint32_t)channel_args->args[i].value.integer);
-=======
-              &t->writing.hpack_compressor, (uint32_t)value);
->>>>>>> a6a6fa4f
+          grpc_chttp2_hpack_compressor_set_max_usable_size(&t->hpack_compressor,
+                                                           (uint32_t)value);
         }
-      } else if (0 == strcmp(channel_args->args[i].key,
-                             GRPC_ARG_MAX_METADATA_SIZE)) {
-        const grpc_integer_options options = {-1, 0, INT_MAX};
-        const int value =
-            grpc_channel_arg_get_integer(&channel_args->args[i], options);
-        if (value >= 0) {
-          push_setting(exec_ctx, t, GRPC_CHTTP2_SETTINGS_MAX_HEADER_LIST_SIZE,
-                       (uint32_t)value);
-        }
-      } else if (0 == strcmp(channel_args->args[i].key,
-                             GRPC_ARG_HTTP2_MAX_FRAME_SIZE)) {
-        if (channel_args->args[i].type != GRPC_ARG_INTEGER) {
-          gpr_log(GPR_ERROR, "%s: must be an integer",
-                  GRPC_ARG_HTTP2_MAX_FRAME_SIZE);
-        } else if (channel_args->args[i].value.integer < 16384 ||
-                   channel_args->args[i].value.integer > 16777215) {
-          gpr_log(GPR_ERROR, "%s: must be between 16384 and 16777215",
-                  GRPC_ARG_HTTP2_MAX_FRAME_SIZE);
-        } else {
-          push_setting(exec_ctx, t, GRPC_CHTTP2_SETTINGS_MAX_FRAME_SIZE,
-                       (uint32_t)channel_args->args[i].value.integer);
+      } else {
+        static const struct {
+          const char *channel_arg_name;
+          grpc_chttp2_setting_id setting_id;
+          grpc_integer_options integer_options;
+          bool availability[2] /* client, server */;
+        } settings_map[] = {
+            {GRPC_ARG_MAX_CONCURRENT_STREAMS,
+             GRPC_CHTTP2_SETTINGS_MAX_CONCURRENT_STREAMS,
+             {-1, 0, INT_MAX},
+             {false, true}},
+            {GRPC_ARG_HTTP2_HPACK_TABLE_SIZE_DECODER,
+             GRPC_CHTTP2_SETTINGS_HEADER_TABLE_SIZE,
+             {-1, 0, INT_MAX},
+             {true, true}},
+            {GRPC_ARG_MAX_METADATA_SIZE,
+             GRPC_CHTTP2_SETTINGS_MAX_HEADER_LIST_SIZE,
+             {-1, 0, INT_MAX},
+             {true, true}},
+            {GRPC_ARG_HTTP2_MAX_FRAME_SIZE,
+             GRPC_CHTTP2_SETTINGS_MAX_FRAME_SIZE,
+             {-1, 16384, 16777215},
+             {true, true}},
+        };
+        for (size_t j = 0; j < GPR_ARRAY_SIZE(settings_map); j++) {
+          if (0 == strcmp(channel_args->args[i].key,
+                          settings_map[j].channel_arg_name)) {
+            if (!settings_map[j].availability[is_client]) {
+              gpr_log(GPR_DEBUG, "%s is not available on %s",
+                      settings_map[j].channel_arg_name,
+                      is_client ? "clients" : "servers");
+            } else {
+              int value = grpc_channel_arg_get_integer(
+                  &channel_args->args[i], settings_map[j].integer_options);
+              if (value >= 0) {
+                push_setting(exec_ctx, t, settings_map[j].setting_id, value);
+              }
+            }
+            break;
+          }
         }
       }
     }
