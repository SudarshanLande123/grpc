/*
 *
 * Copyright 2016, Google Inc.
 * All rights reserved.
 *
 * Redistribution and use in source and binary forms, with or without
 * modification, are permitted provided that the following conditions are
 * met:
 *
 *     * Redistributions of source code must retain the above copyright
 * notice, this list of conditions and the following disclaimer.
 *     * Redistributions in binary form must reproduce the above
 * copyright notice, this list of conditions and the following disclaimer
 * in the documentation and/or other materials provided with the
 * distribution.
 *     * Neither the name of Google Inc. nor the names of its
 * contributors may be used to endorse or promote products derived from
 * this software without specific prior written permission.
 *
 * THIS SOFTWARE IS PROVIDED BY THE COPYRIGHT HOLDERS AND CONTRIBUTORS
 * "AS IS" AND ANY EXPRESS OR IMPLIED WARRANTIES, INCLUDING, BUT NOT
 * LIMITED TO, THE IMPLIED WARRANTIES OF MERCHANTABILITY AND FITNESS FOR
 * A PARTICULAR PURPOSE ARE DISCLAIMED. IN NO EVENT SHALL THE COPYRIGHT
 * OWNER OR CONTRIBUTORS BE LIABLE FOR ANY DIRECT, INDIRECT, INCIDENTAL,
 * SPECIAL, EXEMPLARY, OR CONSEQUENTIAL DAMAGES (INCLUDING, BUT NOT
 * LIMITED TO, PROCUREMENT OF SUBSTITUTE GOODS OR SERVICES; LOSS OF USE,
 * DATA, OR PROFITS; OR BUSINESS INTERRUPTION) HOWEVER CAUSED AND ON ANY
 * THEORY OF LIABILITY, WHETHER IN CONTRACT, STRICT LIABILITY, OR TORT
 * (INCLUDING NEGLIGENCE OR OTHERWISE) ARISING IN ANY WAY OUT OF THE USE
 * OF THIS SOFTWARE, EVEN IF ADVISED OF THE POSSIBILITY OF SUCH DAMAGE.
 *
 */

#include <string.h>

#include <grpc/impl/codegen/port_platform.h>
#include <grpc/slice_buffer.h>
#include <grpc/support/alloc.h>
#include <grpc/support/host_port.h>
#include <grpc/support/log.h>
#include <grpc/support/string_util.h>
#include <grpc/support/useful.h>

#include "src/core/ext/transport/chttp2/transport/incoming_metadata.h"
#include "src/core/lib/iomgr/endpoint.h"
#include "src/core/lib/iomgr/exec_ctx.h"
#include "src/core/lib/slice/slice_internal.h"
#include "src/core/lib/slice/slice_string_helpers.h"
#include "src/core/lib/support/string.h"
#include "src/core/lib/surface/channel.h"
#include "src/core/lib/transport/metadata_batch.h"
#include "src/core/lib/transport/static_metadata.h"
#include "src/core/lib/transport/transport_impl.h"
#include "third_party/objective_c/Cronet/cronet_c_for_grpc.h"

#define GRPC_HEADER_SIZE_IN_BYTES 5

#define CRONET_LOG(...)                          \
  do {                                           \
    if (grpc_cronet_trace) gpr_log(__VA_ARGS__); \
  } while (0)

/* TODO (makdharma): Hook up into the wider tracing mechanism */
int grpc_cronet_trace = 0;

enum e_op_result {
  ACTION_TAKEN_WITH_CALLBACK,
  ACTION_TAKEN_NO_CALLBACK,
  NO_ACTION_POSSIBLE
};

enum e_op_id {
  OP_SEND_INITIAL_METADATA = 0,
  OP_SEND_MESSAGE,
  OP_SEND_TRAILING_METADATA,
  OP_RECV_MESSAGE,
  OP_RECV_INITIAL_METADATA,
  OP_RECV_TRAILING_METADATA,
  OP_CANCEL_ERROR,
  OP_ON_COMPLETE,
  OP_FAILED,
  OP_SUCCEEDED,
  OP_CANCELED,
  OP_RECV_MESSAGE_AND_ON_COMPLETE,
  OP_READ_REQ_MADE,
  OP_NUM_OPS
};

/* Cronet callbacks. See cronet_c_for_grpc.h for documentation for each. */

static void on_request_headers_sent(cronet_bidirectional_stream *);
static void on_response_headers_received(
    cronet_bidirectional_stream *,
    const cronet_bidirectional_stream_header_array *, const char *);
static void on_write_completed(cronet_bidirectional_stream *, const char *);
static void on_read_completed(cronet_bidirectional_stream *, char *, int);
static void on_response_trailers_received(
    cronet_bidirectional_stream *,
    const cronet_bidirectional_stream_header_array *);
static void on_succeeded(cronet_bidirectional_stream *);
static void on_failed(cronet_bidirectional_stream *, int);
static void on_canceled(cronet_bidirectional_stream *);
static cronet_bidirectional_stream_callback cronet_callbacks = {
    on_request_headers_sent,
    on_response_headers_received,
    on_read_completed,
    on_write_completed,
    on_response_trailers_received,
    on_succeeded,
    on_failed,
    on_canceled};

/* Cronet transport object */
struct grpc_cronet_transport {
  grpc_transport base; /* must be first element in this structure */
  cronet_engine *engine;
  char *host;
};
typedef struct grpc_cronet_transport grpc_cronet_transport;

/* TODO (makdharma): reorder structure for memory efficiency per
   http://www.catb.org/esr/structure-packing/#_structure_reordering: */
struct read_state {
  /* vars to store data coming from server */
  char *read_buffer;
  bool length_field_received;
  int received_bytes;
  int remaining_bytes;
  int length_field;
  char grpc_header_bytes[GRPC_HEADER_SIZE_IN_BYTES];
  char *payload_field;
  bool read_stream_closed;

  /* vars for holding data destined for the application */
  struct grpc_slice_buffer_stream sbs;
  grpc_slice_buffer read_slice_buffer;

  /* vars for trailing metadata */
  grpc_chttp2_incoming_metadata_buffer trailing_metadata;
  bool trailing_metadata_valid;

  /* vars for initial metadata */
  grpc_chttp2_incoming_metadata_buffer initial_metadata;
};

struct write_state {
  char *write_buffer;
};

/* track state of one stream op */
struct op_state {
  bool state_op_done[OP_NUM_OPS];
  bool state_callback_received[OP_NUM_OPS];
  bool fail_state;
  bool flush_read;
  grpc_error *cancel_error;
  /* data structure for storing data coming from server */
  struct read_state rs;
  /* data structure for storing data going to the server */
  struct write_state ws;
};

struct op_and_state {
  grpc_transport_stream_op op;
  struct op_state state;
  bool done;
  struct stream_obj *s;      /* Pointer back to the stream object */
  struct op_and_state *next; /* next op_and_state in the linked list */
};

struct op_storage {
  int num_pending_ops;
  struct op_and_state *head;
};

struct stream_obj {
  struct op_and_state *oas;
  grpc_transport_stream_op *curr_op;
  grpc_cronet_transport curr_ct;
  grpc_stream *curr_gs;
  cronet_bidirectional_stream *cbs;
  cronet_bidirectional_stream_header_array header_array;

  /* Stream level state. Some state will be tracked both at stream and stream_op
   * level */
  struct op_state state;

  /* OP storage */
  struct op_storage storage;

  /* Mutex to protect storage */
  gpr_mu mu;
};
typedef struct stream_obj stream_obj;

static enum e_op_result execute_stream_op(grpc_exec_ctx *exec_ctx,
                                          struct op_and_state *oas);

/*
  Utility function to translate enum into string for printing
*/
static const char *op_result_string(enum e_op_result i) {
  switch (i) {
    case ACTION_TAKEN_WITH_CALLBACK:
      return "ACTION_TAKEN_WITH_CALLBACK";
    case ACTION_TAKEN_NO_CALLBACK:
      return "ACTION_TAKEN_NO_CALLBACK";
    case NO_ACTION_POSSIBLE:
      return "NO_ACTION_POSSIBLE";
  }
  GPR_UNREACHABLE_CODE(return "UNKNOWN");
}

static const char *op_id_string(enum e_op_id i) {
  switch (i) {
    case OP_SEND_INITIAL_METADATA:
      return "OP_SEND_INITIAL_METADATA";
    case OP_SEND_MESSAGE:
      return "OP_SEND_MESSAGE";
    case OP_SEND_TRAILING_METADATA:
      return "OP_SEND_TRAILING_METADATA";
    case OP_RECV_MESSAGE:
      return "OP_RECV_MESSAGE";
    case OP_RECV_INITIAL_METADATA:
      return "OP_RECV_INITIAL_METADATA";
    case OP_RECV_TRAILING_METADATA:
      return "OP_RECV_TRAILING_METADATA";
    case OP_CANCEL_ERROR:
      return "OP_CANCEL_ERROR";
    case OP_ON_COMPLETE:
      return "OP_ON_COMPLETE";
    case OP_FAILED:
      return "OP_FAILED";
    case OP_SUCCEEDED:
      return "OP_SUCCEEDED";
    case OP_CANCELED:
      return "OP_CANCELED";
    case OP_RECV_MESSAGE_AND_ON_COMPLETE:
      return "OP_RECV_MESSAGE_AND_ON_COMPLETE";
    case OP_READ_REQ_MADE:
      return "OP_READ_REQ_MADE";
    case OP_NUM_OPS:
      return "OP_NUM_OPS";
  }
  return "UNKNOWN";
}

static void free_read_buffer(stream_obj *s) {
  if (s->state.rs.read_buffer &&
      s->state.rs.read_buffer != s->state.rs.grpc_header_bytes) {
    gpr_free(s->state.rs.read_buffer);
    s->state.rs.read_buffer = NULL;
  }
}

static grpc_error *make_error_with_desc(int error_code, const char *desc) {
  grpc_error *error = GRPC_ERROR_CREATE(desc);
  error = grpc_error_set_int(error, GRPC_ERROR_INT_GRPC_STATUS, error_code);
  return error;
}

/*
  Add a new stream op to op storage.
*/
static void add_to_storage(struct stream_obj *s, grpc_transport_stream_op *op) {
  struct op_storage *storage = &s->storage;
  /* add new op at the beginning of the linked list. The memory is freed
  in remove_from_storage */
  struct op_and_state *new_op = gpr_malloc(sizeof(struct op_and_state));
  memcpy(&new_op->op, op, sizeof(grpc_transport_stream_op));
  memset(&new_op->state, 0, sizeof(new_op->state));
  new_op->s = s;
  new_op->done = false;
  gpr_mu_lock(&s->mu);
  new_op->next = storage->head;
  storage->head = new_op;
  storage->num_pending_ops++;
  CRONET_LOG(GPR_DEBUG, "adding new op %p. %d in the queue.", new_op,
             storage->num_pending_ops);
  gpr_mu_unlock(&s->mu);
}

/*
  Traverse the linked list and delete op and free memory
*/
static void remove_from_storage(struct stream_obj *s,
                                struct op_and_state *oas) {
  struct op_and_state *curr;
  if (s->storage.head == NULL || oas == NULL) {
    return;
  }
  if (s->storage.head == oas) {
    s->storage.head = oas->next;
    gpr_free(oas);
    s->storage.num_pending_ops--;
    CRONET_LOG(GPR_DEBUG, "Freed %p. Now %d in the queue", oas,
               s->storage.num_pending_ops);
  } else {
    for (curr = s->storage.head; curr != NULL; curr = curr->next) {
      if (curr->next == oas) {
        curr->next = oas->next;
        s->storage.num_pending_ops--;
        CRONET_LOG(GPR_DEBUG, "Freed %p. Now %d in the queue", oas,
                   s->storage.num_pending_ops);
        gpr_free(oas);
        break;
      } else if (curr->next == NULL) {
        CRONET_LOG(GPR_ERROR, "Reached end of LL and did not find op to free");
      }
    }
  }
}

/*
  Cycle through ops and try to take next action. Break when either
  an action with callback is taken, or no action is possible.
  This can get executed from the Cronet network thread via cronet callback
  or on the application supplied thread via the perform_stream_op function.
*/
static void execute_from_storage(stream_obj *s) {
  grpc_exec_ctx exec_ctx = GRPC_EXEC_CTX_INIT;
  gpr_mu_lock(&s->mu);
  for (struct op_and_state *curr = s->storage.head; curr != NULL;) {
    CRONET_LOG(GPR_DEBUG, "calling op at %p. done = %d", curr, curr->done);
    GPR_ASSERT(curr->done == 0);
    enum e_op_result result = execute_stream_op(&exec_ctx, curr);
    CRONET_LOG(GPR_DEBUG, "execute_stream_op[%p] returns %s", curr,
               op_result_string(result));
    /* if this op is done, then remove it and free memory */
    if (curr->done) {
      struct op_and_state *next = curr->next;
      remove_from_storage(s, curr);
      curr = next;
    }
    /* continue processing the same op if ACTION_TAKEN_WITHOUT_CALLBACK */
    if (result == NO_ACTION_POSSIBLE) {
      curr = curr->next;
    } else if (result == ACTION_TAKEN_WITH_CALLBACK) {
      break;
    }
  }
  gpr_mu_unlock(&s->mu);
  grpc_exec_ctx_finish(&exec_ctx);
}

/*
  Cronet callback
*/
static void on_failed(cronet_bidirectional_stream *stream, int net_error) {
  CRONET_LOG(GPR_DEBUG, "on_failed(%p, %d)", stream, net_error);
  stream_obj *s = (stream_obj *)stream->annotation;
  gpr_mu_lock(&s->mu);
  cronet_bidirectional_stream_destroy(s->cbs);
  s->state.state_callback_received[OP_FAILED] = true;
  s->cbs = NULL;
  if (s->header_array.headers) {
    gpr_free(s->header_array.headers);
    s->header_array.headers = NULL;
  }
  if (s->state.ws.write_buffer) {
    gpr_free(s->state.ws.write_buffer);
    s->state.ws.write_buffer = NULL;
  }
  free_read_buffer(s);
  gpr_mu_unlock(&s->mu);
  execute_from_storage(s);
}

/*
  Cronet callback
*/
static void on_canceled(cronet_bidirectional_stream *stream) {
  CRONET_LOG(GPR_DEBUG, "on_canceled(%p)", stream);
  stream_obj *s = (stream_obj *)stream->annotation;
  gpr_mu_lock(&s->mu);
  cronet_bidirectional_stream_destroy(s->cbs);
  s->state.state_callback_received[OP_CANCELED] = true;
  s->cbs = NULL;
  if (s->header_array.headers) {
    gpr_free(s->header_array.headers);
    s->header_array.headers = NULL;
  }
  if (s->state.ws.write_buffer) {
    gpr_free(s->state.ws.write_buffer);
    s->state.ws.write_buffer = NULL;
  }
  free_read_buffer(s);
  gpr_mu_unlock(&s->mu);
  execute_from_storage(s);
}

/*
  Cronet callback
*/
static void on_succeeded(cronet_bidirectional_stream *stream) {
  CRONET_LOG(GPR_DEBUG, "on_succeeded(%p)", stream);
  stream_obj *s = (stream_obj *)stream->annotation;
  gpr_mu_lock(&s->mu);
  cronet_bidirectional_stream_destroy(s->cbs);
  s->state.state_callback_received[OP_SUCCEEDED] = true;
  s->cbs = NULL;
  free_read_buffer(s);
  gpr_mu_unlock(&s->mu);
  execute_from_storage(s);
}

/*
  Cronet callback
*/
static void on_request_headers_sent(cronet_bidirectional_stream *stream) {
  CRONET_LOG(GPR_DEBUG, "W: on_request_headers_sent(%p)", stream);
  stream_obj *s = (stream_obj *)stream->annotation;
  gpr_mu_lock(&s->mu);
  s->state.state_op_done[OP_SEND_INITIAL_METADATA] = true;
  s->state.state_callback_received[OP_SEND_INITIAL_METADATA] = true;
  /* Free the memory allocated for headers */
  if (s->header_array.headers) {
    gpr_free(s->header_array.headers);
    s->header_array.headers = NULL;
  }
  gpr_mu_unlock(&s->mu);
  execute_from_storage(s);
}

/*
  Cronet callback
*/
static void on_response_headers_received(
    cronet_bidirectional_stream *stream,
    const cronet_bidirectional_stream_header_array *headers,
    const char *negotiated_protocol) {
  grpc_exec_ctx exec_ctx = GRPC_EXEC_CTX_INIT;
  CRONET_LOG(GPR_DEBUG, "R: on_response_headers_received(%p, %p, %s)", stream,
             headers, negotiated_protocol);
  stream_obj *s = (stream_obj *)stream->annotation;
  gpr_mu_lock(&s->mu);
  memset(&s->state.rs.initial_metadata, 0,
         sizeof(s->state.rs.initial_metadata));
  grpc_chttp2_incoming_metadata_buffer_init(&s->state.rs.initial_metadata);
  for (size_t i = 0; i < headers->count; i++) {
    grpc_chttp2_incoming_metadata_buffer_add(
        &s->state.rs.initial_metadata,
        grpc_mdelem_from_slices(
            &exec_ctx, grpc_slice_intern(grpc_slice_from_static_string(
                           headers->headers[i].key)),
            grpc_slice_intern(
                grpc_slice_from_static_string(headers->headers[i].value))));
  }
  s->state.state_callback_received[OP_RECV_INITIAL_METADATA] = true;
  if (!(s->state.state_op_done[OP_CANCEL_ERROR] ||
        s->state.state_callback_received[OP_FAILED])) {
    /* Do an extra read to trigger on_succeeded() callback in case connection
     is closed */
    GPR_ASSERT(s->state.rs.length_field_received == false);
    s->state.rs.read_buffer = s->state.rs.grpc_header_bytes;
    s->state.rs.received_bytes = 0;
    s->state.rs.remaining_bytes = GRPC_HEADER_SIZE_IN_BYTES;
    CRONET_LOG(GPR_DEBUG, "cronet_bidirectional_stream_read(%p)", s->cbs);
    cronet_bidirectional_stream_read(s->cbs, s->state.rs.read_buffer,
                                     s->state.rs.remaining_bytes);
  }
  gpr_mu_unlock(&s->mu);
  grpc_exec_ctx_finish(&exec_ctx);
  execute_from_storage(s);
}

/*
  Cronet callback
*/
static void on_write_completed(cronet_bidirectional_stream *stream,
                               const char *data) {
  stream_obj *s = (stream_obj *)stream->annotation;
  CRONET_LOG(GPR_DEBUG, "W: on_write_completed(%p, %s)", stream, data);
  gpr_mu_lock(&s->mu);
  if (s->state.ws.write_buffer) {
    gpr_free(s->state.ws.write_buffer);
    s->state.ws.write_buffer = NULL;
  }
  s->state.state_callback_received[OP_SEND_MESSAGE] = true;
  gpr_mu_unlock(&s->mu);
  execute_from_storage(s);
}

/*
  Cronet callback
*/
static void on_read_completed(cronet_bidirectional_stream *stream, char *data,
                              int count) {
  stream_obj *s = (stream_obj *)stream->annotation;
  CRONET_LOG(GPR_DEBUG, "R: on_read_completed(%p, %p, %d)", stream, data,
             count);
  gpr_mu_lock(&s->mu);
  s->state.state_callback_received[OP_RECV_MESSAGE] = true;
  if (count > 0 && s->state.flush_read) {
    CRONET_LOG(GPR_DEBUG, "cronet_bidirectional_stream_read(%p)", s->cbs);
    cronet_bidirectional_stream_read(s->cbs, s->state.rs.read_buffer, 4096);
    gpr_mu_unlock(&s->mu);
  } else if (count > 0) {
    s->state.rs.received_bytes += count;
    s->state.rs.remaining_bytes -= count;
    if (s->state.rs.remaining_bytes > 0) {
      CRONET_LOG(GPR_DEBUG, "cronet_bidirectional_stream_read(%p)", s->cbs);
      s->state.state_op_done[OP_READ_REQ_MADE] = true;
      cronet_bidirectional_stream_read(
          s->cbs, s->state.rs.read_buffer + s->state.rs.received_bytes,
          s->state.rs.remaining_bytes);
      gpr_mu_unlock(&s->mu);
    } else {
      gpr_mu_unlock(&s->mu);
      execute_from_storage(s);
    }
  } else {
    if (s->state.flush_read) {
      gpr_free(s->state.rs.read_buffer);
      s->state.rs.read_buffer = NULL;
    }
    s->state.rs.read_stream_closed = true;
    gpr_mu_unlock(&s->mu);
    execute_from_storage(s);
  }
}

/*
  Cronet callback
*/
static void on_response_trailers_received(
    cronet_bidirectional_stream *stream,
    const cronet_bidirectional_stream_header_array *trailers) {
  grpc_exec_ctx exec_ctx = GRPC_EXEC_CTX_INIT;
  CRONET_LOG(GPR_DEBUG, "R: on_response_trailers_received(%p,%p)", stream,
             trailers);
  stream_obj *s = (stream_obj *)stream->annotation;
  gpr_mu_lock(&s->mu);
  memset(&s->state.rs.trailing_metadata, 0,
         sizeof(s->state.rs.trailing_metadata));
  s->state.rs.trailing_metadata_valid = false;
  grpc_chttp2_incoming_metadata_buffer_init(&s->state.rs.trailing_metadata);
  for (size_t i = 0; i < trailers->count; i++) {
    CRONET_LOG(GPR_DEBUG, "trailer key=%s, value=%s", trailers->headers[i].key,
               trailers->headers[i].value);
    grpc_chttp2_incoming_metadata_buffer_add(
        &s->state.rs.trailing_metadata,
        grpc_mdelem_from_slices(
            &exec_ctx, grpc_slice_intern(grpc_slice_from_static_string(
                           trailers->headers[i].key)),
            grpc_slice_intern(
                grpc_slice_from_static_string(trailers->headers[i].value))));
    s->state.rs.trailing_metadata_valid = true;
    if (0 == strcmp(trailers->headers[i].key, "grpc-status") &&
        0 != strcmp(trailers->headers[i].value, "0")) {
      s->state.fail_state = true;
    }
  }
  s->state.state_callback_received[OP_RECV_TRAILING_METADATA] = true;
  /* Send a EOS when server terminates the stream (testServerFinishesRequest) to
   * trigger on_succeeded */
  if (!s->state.state_op_done[OP_SEND_TRAILING_METADATA] &&
      !(s->state.state_op_done[OP_CANCEL_ERROR] ||
        s->state.state_callback_received[OP_FAILED])) {
    CRONET_LOG(GPR_DEBUG, "cronet_bidirectional_stream_write (%p, 0)", s->cbs);
    s->state.state_callback_received[OP_SEND_MESSAGE] = false;
    cronet_bidirectional_stream_write(s->cbs, "", 0, true);
    s->state.state_op_done[OP_SEND_TRAILING_METADATA] = true;

    gpr_mu_unlock(&s->mu);
    grpc_exec_ctx_finish(&exec_ctx);
  } else {
    gpr_mu_unlock(&s->mu);
    grpc_exec_ctx_finish(&exec_ctx);
    execute_from_storage(s);
  }
}

/*
 Utility function that takes the data from s->write_slice_buffer and assembles
 into a contiguous byte stream with 5 byte gRPC header prepended.
*/
static void create_grpc_frame(grpc_slice_buffer *write_slice_buffer,
                              char **pp_write_buffer,
                              size_t *p_write_buffer_size) {
  grpc_slice slice = grpc_slice_buffer_take_first(write_slice_buffer);
  size_t length = GRPC_SLICE_LENGTH(slice);
  *p_write_buffer_size = length + GRPC_HEADER_SIZE_IN_BYTES;
  /* This is freed in the on_write_completed callback */
  char *write_buffer = gpr_malloc(length + GRPC_HEADER_SIZE_IN_BYTES);
  *pp_write_buffer = write_buffer;
  uint8_t *p = (uint8_t *)write_buffer;
  /* Append 5 byte header */
  *p++ = 0;
  *p++ = (uint8_t)(length >> 24);
  *p++ = (uint8_t)(length >> 16);
  *p++ = (uint8_t)(length >> 8);
  *p++ = (uint8_t)(length);
  /* append actual data */
  memcpy(p, GRPC_SLICE_START_PTR(slice), length);
}

/*
 Convert metadata in a format that Cronet can consume
*/
static void convert_metadata_to_cronet_headers(
    grpc_linked_mdelem *head, const char *host, char **pp_url,
    cronet_bidirectional_stream_header **pp_headers, size_t *p_num_headers,
    const char **method) {
  grpc_linked_mdelem *curr = head;
  /* Walk the linked list and get number of header fields */
  size_t num_headers_available = 0;
  while (curr != NULL) {
    curr = curr->next;
    num_headers_available++;
  }
  /* Allocate enough memory. It is freed in the on_request_headers_sent callback
   */
  cronet_bidirectional_stream_header *headers =
      (cronet_bidirectional_stream_header *)gpr_malloc(
          sizeof(cronet_bidirectional_stream_header) * num_headers_available);
  *pp_headers = headers;

  /* Walk the linked list again, this time copying the header fields.
    s->num_headers can be less than num_headers_available, as some headers
    are not used for cronet.
    TODO (makdharma): Eliminate need to traverse the LL second time for perf.
   */
  curr = head;
  size_t num_headers = 0;
  while (num_headers < num_headers_available) {
    grpc_mdelem mdelem = curr->md;
    curr = curr->next;
    char *key = grpc_slice_to_c_string(GRPC_MDKEY(mdelem));
    char *value = grpc_slice_to_c_string(GRPC_MDVALUE(mdelem));
    if (grpc_slice_eq(GRPC_MDKEY(mdelem), GRPC_MDSTR_SCHEME) ||
        grpc_slice_eq(GRPC_MDKEY(mdelem), GRPC_MDSTR_AUTHORITY)) {
      /* Cronet populates these fields on its own */
      gpr_free(key);
      gpr_free(value);
      continue;
    }
    if (grpc_slice_eq(GRPC_MDKEY(mdelem), GRPC_MDSTR_METHOD)) {
      if (grpc_slice_eq(GRPC_MDVALUE(mdelem), GRPC_MDSTR_PUT)) {
        *method = "PUT";
      } else {
        /* POST method in default*/
        *method = "POST";
      }
      gpr_free(key);
      gpr_free(value);
      continue;
    }
    if (grpc_slice_eq(GRPC_MDKEY(mdelem), GRPC_MDSTR_PATH)) {
      /* Create URL by appending :path value to the hostname */
      gpr_asprintf(pp_url, "https://%s%s", host, value);
      gpr_free(key);
      gpr_free(value);
      continue;
    }
    CRONET_LOG(GPR_DEBUG, "header %s = %s", key, value);
    headers[num_headers].key = key;
    headers[num_headers].value = value;
    num_headers++;
    gpr_free(key);
    gpr_free(value);
    if (curr == NULL) {
      break;
    }
  }
  *p_num_headers = (size_t)num_headers;
}

static int parse_grpc_header(const uint8_t *data) {
  const uint8_t *p = data + 1;
  int length = 0;
  length |= ((uint8_t)*p++) << 24;
  length |= ((uint8_t)*p++) << 16;
  length |= ((uint8_t)*p++) << 8;
  length |= ((uint8_t)*p++);
  return length;
}

static bool header_has_authority(grpc_linked_mdelem *head) {
  while (head != NULL) {
    if (grpc_slice_eq(GRPC_MDKEY(head->md), GRPC_MDSTR_AUTHORITY)) {
      return true;
    }
    head = head->next;
  }
  return false;
}

/*
  Op Execution: Decide if one of the actions contained in the stream op can be
  executed. This is the heart of the state machine.
*/
static bool op_can_be_run(grpc_transport_stream_op *curr_op,
                          struct op_state *stream_state,
                          struct op_state *op_state, enum e_op_id op_id) {
  bool result = true;
  /* When call is canceled, every op can be run, except under following
  conditions
  */
  bool is_canceled_or_failed = stream_state->state_op_done[OP_CANCEL_ERROR] ||
                               stream_state->state_callback_received[OP_FAILED];
  if (is_canceled_or_failed) {
    if (op_id == OP_SEND_INITIAL_METADATA) result = false;
    if (op_id == OP_SEND_MESSAGE) result = false;
    if (op_id == OP_SEND_TRAILING_METADATA) result = false;
    if (op_id == OP_CANCEL_ERROR) result = false;
    /* already executed */
    if (op_id == OP_RECV_INITIAL_METADATA &&
        stream_state->state_op_done[OP_RECV_INITIAL_METADATA])
      result = false;
    if (op_id == OP_RECV_MESSAGE &&
        stream_state->state_op_done[OP_RECV_MESSAGE])
      result = false;
    if (op_id == OP_RECV_TRAILING_METADATA &&
        stream_state->state_op_done[OP_RECV_TRAILING_METADATA])
      result = false;
  } else if (op_id == OP_SEND_INITIAL_METADATA) {
    /* already executed */
    if (stream_state->state_op_done[OP_SEND_INITIAL_METADATA]) result = false;
  } else if (op_id == OP_RECV_INITIAL_METADATA) {
    /* already executed */
    if (stream_state->state_op_done[OP_RECV_INITIAL_METADATA]) result = false;
    /* we haven't sent headers yet. */
    else if (!stream_state->state_callback_received[OP_SEND_INITIAL_METADATA])
      result = false;
    /* we haven't received headers yet. */
    else if (!stream_state->state_callback_received[OP_RECV_INITIAL_METADATA])
      result = false;
  } else if (op_id == OP_SEND_MESSAGE) {
    /* already executed (note we're checking op specific state, not stream
     state) */
    if (op_state->state_op_done[OP_SEND_MESSAGE]) result = false;
    /* we haven't sent headers yet. */
    else if (!stream_state->state_callback_received[OP_SEND_INITIAL_METADATA])
      result = false;
  } else if (op_id == OP_RECV_MESSAGE) {
    /* already executed */
    if (op_state->state_op_done[OP_RECV_MESSAGE]) result = false;
    /* we haven't received headers yet. */
    else if (!stream_state->state_callback_received[OP_RECV_INITIAL_METADATA])
      result = false;
  } else if (op_id == OP_RECV_TRAILING_METADATA) {
    /* already executed */
    if (stream_state->state_op_done[OP_RECV_TRAILING_METADATA]) result = false;
    /* we have asked for but haven't received message yet. */
    else if (stream_state->state_op_done[OP_READ_REQ_MADE] &&
             !stream_state->state_op_done[OP_RECV_MESSAGE])
      result = false;
    /* we haven't received trailers  yet. */
    else if (!stream_state->state_callback_received[OP_RECV_TRAILING_METADATA])
      result = false;
    /* we haven't received on_succeeded  yet. */
    else if (!stream_state->state_callback_received[OP_SUCCEEDED])
      result = false;
  } else if (op_id == OP_SEND_TRAILING_METADATA) {
    /* already executed */
    if (stream_state->state_op_done[OP_SEND_TRAILING_METADATA]) result = false;
    /* we haven't sent initial metadata yet */
    else if (!stream_state->state_callback_received[OP_SEND_INITIAL_METADATA])
      result = false;
    /* we haven't sent message yet */
    else if (curr_op->send_message &&
             !stream_state->state_op_done[OP_SEND_MESSAGE])
      result = false;
    /* we haven't got on_write_completed for the send yet */
    else if (stream_state->state_op_done[OP_SEND_MESSAGE] &&
             !stream_state->state_callback_received[OP_SEND_MESSAGE])
      result = false;
  } else if (op_id == OP_CANCEL_ERROR) {
    /* already executed */
    if (stream_state->state_op_done[OP_CANCEL_ERROR]) result = false;
  } else if (op_id == OP_ON_COMPLETE) {
    /* already executed (note we're checking op specific state, not stream
    state) */
    if (op_state->state_op_done[OP_ON_COMPLETE]) {
      CRONET_LOG(GPR_DEBUG, "Because");
      result = false;
    }
    /* Check if every op that was asked for is done. */
    else if (curr_op->send_initial_metadata &&
             !stream_state->state_callback_received[OP_SEND_INITIAL_METADATA]) {
      CRONET_LOG(GPR_DEBUG, "Because");
      result = false;
    } else if (curr_op->send_message &&
               !op_state->state_op_done[OP_SEND_MESSAGE]) {
      CRONET_LOG(GPR_DEBUG, "Because");
      result = false;
    } else if (curr_op->send_message &&
               !stream_state->state_callback_received[OP_SEND_MESSAGE]) {
      CRONET_LOG(GPR_DEBUG, "Because");
      result = false;
    } else if (curr_op->send_trailing_metadata &&
               !stream_state->state_op_done[OP_SEND_TRAILING_METADATA]) {
      CRONET_LOG(GPR_DEBUG, "Because");
      result = false;
    } else if (curr_op->recv_initial_metadata &&
               !stream_state->state_op_done[OP_RECV_INITIAL_METADATA]) {
      CRONET_LOG(GPR_DEBUG, "Because");
      result = false;
    } else if (curr_op->recv_message &&
               !stream_state->state_op_done[OP_RECV_MESSAGE]) {
      CRONET_LOG(GPR_DEBUG, "Because");
      result = false;
    } else if (curr_op->recv_trailing_metadata) {
      /* We aren't done with trailing metadata yet */
      if (!stream_state->state_op_done[OP_RECV_TRAILING_METADATA]) {
        CRONET_LOG(GPR_DEBUG, "Because");
        result = false;
      }
      /* We've asked for actual message in an earlier op, and it hasn't been
        delivered yet. */
      else if (stream_state->state_op_done[OP_READ_REQ_MADE]) {
        /* If this op is not the one asking for read, (which means some earlier
          op has asked), and the read hasn't been delivered. */
        if (!curr_op->recv_message &&
            !stream_state->state_callback_received[OP_SUCCEEDED]) {
          CRONET_LOG(GPR_DEBUG, "Because");
          result = false;
        }
      }
    }
    /* We should see at least one on_write_completed for the trailers that we
      sent */
    else if (curr_op->send_trailing_metadata &&
             !stream_state->state_callback_received[OP_SEND_MESSAGE])
      result = false;
  }
  CRONET_LOG(GPR_DEBUG, "op_can_be_run %s : %s", op_id_string(op_id),
             result ? "YES" : "NO");
  return result;
}

/*
  TODO (makdharma): Break down this function in smaller chunks for readability.
*/
static enum e_op_result execute_stream_op(grpc_exec_ctx *exec_ctx,
                                          struct op_and_state *oas) {
  grpc_transport_stream_op *stream_op = &oas->op;
  struct stream_obj *s = oas->s;
  struct op_state *stream_state = &s->state;
  enum e_op_result result = NO_ACTION_POSSIBLE;
  if (stream_op->send_initial_metadata &&
      op_can_be_run(stream_op, stream_state, &oas->state,
                    OP_SEND_INITIAL_METADATA)) {
    CRONET_LOG(GPR_DEBUG, "running: %p OP_SEND_INITIAL_METADATA", oas);
    /* Start new cronet stream. It is destroyed in on_succeeded, on_canceled,
     * on_failed */
    GPR_ASSERT(s->cbs == NULL);
    GPR_ASSERT(!stream_state->state_op_done[OP_SEND_INITIAL_METADATA]);
    s->cbs = cronet_bidirectional_stream_create(s->curr_ct.engine, s->curr_gs,
                                                &cronet_callbacks);
    CRONET_LOG(GPR_DEBUG, "%p = cronet_bidirectional_stream_create()", s->cbs);
    char *url = NULL;
    const char *method = "POST";
    s->header_array.headers = NULL;
    convert_metadata_to_cronet_headers(
        stream_op->send_initial_metadata->list.head, s->curr_ct.host, &url,
        &s->header_array.headers, &s->header_array.count, &method);
    s->header_array.capacity = s->header_array.count;
    CRONET_LOG(GPR_DEBUG, "cronet_bidirectional_stream_start(%p, %s)", s->cbs,
               url);
    cronet_bidirectional_stream_start(s->cbs, url, 0, method, &s->header_array,
                                      false);
    stream_state->state_op_done[OP_SEND_INITIAL_METADATA] = true;
    result = ACTION_TAKEN_WITH_CALLBACK;
  } else if (stream_op->recv_initial_metadata &&
             op_can_be_run(stream_op, stream_state, &oas->state,
                           OP_RECV_INITIAL_METADATA)) {
    CRONET_LOG(GPR_DEBUG, "running: %p  OP_RECV_INITIAL_METADATA", oas);
    if (stream_state->state_op_done[OP_CANCEL_ERROR]) {
      grpc_closure_sched(exec_ctx, stream_op->recv_initial_metadata_ready,
                         GRPC_ERROR_CANCELLED);
    } else if (stream_state->state_callback_received[OP_FAILED]) {
      grpc_closure_sched(
          exec_ctx, stream_op->recv_initial_metadata_ready,
          make_error_with_desc(GRPC_STATUS_UNAVAILABLE, "Unavailable."));
    } else {
      grpc_chttp2_incoming_metadata_buffer_publish(
<<<<<<< HEAD
          exec_ctx, &oas->s->state.rs.initial_metadata,
          stream_op->recv_initial_metadata);
      grpc_exec_ctx_sched(exec_ctx, stream_op->recv_initial_metadata_ready,
                          GRPC_ERROR_NONE, NULL);
=======
          &oas->s->state.rs.initial_metadata, stream_op->recv_initial_metadata);
      grpc_closure_sched(exec_ctx, stream_op->recv_initial_metadata_ready,
                         GRPC_ERROR_NONE);
>>>>>>> 33dfad1f
    }
    stream_state->state_op_done[OP_RECV_INITIAL_METADATA] = true;
    result = ACTION_TAKEN_NO_CALLBACK;
  } else if (stream_op->send_message &&
             op_can_be_run(stream_op, stream_state, &oas->state,
                           OP_SEND_MESSAGE)) {
    CRONET_LOG(GPR_DEBUG, "running: %p  OP_SEND_MESSAGE", oas);
    if (stream_state->state_callback_received[OP_FAILED]) {
      result = NO_ACTION_POSSIBLE;
      CRONET_LOG(GPR_DEBUG, "Stream is either cancelled or failed.");
    } else {
      grpc_slice_buffer write_slice_buffer;
      grpc_slice slice;
      grpc_slice_buffer_init(&write_slice_buffer);
      grpc_byte_stream_next(NULL, stream_op->send_message, &slice,
                            stream_op->send_message->length, NULL);
      /* Check that compression flag is OFF. We don't support compression yet.
       */
      if (stream_op->send_message->flags != 0) {
        gpr_log(GPR_ERROR, "Compression is not supported");
        GPR_ASSERT(stream_op->send_message->flags == 0);
      }
      grpc_slice_buffer_add(&write_slice_buffer, slice);
      if (write_slice_buffer.count != 1) {
        /* Empty request not handled yet */
        gpr_log(GPR_ERROR, "Empty request is not supported");
        GPR_ASSERT(write_slice_buffer.count == 1);
      }
      if (write_slice_buffer.count > 0) {
        size_t write_buffer_size;
        create_grpc_frame(&write_slice_buffer, &stream_state->ws.write_buffer,
                          &write_buffer_size);
        CRONET_LOG(GPR_DEBUG, "cronet_bidirectional_stream_write (%p, %p)",
                   s->cbs, stream_state->ws.write_buffer);
        stream_state->state_callback_received[OP_SEND_MESSAGE] = false;
        cronet_bidirectional_stream_write(s->cbs, stream_state->ws.write_buffer,
                                          (int)write_buffer_size, false);
        result = ACTION_TAKEN_WITH_CALLBACK;
      } else {
        result = NO_ACTION_POSSIBLE;
      }
    }
    stream_state->state_op_done[OP_SEND_MESSAGE] = true;
    oas->state.state_op_done[OP_SEND_MESSAGE] = true;
  } else if (stream_op->recv_message &&
             op_can_be_run(stream_op, stream_state, &oas->state,
                           OP_RECV_MESSAGE)) {
    CRONET_LOG(GPR_DEBUG, "running: %p  OP_RECV_MESSAGE", oas);
    if (stream_state->state_op_done[OP_CANCEL_ERROR]) {
      CRONET_LOG(GPR_DEBUG, "Stream is cancelled.");
      grpc_closure_sched(exec_ctx, stream_op->recv_message_ready,
                         GRPC_ERROR_CANCELLED);
      stream_state->state_op_done[OP_RECV_MESSAGE] = true;
      result = ACTION_TAKEN_NO_CALLBACK;
    } else if (stream_state->state_callback_received[OP_FAILED]) {
      CRONET_LOG(GPR_DEBUG, "Stream failed.");
      grpc_closure_sched(
          exec_ctx, stream_op->recv_message_ready,
          make_error_with_desc(GRPC_STATUS_UNAVAILABLE, "Unavailable."));
      stream_state->state_op_done[OP_RECV_MESSAGE] = true;
      result = ACTION_TAKEN_NO_CALLBACK;
    } else if (stream_state->rs.read_stream_closed == true) {
      /* No more data will be received */
      CRONET_LOG(GPR_DEBUG, "read stream closed");
      grpc_closure_sched(exec_ctx, stream_op->recv_message_ready,
                         GRPC_ERROR_NONE);
      stream_state->state_op_done[OP_RECV_MESSAGE] = true;
      oas->state.state_op_done[OP_RECV_MESSAGE] = true;
      result = ACTION_TAKEN_NO_CALLBACK;
    } else if (stream_state->rs.length_field_received == false) {
      if (stream_state->rs.received_bytes == GRPC_HEADER_SIZE_IN_BYTES &&
          stream_state->rs.remaining_bytes == 0) {
        /* Start a read operation for data */
        stream_state->rs.length_field_received = true;
        stream_state->rs.length_field = stream_state->rs.remaining_bytes =
            parse_grpc_header((const uint8_t *)stream_state->rs.read_buffer);
        CRONET_LOG(GPR_DEBUG, "length field = %d",
                   stream_state->rs.length_field);
        if (stream_state->rs.length_field > 0) {
          stream_state->rs.read_buffer =
              gpr_malloc((size_t)stream_state->rs.length_field);
          GPR_ASSERT(stream_state->rs.read_buffer);
          stream_state->rs.remaining_bytes = stream_state->rs.length_field;
          stream_state->rs.received_bytes = 0;
          CRONET_LOG(GPR_DEBUG, "cronet_bidirectional_stream_read(%p)", s->cbs);
          stream_state->state_op_done[OP_READ_REQ_MADE] =
              true; /* Indicates that at least one read request has been made */
          cronet_bidirectional_stream_read(s->cbs, stream_state->rs.read_buffer,
                                           stream_state->rs.remaining_bytes);
          result = ACTION_TAKEN_WITH_CALLBACK;
        } else {
          stream_state->rs.remaining_bytes = 0;
          CRONET_LOG(GPR_DEBUG, "read operation complete. Empty response.");
          grpc_slice_buffer_init(&stream_state->rs.read_slice_buffer);
          grpc_slice_buffer_stream_init(&stream_state->rs.sbs,
                                        &stream_state->rs.read_slice_buffer, 0);
          *((grpc_byte_buffer **)stream_op->recv_message) =
              (grpc_byte_buffer *)&stream_state->rs.sbs;
          grpc_closure_sched(exec_ctx, stream_op->recv_message_ready,
                             GRPC_ERROR_NONE);
          stream_state->state_op_done[OP_RECV_MESSAGE] = true;
          oas->state.state_op_done[OP_RECV_MESSAGE] = true;
          result = ACTION_TAKEN_NO_CALLBACK;
        }
      } else if (stream_state->rs.remaining_bytes == 0) {
        /* Start a read operation for first 5 bytes (GRPC header) */
        stream_state->rs.read_buffer = stream_state->rs.grpc_header_bytes;
        stream_state->rs.remaining_bytes = GRPC_HEADER_SIZE_IN_BYTES;
        stream_state->rs.received_bytes = 0;
        CRONET_LOG(GPR_DEBUG, "cronet_bidirectional_stream_read(%p)", s->cbs);
        stream_state->state_op_done[OP_READ_REQ_MADE] =
            true; /* Indicates that at least one read request has been made */
        cronet_bidirectional_stream_read(s->cbs, stream_state->rs.read_buffer,
                                         stream_state->rs.remaining_bytes);
        result = ACTION_TAKEN_WITH_CALLBACK;
      } else {
        result = NO_ACTION_POSSIBLE;
      }
    } else if (stream_state->rs.remaining_bytes == 0) {
      CRONET_LOG(GPR_DEBUG, "read operation complete");
      grpc_slice read_data_slice =
          grpc_slice_malloc((uint32_t)stream_state->rs.length_field);
      uint8_t *dst_p = GRPC_SLICE_START_PTR(read_data_slice);
      memcpy(dst_p, stream_state->rs.read_buffer,
             (size_t)stream_state->rs.length_field);
      free_read_buffer(s);
      grpc_slice_buffer_init(&stream_state->rs.read_slice_buffer);
      grpc_slice_buffer_add(&stream_state->rs.read_slice_buffer,
                            read_data_slice);
      grpc_slice_buffer_stream_init(&stream_state->rs.sbs,
                                    &stream_state->rs.read_slice_buffer, 0);
      *((grpc_byte_buffer **)stream_op->recv_message) =
          (grpc_byte_buffer *)&stream_state->rs.sbs;
      grpc_closure_sched(exec_ctx, stream_op->recv_message_ready,
                         GRPC_ERROR_NONE);
      stream_state->state_op_done[OP_RECV_MESSAGE] = true;
      oas->state.state_op_done[OP_RECV_MESSAGE] = true;
      /* Do an extra read to trigger on_succeeded() callback in case connection
         is closed */
      stream_state->rs.read_buffer = stream_state->rs.grpc_header_bytes;
      stream_state->rs.received_bytes = 0;
      stream_state->rs.remaining_bytes = GRPC_HEADER_SIZE_IN_BYTES;
      stream_state->rs.length_field_received = false;
      CRONET_LOG(GPR_DEBUG, "cronet_bidirectional_stream_read(%p)", s->cbs);
      cronet_bidirectional_stream_read(s->cbs, stream_state->rs.read_buffer,
                                       stream_state->rs.remaining_bytes);
      result = ACTION_TAKEN_NO_CALLBACK;
    }
  } else if (stream_op->recv_trailing_metadata &&
             op_can_be_run(stream_op, stream_state, &oas->state,
                           OP_RECV_TRAILING_METADATA)) {
    CRONET_LOG(GPR_DEBUG, "running: %p  OP_RECV_TRAILING_METADATA", oas);
    if (oas->s->state.rs.trailing_metadata_valid) {
      grpc_chttp2_incoming_metadata_buffer_publish(
          exec_ctx, &oas->s->state.rs.trailing_metadata,
          stream_op->recv_trailing_metadata);
      stream_state->rs.trailing_metadata_valid = false;
    }
    stream_state->state_op_done[OP_RECV_TRAILING_METADATA] = true;
    result = ACTION_TAKEN_NO_CALLBACK;
  } else if (stream_op->send_trailing_metadata &&
             op_can_be_run(stream_op, stream_state, &oas->state,
                           OP_SEND_TRAILING_METADATA)) {
    CRONET_LOG(GPR_DEBUG, "running: %p  OP_SEND_TRAILING_METADATA", oas);
    if (stream_state->state_callback_received[OP_FAILED]) {
      result = NO_ACTION_POSSIBLE;
      CRONET_LOG(GPR_DEBUG, "Stream is either cancelled or failed.");
    } else {
      CRONET_LOG(GPR_DEBUG, "cronet_bidirectional_stream_write (%p, 0)",
                 s->cbs);
      stream_state->state_callback_received[OP_SEND_MESSAGE] = false;
      cronet_bidirectional_stream_write(s->cbs, "", 0, true);
      result = ACTION_TAKEN_WITH_CALLBACK;
    }
    stream_state->state_op_done[OP_SEND_TRAILING_METADATA] = true;
  } else if (stream_op->cancel_error &&
             op_can_be_run(stream_op, stream_state, &oas->state,
                           OP_CANCEL_ERROR)) {
    CRONET_LOG(GPR_DEBUG, "running: %p  OP_CANCEL_ERROR", oas);
    CRONET_LOG(GPR_DEBUG, "W: cronet_bidirectional_stream_cancel(%p)", s->cbs);
    if (s->cbs) {
      cronet_bidirectional_stream_cancel(s->cbs);
      result = ACTION_TAKEN_WITH_CALLBACK;
    } else {
      result = ACTION_TAKEN_NO_CALLBACK;
    }
    stream_state->state_op_done[OP_CANCEL_ERROR] = true;
    if (!stream_state->cancel_error) {
      stream_state->cancel_error = GRPC_ERROR_REF(stream_op->cancel_error);
    }
  } else if (stream_op->on_complete &&
             op_can_be_run(stream_op, stream_state, &oas->state,
                           OP_ON_COMPLETE)) {
    CRONET_LOG(GPR_DEBUG, "running: %p  OP_ON_COMPLETE", oas);
    if (stream_state->state_op_done[OP_CANCEL_ERROR]) {
      grpc_closure_sched(exec_ctx, stream_op->on_complete,
                         GRPC_ERROR_REF(stream_state->cancel_error));
    } else if (stream_state->state_callback_received[OP_FAILED]) {
      grpc_closure_sched(
          exec_ctx, stream_op->on_complete,
          make_error_with_desc(GRPC_STATUS_UNAVAILABLE, "Unavailable."));
    } else {
      /* All actions in this stream_op are complete. Call the on_complete
       * callback
       */
      grpc_closure_sched(exec_ctx, stream_op->on_complete, GRPC_ERROR_NONE);
    }
    oas->state.state_op_done[OP_ON_COMPLETE] = true;
    oas->done = true;
    /* reset any send message state, only if this ON_COMPLETE is about a send.
     */
    if (stream_op->send_message) {
      stream_state->state_callback_received[OP_SEND_MESSAGE] = false;
      stream_state->state_op_done[OP_SEND_MESSAGE] = false;
    }
    result = ACTION_TAKEN_NO_CALLBACK;
    /* If this is the on_complete callback being called for a received message -
      make a note */
    if (stream_op->recv_message)
      stream_state->state_op_done[OP_RECV_MESSAGE_AND_ON_COMPLETE] = true;
  } else if (stream_state->fail_state && !stream_state->flush_read) {
    CRONET_LOG(GPR_DEBUG, "running: %p  flush read", oas);
    if (stream_state->rs.read_buffer &&
        stream_state->rs.read_buffer != stream_state->rs.grpc_header_bytes) {
      gpr_free(stream_state->rs.read_buffer);
      stream_state->rs.read_buffer = NULL;
    }
    stream_state->rs.read_buffer = gpr_malloc(4096);
    stream_state->flush_read = true;
  } else {
    result = NO_ACTION_POSSIBLE;
  }
  return result;
}

/*
  Functions used by upper layers to access transport functionality.
*/

static int init_stream(grpc_exec_ctx *exec_ctx, grpc_transport *gt,
                       grpc_stream *gs, grpc_stream_refcount *refcount,
                       const void *server_data) {
  stream_obj *s = (stream_obj *)gs;
  memset(&s->storage, 0, sizeof(s->storage));
  s->storage.head = NULL;
  memset(&s->state, 0, sizeof(s->state));
  s->curr_op = NULL;
  s->cbs = NULL;
  memset(&s->header_array, 0, sizeof(s->header_array));
  memset(&s->state.rs, 0, sizeof(s->state.rs));
  memset(&s->state.ws, 0, sizeof(s->state.ws));
  memset(s->state.state_op_done, 0, sizeof(s->state.state_op_done));
  memset(s->state.state_callback_received, 0,
         sizeof(s->state.state_callback_received));
  s->state.fail_state = s->state.flush_read = false;
  s->state.cancel_error = NULL;
  gpr_mu_init(&s->mu);
  return 0;
}

static void set_pollset_do_nothing(grpc_exec_ctx *exec_ctx, grpc_transport *gt,
                                   grpc_stream *gs, grpc_pollset *pollset) {}

static void set_pollset_set_do_nothing(grpc_exec_ctx *exec_ctx,
                                       grpc_transport *gt, grpc_stream *gs,
                                       grpc_pollset_set *pollset_set) {}

static void perform_stream_op(grpc_exec_ctx *exec_ctx, grpc_transport *gt,
                              grpc_stream *gs, grpc_transport_stream_op *op) {
  CRONET_LOG(GPR_DEBUG, "perform_stream_op");
  stream_obj *s = (stream_obj *)gs;
  s->curr_gs = gs;
  memcpy(&s->curr_ct, gt, sizeof(grpc_cronet_transport));
  add_to_storage(s, op);
  if (op->send_initial_metadata &&
      header_has_authority(op->send_initial_metadata->list.head)) {
    /* Cronet does not support :authority header field. We cancel the call when
       this field is present in metadata */
    cronet_bidirectional_stream_header_array header_array;
    cronet_bidirectional_stream_header *header;
    cronet_bidirectional_stream cbs;
    CRONET_LOG(GPR_DEBUG,
               ":authority header is provided but not supported;"
               " cancel operations");
    /* Notify application that operation is cancelled by forging trailers */
    header_array.count = 1;
    header_array.capacity = 1;
    header_array.headers =
        gpr_malloc(sizeof(cronet_bidirectional_stream_header));
    header = (cronet_bidirectional_stream_header *)header_array.headers;
    header->key = "grpc-status";
    header->value = "1"; /* Return status GRPC_STATUS_CANCELLED */
    cbs.annotation = (void *)s;
    s->state.state_op_done[OP_CANCEL_ERROR] = true;
    on_response_trailers_received(&cbs, &header_array);
    gpr_free(header_array.headers);
  } else {
    execute_from_storage(s);
  }
}

static void destroy_stream(grpc_exec_ctx *exec_ctx, grpc_transport *gt,
                           grpc_stream *gs, void *and_free_memory) {
  stream_obj *s = (stream_obj *)gs;
  GRPC_ERROR_UNREF(s->state.cancel_error);
}

static void destroy_transport(grpc_exec_ctx *exec_ctx, grpc_transport *gt) {}

static char *get_peer(grpc_exec_ctx *exec_ctx, grpc_transport *gt) {
  return NULL;
}

static grpc_endpoint *get_endpoint(grpc_exec_ctx *exec_ctx,
                                   grpc_transport *gt) {
  return NULL;
}

static void perform_op(grpc_exec_ctx *exec_ctx, grpc_transport *gt,
                       grpc_transport_op *op) {}

const grpc_transport_vtable grpc_cronet_vtable = {sizeof(stream_obj),
                                                  "cronet_http",
                                                  init_stream,
                                                  set_pollset_do_nothing,
                                                  set_pollset_set_do_nothing,
                                                  perform_stream_op,
                                                  perform_op,
                                                  destroy_stream,
                                                  destroy_transport,
                                                  get_peer,
                                                  get_endpoint};<|MERGE_RESOLUTION|>--- conflicted
+++ resolved
@@ -876,16 +876,10 @@
           make_error_with_desc(GRPC_STATUS_UNAVAILABLE, "Unavailable."));
     } else {
       grpc_chttp2_incoming_metadata_buffer_publish(
-<<<<<<< HEAD
           exec_ctx, &oas->s->state.rs.initial_metadata,
           stream_op->recv_initial_metadata);
-      grpc_exec_ctx_sched(exec_ctx, stream_op->recv_initial_metadata_ready,
-                          GRPC_ERROR_NONE, NULL);
-=======
-          &oas->s->state.rs.initial_metadata, stream_op->recv_initial_metadata);
       grpc_closure_sched(exec_ctx, stream_op->recv_initial_metadata_ready,
                          GRPC_ERROR_NONE);
->>>>>>> 33dfad1f
     }
     stream_state->state_op_done[OP_RECV_INITIAL_METADATA] = true;
     result = ACTION_TAKEN_NO_CALLBACK;
