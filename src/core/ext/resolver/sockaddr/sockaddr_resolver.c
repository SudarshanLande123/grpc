--- conflicted
+++ resolved
@@ -125,19 +125,8 @@
     grpc_resolver_result *result = grpc_resolver_result_create();
     grpc_lb_policy_args lb_policy_args;
     memset(&lb_policy_args, 0, sizeof(lb_policy_args));
-<<<<<<< HEAD
     lb_policy_args.server_name = "";
-    lb_policy_args.num_addresses = r->addresses->naddrs;
-    lb_policy_args.addresses =
-        gpr_malloc(sizeof(grpc_lb_address) * lb_policy_args.num_addresses);
-    memset(lb_policy_args.addresses, 0,
-           sizeof(grpc_lb_address) * lb_policy_args.num_addresses);
-    for (size_t i = 0; i < lb_policy_args.num_addresses; ++i) {
-      lb_policy_args.addresses[i].resolved_address = &r->addresses->addrs[i];
-    }
-=======
     lb_policy_args.addresses = r->addresses;
->>>>>>> f9652f2b
     lb_policy_args.client_channel_factory = r->client_channel_factory;
     grpc_lb_policy *lb_policy =
         grpc_lb_policy_create(exec_ctx, r->lb_policy_name, &lb_policy_args);
