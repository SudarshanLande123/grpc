/*
 *
 * Copyright 2015, Google Inc.
 * All rights reserved.
 *
 * Redistribution and use in source and binary forms, with or without
 * modification, are permitted provided that the following conditions are
 * met:
 *
 *     * Redistributions of source code must retain the above copyright
 * notice, this list of conditions and the following disclaimer.
 *     * Redistributions in binary form must reproduce the above
 * copyright notice, this list of conditions and the following disclaimer
 * in the documentation and/or other materials provided with the
 * distribution.
 *     * Neither the name of Google Inc. nor the names of its
 * contributors may be used to endorse or promote products derived from
 * this software without specific prior written permission.
 *
 * THIS SOFTWARE IS PROVIDED BY THE COPYRIGHT HOLDERS AND CONTRIBUTORS
 * "AS IS" AND ANY EXPRESS OR IMPLIED WARRANTIES, INCLUDING, BUT NOT
 * LIMITED TO, THE IMPLIED WARRANTIES OF MERCHANTABILITY AND FITNESS FOR
 * A PARTICULAR PURPOSE ARE DISCLAIMED. IN NO EVENT SHALL THE COPYRIGHT
 * OWNER OR CONTRIBUTORS BE LIABLE FOR ANY DIRECT, INDIRECT, INCIDENTAL,
 * SPECIAL, EXEMPLARY, OR CONSEQUENTIAL DAMAGES (INCLUDING, BUT NOT
 * LIMITED TO, PROCUREMENT OF SUBSTITUTE GOODS OR SERVICES; LOSS OF USE,
 * DATA, OR PROFITS; OR BUSINESS INTERRUPTION) HOWEVER CAUSED AND ON ANY
 * THEORY OF LIABILITY, WHETHER IN CONTRACT, STRICT LIABILITY, OR TORT
 * (INCLUDING NEGLIGENCE OR OTHERWISE) ARISING IN ANY WAY OUT OF THE USE
 * OF THIS SOFTWARE, EVEN IF ADVISED OF THE POSSIBILITY OF SUCH DAMAGE.
 *
 */

#include "src/core/ext/client_config/client_channel.h"

#include <stdbool.h>
#include <stdio.h>
#include <string.h>

#include <grpc/support/alloc.h>
#include <grpc/support/log.h>
#include <grpc/support/sync.h>
#include <grpc/support/useful.h>

#include "src/core/ext/client_config/lb_policy_registry.h"
#include "src/core/ext/client_config/subchannel.h"
#include "src/core/lib/channel/channel_args.h"
#include "src/core/lib/channel/connected_channel.h"
#include "src/core/lib/channel/deadline_filter.h"
#include "src/core/lib/iomgr/iomgr.h"
#include "src/core/lib/iomgr/polling_entity.h"
#include "src/core/lib/profiling/timers.h"
#include "src/core/lib/support/string.h"
#include "src/core/lib/surface/channel.h"
#include "src/core/lib/transport/connectivity_state.h"

/* Client channel implementation */

/*************************************************************************
 * CHANNEL-WIDE FUNCTIONS
 */

typedef struct client_channel_channel_data {
  /** resolver for this channel */
  grpc_resolver *resolver;
  /** have we started resolving this channel */
  bool started_resolving;
  /** client channel factory */
  grpc_client_channel_factory *client_channel_factory;

  /** mutex protecting client configuration, including all
      variables below in this data structure */
  gpr_mu mu;
  /** currently active load balancer - guarded by mu */
  grpc_lb_policy *lb_policy;
  /** incoming resolver result - set by resolver.next(), guarded by mu */
  grpc_resolver_result *resolver_result;
  /** a list of closures that are all waiting for config to come in */
  grpc_closure_list waiting_for_config_closures;
  /** resolver callback */
  grpc_closure on_resolver_result_changed;
  /** connectivity state being tracked */
  grpc_connectivity_state_tracker state_tracker;
  /** when an lb_policy arrives, should we try to exit idle */
  bool exit_idle_when_lb_policy_arrives;
  /** owning stack */
  grpc_channel_stack *owning_stack;
  /** interested parties (owned) */
  grpc_pollset_set *interested_parties;
} channel_data;

/** We create one watcher for each new lb_policy that is returned from a
    resolver, to watch for state changes from the lb_policy. When a state
    change is seen, we update the channel, and create a new watcher. */
typedef struct {
  channel_data *chand;
  grpc_closure on_changed;
  grpc_connectivity_state state;
  grpc_lb_policy *lb_policy;
} lb_policy_connectivity_watcher;

static void watch_lb_policy(grpc_exec_ctx *exec_ctx, channel_data *chand,
                            grpc_lb_policy *lb_policy,
                            grpc_connectivity_state current_state);

static void set_channel_connectivity_state_locked(grpc_exec_ctx *exec_ctx,
                                                  channel_data *chand,
                                                  grpc_connectivity_state state,
                                                  grpc_error *error,
                                                  const char *reason) {
  if ((state == GRPC_CHANNEL_TRANSIENT_FAILURE ||
       state == GRPC_CHANNEL_SHUTDOWN) &&
      chand->lb_policy != NULL) {
    /* cancel picks with wait_for_ready=false */
    grpc_lb_policy_cancel_picks(
        exec_ctx, chand->lb_policy,
<<<<<<< HEAD
        /* mask= */ GRPC_INITIAL_METADATA_WAIT_FOR_READY,
        /* check= */ 0);
=======
        /* mask= */ GRPC_INITIAL_METADATA_IGNORE_CONNECTIVITY,
        /* check= */ 0, GRPC_ERROR_REF(error));
>>>>>>> d914591e
  }
  grpc_connectivity_state_set(exec_ctx, &chand->state_tracker, state, error,
                              reason);
}

static void on_lb_policy_state_changed_locked(grpc_exec_ctx *exec_ctx,
                                              lb_policy_connectivity_watcher *w,
                                              grpc_error *error) {
  grpc_connectivity_state publish_state = w->state;
  /* check if the notification is for a stale policy */
  if (w->lb_policy != w->chand->lb_policy) return;

  if (publish_state == GRPC_CHANNEL_SHUTDOWN && w->chand->resolver != NULL) {
    publish_state = GRPC_CHANNEL_TRANSIENT_FAILURE;
    grpc_resolver_channel_saw_error(exec_ctx, w->chand->resolver);
    GRPC_LB_POLICY_UNREF(exec_ctx, w->chand->lb_policy, "channel");
    w->chand->lb_policy = NULL;
  }
  set_channel_connectivity_state_locked(exec_ctx, w->chand, publish_state,
                                        GRPC_ERROR_REF(error), "lb_changed");
  if (w->state != GRPC_CHANNEL_SHUTDOWN) {
    watch_lb_policy(exec_ctx, w->chand, w->lb_policy, w->state);
  }
}

static void on_lb_policy_state_changed(grpc_exec_ctx *exec_ctx, void *arg,
                                       grpc_error *error) {
  lb_policy_connectivity_watcher *w = arg;

  gpr_mu_lock(&w->chand->mu);
  on_lb_policy_state_changed_locked(exec_ctx, w, error);
  gpr_mu_unlock(&w->chand->mu);

  GRPC_CHANNEL_STACK_UNREF(exec_ctx, w->chand->owning_stack, "watch_lb_policy");
  gpr_free(w);
}

static void watch_lb_policy(grpc_exec_ctx *exec_ctx, channel_data *chand,
                            grpc_lb_policy *lb_policy,
                            grpc_connectivity_state current_state) {
  lb_policy_connectivity_watcher *w = gpr_malloc(sizeof(*w));
  GRPC_CHANNEL_STACK_REF(chand->owning_stack, "watch_lb_policy");

  w->chand = chand;
  grpc_closure_init(&w->on_changed, on_lb_policy_state_changed, w);
  w->state = current_state;
  w->lb_policy = lb_policy;
  grpc_lb_policy_notify_on_state_change(exec_ctx, lb_policy, &w->state,
                                        &w->on_changed);
}

static void on_resolver_result_changed(grpc_exec_ctx *exec_ctx, void *arg,
                                       grpc_error *error) {
  channel_data *chand = arg;
  grpc_lb_policy *lb_policy = NULL;
  grpc_lb_policy *old_lb_policy;
  grpc_connectivity_state state = GRPC_CHANNEL_TRANSIENT_FAILURE;
  bool exit_idle = false;
  grpc_error *state_error = GRPC_ERROR_CREATE("No load balancing policy");

  if (chand->resolver_result != NULL) {
    grpc_lb_policy_args lb_policy_args;
    lb_policy_args.server_name =
        grpc_resolver_result_get_server_name(chand->resolver_result);
    lb_policy_args.addresses =
        grpc_resolver_result_get_addresses(chand->resolver_result);
    lb_policy_args.additional_args =
        grpc_resolver_result_get_lb_policy_args(chand->resolver_result);
    lb_policy_args.client_channel_factory = chand->client_channel_factory;
    lb_policy = grpc_lb_policy_create(
        exec_ctx,
        grpc_resolver_result_get_lb_policy_name(chand->resolver_result),
        &lb_policy_args);
    if (lb_policy != NULL) {
      GRPC_LB_POLICY_REF(lb_policy, "config_change");
      GRPC_ERROR_UNREF(state_error);
      state =
          grpc_lb_policy_check_connectivity(exec_ctx, lb_policy, &state_error);
    }
    grpc_resolver_result_unref(exec_ctx, chand->resolver_result);
    chand->resolver_result = NULL;
  }

  if (lb_policy != NULL) {
    grpc_pollset_set_add_pollset_set(exec_ctx, lb_policy->interested_parties,
                                     chand->interested_parties);
  }

  gpr_mu_lock(&chand->mu);
  old_lb_policy = chand->lb_policy;
  chand->lb_policy = lb_policy;
  if (lb_policy != NULL) {
    grpc_exec_ctx_enqueue_list(exec_ctx, &chand->waiting_for_config_closures,
                               NULL);
  } else if (chand->resolver == NULL /* disconnected */) {
    grpc_closure_list_fail_all(
        &chand->waiting_for_config_closures,
        GRPC_ERROR_CREATE_REFERENCING("Channel disconnected", &error, 1));
    grpc_exec_ctx_enqueue_list(exec_ctx, &chand->waiting_for_config_closures,
                               NULL);
  }
  if (lb_policy != NULL && chand->exit_idle_when_lb_policy_arrives) {
    GRPC_LB_POLICY_REF(lb_policy, "exit_idle");
    exit_idle = true;
    chand->exit_idle_when_lb_policy_arrives = false;
  }

  if (error == GRPC_ERROR_NONE && chand->resolver) {
    set_channel_connectivity_state_locked(
        exec_ctx, chand, state, GRPC_ERROR_REF(state_error), "new_lb+resolver");
    if (lb_policy != NULL) {
      watch_lb_policy(exec_ctx, chand, lb_policy, state);
    }
    GRPC_CHANNEL_STACK_REF(chand->owning_stack, "resolver");
    grpc_resolver_next(exec_ctx, chand->resolver, &chand->resolver_result,
                       &chand->on_resolver_result_changed);
    gpr_mu_unlock(&chand->mu);
  } else {
    if (chand->resolver != NULL) {
      grpc_resolver_shutdown(exec_ctx, chand->resolver);
      GRPC_RESOLVER_UNREF(exec_ctx, chand->resolver, "channel");
      chand->resolver = NULL;
    }
    grpc_error *refs[] = {error, state_error};
    set_channel_connectivity_state_locked(
        exec_ctx, chand, GRPC_CHANNEL_SHUTDOWN,
        GRPC_ERROR_CREATE_REFERENCING("Got config after disconnection", refs,
                                      GPR_ARRAY_SIZE(refs)),
        "resolver_gone");
    gpr_mu_unlock(&chand->mu);
  }

  if (exit_idle) {
    grpc_lb_policy_exit_idle(exec_ctx, lb_policy);
    GRPC_LB_POLICY_UNREF(exec_ctx, lb_policy, "exit_idle");
  }

  if (old_lb_policy != NULL) {
    grpc_pollset_set_del_pollset_set(
        exec_ctx, old_lb_policy->interested_parties, chand->interested_parties);
    GRPC_LB_POLICY_UNREF(exec_ctx, old_lb_policy, "channel");
  }

  if (lb_policy != NULL) {
    GRPC_LB_POLICY_UNREF(exec_ctx, lb_policy, "config_change");
  }

  GRPC_CHANNEL_STACK_UNREF(exec_ctx, chand->owning_stack, "resolver");
  GRPC_ERROR_UNREF(state_error);
}

static void cc_start_transport_op(grpc_exec_ctx *exec_ctx,
                                  grpc_channel_element *elem,
                                  grpc_transport_op *op) {
  channel_data *chand = elem->channel_data;

  grpc_exec_ctx_sched(exec_ctx, op->on_consumed, GRPC_ERROR_NONE, NULL);

  GPR_ASSERT(op->set_accept_stream == false);
  if (op->bind_pollset != NULL) {
    grpc_pollset_set_add_pollset(exec_ctx, chand->interested_parties,
                                 op->bind_pollset);
  }

  gpr_mu_lock(&chand->mu);
  if (op->on_connectivity_state_change != NULL) {
    grpc_connectivity_state_notify_on_state_change(
        exec_ctx, &chand->state_tracker, op->connectivity_state,
        op->on_connectivity_state_change);
    op->on_connectivity_state_change = NULL;
    op->connectivity_state = NULL;
  }

  if (op->send_ping != NULL) {
    if (chand->lb_policy == NULL) {
      grpc_exec_ctx_sched(exec_ctx, op->send_ping,
                          GRPC_ERROR_CREATE("Ping with no load balancing"),
                          NULL);
    } else {
      grpc_lb_policy_ping_one(exec_ctx, chand->lb_policy, op->send_ping);
      op->bind_pollset = NULL;
    }
    op->send_ping = NULL;
  }

  if (op->disconnect_with_error != GRPC_ERROR_NONE) {
    if (chand->resolver != NULL) {
      set_channel_connectivity_state_locked(
          exec_ctx, chand, GRPC_CHANNEL_SHUTDOWN,
          GRPC_ERROR_REF(op->disconnect_with_error), "disconnect");
      grpc_resolver_shutdown(exec_ctx, chand->resolver);
      GRPC_RESOLVER_UNREF(exec_ctx, chand->resolver, "channel");
      chand->resolver = NULL;
      if (!chand->started_resolving) {
        grpc_closure_list_fail_all(&chand->waiting_for_config_closures,
                                   GRPC_ERROR_REF(op->disconnect_with_error));
        grpc_exec_ctx_enqueue_list(exec_ctx,
                                   &chand->waiting_for_config_closures, NULL);
      }
      if (chand->lb_policy != NULL) {
        grpc_pollset_set_del_pollset_set(exec_ctx,
                                         chand->lb_policy->interested_parties,
                                         chand->interested_parties);
        GRPC_LB_POLICY_UNREF(exec_ctx, chand->lb_policy, "channel");
        chand->lb_policy = NULL;
      }
    }
    GRPC_ERROR_UNREF(op->disconnect_with_error);
  }
  gpr_mu_unlock(&chand->mu);
}

/* Constructor for channel_data */
static void cc_init_channel_elem(grpc_exec_ctx *exec_ctx,
                                 grpc_channel_element *elem,
                                 grpc_channel_element_args *args) {
  channel_data *chand = elem->channel_data;

  memset(chand, 0, sizeof(*chand));

  GPR_ASSERT(args->is_last);
  GPR_ASSERT(elem->filter == &grpc_client_channel_filter);

  gpr_mu_init(&chand->mu);
  grpc_closure_init(&chand->on_resolver_result_changed,
                    on_resolver_result_changed, chand);
  chand->owning_stack = args->channel_stack;

  grpc_connectivity_state_init(&chand->state_tracker, GRPC_CHANNEL_IDLE,
                               "client_channel");
  chand->interested_parties = grpc_pollset_set_create();
}

/* Destructor for channel_data */
static void cc_destroy_channel_elem(grpc_exec_ctx *exec_ctx,
                                    grpc_channel_element *elem) {
  channel_data *chand = elem->channel_data;

  if (chand->resolver != NULL) {
    grpc_resolver_shutdown(exec_ctx, chand->resolver);
    GRPC_RESOLVER_UNREF(exec_ctx, chand->resolver, "channel");
  }
  if (chand->client_channel_factory != NULL) {
    grpc_client_channel_factory_unref(exec_ctx, chand->client_channel_factory);
  }
  if (chand->lb_policy != NULL) {
    grpc_pollset_set_del_pollset_set(exec_ctx,
                                     chand->lb_policy->interested_parties,
                                     chand->interested_parties);
    GRPC_LB_POLICY_UNREF(exec_ctx, chand->lb_policy, "channel");
  }
  grpc_connectivity_state_destroy(exec_ctx, &chand->state_tracker);
  grpc_pollset_set_destroy(chand->interested_parties);
  gpr_mu_destroy(&chand->mu);
}

/*************************************************************************
 * PER-CALL FUNCTIONS
 */

#define GET_CALL(call_data) \
  ((grpc_subchannel_call *)(gpr_atm_acq_load(&(call_data)->subchannel_call)))

#define CANCELLED_CALL ((grpc_subchannel_call *)1)

typedef enum {
  GRPC_SUBCHANNEL_CALL_HOLDER_NOT_CREATING,
  GRPC_SUBCHANNEL_CALL_HOLDER_PICKING_SUBCHANNEL
} subchannel_creation_phase;

/** Call data.  Holds a pointer to grpc_subchannel_call and the
    associated machinery to create such a pointer.
    Handles queueing of stream ops until a call object is ready, waiting
    for initial metadata before trying to create a call object,
    and handling cancellation gracefully. */
typedef struct client_channel_call_data {
  // State for handling deadlines.
  // The code in deadline_filter.c requires this to be the first field.
  // TODO(roth): This is slightly sub-optimal in that grpc_deadline_state
  // and this struct both independently store a pointer to the call
  // stack and each has its own mutex.  If/when we have time, find a way
  // to avoid this without breaking the grpc_deadline_state abstraction.
  grpc_deadline_state deadline_state;
  gpr_timespec deadline;

  grpc_error *cancel_error;

  /** either 0 for no call, 1 for cancelled, or a pointer to a
      grpc_subchannel_call */
  gpr_atm subchannel_call;

  gpr_mu mu;

  subchannel_creation_phase creation_phase;
  grpc_connected_subchannel *connected_subchannel;
  grpc_polling_entity *pollent;

  grpc_transport_stream_op **waiting_ops;
  size_t waiting_ops_count;
  size_t waiting_ops_capacity;

  grpc_closure next_step;

  grpc_call_stack *owning_call;

  grpc_linked_mdelem lb_token_mdelem;
} call_data;

static void add_waiting_locked(call_data *calld, grpc_transport_stream_op *op) {
  GPR_TIMER_BEGIN("add_waiting_locked", 0);
  if (calld->waiting_ops_count == calld->waiting_ops_capacity) {
    calld->waiting_ops_capacity = GPR_MAX(3, 2 * calld->waiting_ops_capacity);
    calld->waiting_ops =
        gpr_realloc(calld->waiting_ops,
                    calld->waiting_ops_capacity * sizeof(*calld->waiting_ops));
  }
  calld->waiting_ops[calld->waiting_ops_count++] = op;
  GPR_TIMER_END("add_waiting_locked", 0);
}

static void fail_locked(grpc_exec_ctx *exec_ctx, call_data *calld,
                        grpc_error *error) {
  size_t i;
  for (i = 0; i < calld->waiting_ops_count; i++) {
    grpc_transport_stream_op_finish_with_failure(
        exec_ctx, calld->waiting_ops[i], GRPC_ERROR_REF(error));
  }
  calld->waiting_ops_count = 0;
  GRPC_ERROR_UNREF(error);
}

typedef struct {
  grpc_transport_stream_op **ops;
  size_t nops;
  grpc_subchannel_call *call;
} retry_ops_args;

static void retry_ops(grpc_exec_ctx *exec_ctx, void *args, grpc_error *error) {
  retry_ops_args *a = args;
  size_t i;
  for (i = 0; i < a->nops; i++) {
    grpc_subchannel_call_process_op(exec_ctx, a->call, a->ops[i]);
  }
  GRPC_SUBCHANNEL_CALL_UNREF(exec_ctx, a->call, "retry_ops");
  gpr_free(a->ops);
  gpr_free(a);
}

static void retry_waiting_locked(grpc_exec_ctx *exec_ctx, call_data *calld) {
  if (calld->waiting_ops_count == 0) {
    return;
  }

  retry_ops_args *a = gpr_malloc(sizeof(*a));
  a->ops = calld->waiting_ops;
  a->nops = calld->waiting_ops_count;
  a->call = GET_CALL(calld);
  if (a->call == CANCELLED_CALL) {
    gpr_free(a);
    fail_locked(exec_ctx, calld, GRPC_ERROR_CANCELLED);
    return;
  }
  calld->waiting_ops = NULL;
  calld->waiting_ops_count = 0;
  calld->waiting_ops_capacity = 0;
  GRPC_SUBCHANNEL_CALL_REF(a->call, "retry_ops");
  grpc_exec_ctx_sched(exec_ctx, grpc_closure_create(retry_ops, a),
                      GRPC_ERROR_NONE, NULL);
}

static void subchannel_ready(grpc_exec_ctx *exec_ctx, void *arg,
                             grpc_error *error) {
  call_data *calld = arg;
  gpr_mu_lock(&calld->mu);
  GPR_ASSERT(calld->creation_phase ==
             GRPC_SUBCHANNEL_CALL_HOLDER_PICKING_SUBCHANNEL);
  calld->creation_phase = GRPC_SUBCHANNEL_CALL_HOLDER_NOT_CREATING;
  if (calld->connected_subchannel == NULL) {
    gpr_atm_no_barrier_store(&calld->subchannel_call, 1);
    fail_locked(exec_ctx, calld, GRPC_ERROR_CREATE_REFERENCING(
                                     "Failed to create subchannel", &error, 1));
  } else if (GET_CALL(calld) == CANCELLED_CALL) {
    /* already cancelled before subchannel became ready */
    fail_locked(exec_ctx, calld,
                GRPC_ERROR_CREATE_REFERENCING(
                    "Cancelled before creating subchannel", &error, 1));
  } else {
    grpc_subchannel_call *subchannel_call = NULL;
    grpc_error *new_error = grpc_connected_subchannel_create_call(
        exec_ctx, calld->connected_subchannel, calld->pollent, calld->deadline,
        &subchannel_call);
    if (new_error != GRPC_ERROR_NONE) {
      new_error = grpc_error_add_child(new_error, error);
      subchannel_call = CANCELLED_CALL;
      fail_locked(exec_ctx, calld, new_error);
    }
    gpr_atm_rel_store(&calld->subchannel_call,
                      (gpr_atm)(uintptr_t)subchannel_call);
    retry_waiting_locked(exec_ctx, calld);
  }
  gpr_mu_unlock(&calld->mu);
  GRPC_CALL_STACK_UNREF(exec_ctx, calld->owning_call, "pick_subchannel");
}

static char *cc_get_peer(grpc_exec_ctx *exec_ctx, grpc_call_element *elem) {
  call_data *calld = elem->call_data;
  grpc_subchannel_call *subchannel_call = GET_CALL(calld);
  if (subchannel_call == NULL || subchannel_call == CANCELLED_CALL) {
    return NULL;
  } else {
    return grpc_subchannel_call_get_peer(exec_ctx, subchannel_call);
  }
}

typedef struct {
  grpc_metadata_batch *initial_metadata;
  uint32_t initial_metadata_flags;
  grpc_connected_subchannel **connected_subchannel;
  grpc_closure *on_ready;
  grpc_call_element *elem;
  grpc_closure closure;
} continue_picking_args;

static bool pick_subchannel(grpc_exec_ctx *exec_ctx, grpc_call_element *elem,
                            grpc_metadata_batch *initial_metadata,
                            uint32_t initial_metadata_flags,
                            grpc_connected_subchannel **connected_subchannel,
                            grpc_closure *on_ready, grpc_error *error);

static void continue_picking(grpc_exec_ctx *exec_ctx, void *arg,
                             grpc_error *error) {
  continue_picking_args *cpa = arg;
  if (cpa->connected_subchannel == NULL) {
    /* cancelled, do nothing */
  } else if (error != GRPC_ERROR_NONE) {
    grpc_exec_ctx_sched(exec_ctx, cpa->on_ready, GRPC_ERROR_REF(error), NULL);
  } else if (pick_subchannel(exec_ctx, cpa->elem, cpa->initial_metadata,
                             cpa->initial_metadata_flags,
                             cpa->connected_subchannel, cpa->on_ready,
                             GRPC_ERROR_NONE)) {
    grpc_exec_ctx_sched(exec_ctx, cpa->on_ready, GRPC_ERROR_NONE, NULL);
  }
  gpr_free(cpa);
}

static bool pick_subchannel(grpc_exec_ctx *exec_ctx, grpc_call_element *elem,
                            grpc_metadata_batch *initial_metadata,
                            uint32_t initial_metadata_flags,
                            grpc_connected_subchannel **connected_subchannel,
                            grpc_closure *on_ready, grpc_error *error) {
  GPR_TIMER_BEGIN("pick_subchannel", 0);

  channel_data *chand = elem->channel_data;
  call_data *calld = elem->call_data;
  continue_picking_args *cpa;
  grpc_closure *closure;

  GPR_ASSERT(connected_subchannel);

  gpr_mu_lock(&chand->mu);
  if (initial_metadata == NULL) {
    if (chand->lb_policy != NULL) {
      grpc_lb_policy_cancel_pick(exec_ctx, chand->lb_policy,
                                 connected_subchannel, GRPC_ERROR_REF(error));
    }
    for (closure = chand->waiting_for_config_closures.head; closure != NULL;
         closure = closure->next_data.next) {
      cpa = closure->cb_arg;
      if (cpa->connected_subchannel == connected_subchannel) {
        cpa->connected_subchannel = NULL;
        grpc_exec_ctx_sched(
            exec_ctx, cpa->on_ready,
            GRPC_ERROR_CREATE_REFERENCING("Pick cancelled", &error, 1), NULL);
      }
    }
    gpr_mu_unlock(&chand->mu);
    GPR_TIMER_END("pick_subchannel", 0);
    GRPC_ERROR_UNREF(error);
    return true;
  }
  GPR_ASSERT(error == GRPC_ERROR_NONE);
  if (chand->lb_policy != NULL) {
    grpc_lb_policy *lb_policy = chand->lb_policy;
    int r;
    GRPC_LB_POLICY_REF(lb_policy, "pick_subchannel");
    gpr_mu_unlock(&chand->mu);
    const grpc_lb_policy_pick_args inputs = {calld->pollent, initial_metadata,
                                             initial_metadata_flags,
                                             &calld->lb_token_mdelem};
    r = grpc_lb_policy_pick(exec_ctx, lb_policy, &inputs, connected_subchannel,
                            NULL, on_ready);
    GRPC_LB_POLICY_UNREF(exec_ctx, lb_policy, "pick_subchannel");
    GPR_TIMER_END("pick_subchannel", 0);
    return r;
  }
  if (chand->resolver != NULL && !chand->started_resolving) {
    chand->started_resolving = true;
    GRPC_CHANNEL_STACK_REF(chand->owning_stack, "resolver");
    grpc_resolver_next(exec_ctx, chand->resolver, &chand->resolver_result,
                       &chand->on_resolver_result_changed);
  }
  if (chand->resolver != NULL) {
    cpa = gpr_malloc(sizeof(*cpa));
    cpa->initial_metadata = initial_metadata;
    cpa->initial_metadata_flags = initial_metadata_flags;
    cpa->connected_subchannel = connected_subchannel;
    cpa->on_ready = on_ready;
    cpa->elem = elem;
    grpc_closure_init(&cpa->closure, continue_picking, cpa);
    grpc_closure_list_append(&chand->waiting_for_config_closures, &cpa->closure,
                             GRPC_ERROR_NONE);
  } else {
    grpc_exec_ctx_sched(exec_ctx, on_ready, GRPC_ERROR_CREATE("Disconnected"),
                        NULL);
  }
  gpr_mu_unlock(&chand->mu);

  GPR_TIMER_END("pick_subchannel", 0);
  return false;
}

// The logic here is fairly complicated, due to (a) the fact that we
// need to handle the case where we receive the send op before the
// initial metadata op, and (b) the need for efficiency, especially in
// the streaming case.
// TODO(ctiller): Explain this more thoroughly.
static void cc_start_transport_stream_op(grpc_exec_ctx *exec_ctx,
                                         grpc_call_element *elem,
                                         grpc_transport_stream_op *op) {
  call_data *calld = elem->call_data;
  GRPC_CALL_LOG_OP(GPR_INFO, elem, op);
  grpc_deadline_state_client_start_transport_stream_op(exec_ctx, elem, op);
  /* try to (atomically) get the call */
  grpc_subchannel_call *call = GET_CALL(calld);
  GPR_TIMER_BEGIN("cc_start_transport_stream_op", 0);
  if (call == CANCELLED_CALL) {
    grpc_transport_stream_op_finish_with_failure(
        exec_ctx, op, GRPC_ERROR_REF(calld->cancel_error));
    GPR_TIMER_END("cc_start_transport_stream_op", 0);
    return;
  }
  if (call != NULL) {
    grpc_subchannel_call_process_op(exec_ctx, call, op);
    GPR_TIMER_END("cc_start_transport_stream_op", 0);
    return;
  }
  /* we failed; lock and figure out what to do */
  gpr_mu_lock(&calld->mu);
retry:
  /* need to recheck that another thread hasn't set the call */
  call = GET_CALL(calld);
  if (call == CANCELLED_CALL) {
    gpr_mu_unlock(&calld->mu);
    grpc_transport_stream_op_finish_with_failure(
        exec_ctx, op, GRPC_ERROR_REF(calld->cancel_error));
    GPR_TIMER_END("cc_start_transport_stream_op", 0);
    return;
  }
  if (call != NULL) {
    gpr_mu_unlock(&calld->mu);
    grpc_subchannel_call_process_op(exec_ctx, call, op);
    GPR_TIMER_END("cc_start_transport_stream_op", 0);
    return;
  }
  /* if this is a cancellation, then we can raise our cancelled flag */
  if (op->cancel_error != GRPC_ERROR_NONE) {
    if (!gpr_atm_rel_cas(&calld->subchannel_call, 0,
                         (gpr_atm)(uintptr_t)CANCELLED_CALL)) {
      goto retry;
    } else {
      // Stash a copy of cancel_error in our call data, so that we can use
      // it for subsequent operations.  This ensures that if the call is
      // cancelled before any ops are passed down (e.g., if the deadline
      // is in the past when the call starts), we can return the right
      // error to the caller when the first op does get passed down.
      calld->cancel_error = GRPC_ERROR_REF(op->cancel_error);
      switch (calld->creation_phase) {
        case GRPC_SUBCHANNEL_CALL_HOLDER_NOT_CREATING:
          fail_locked(exec_ctx, calld, GRPC_ERROR_REF(op->cancel_error));
          break;
        case GRPC_SUBCHANNEL_CALL_HOLDER_PICKING_SUBCHANNEL:
          pick_subchannel(exec_ctx, elem, NULL, 0, &calld->connected_subchannel,
                          NULL, GRPC_ERROR_REF(op->cancel_error));
          break;
      }
      gpr_mu_unlock(&calld->mu);
      grpc_transport_stream_op_finish_with_failure(
          exec_ctx, op, GRPC_ERROR_REF(op->cancel_error));
      GPR_TIMER_END("cc_start_transport_stream_op", 0);
      return;
    }
  }
  /* if we don't have a subchannel, try to get one */
  if (calld->creation_phase == GRPC_SUBCHANNEL_CALL_HOLDER_NOT_CREATING &&
      calld->connected_subchannel == NULL &&
      op->send_initial_metadata != NULL) {
    calld->creation_phase = GRPC_SUBCHANNEL_CALL_HOLDER_PICKING_SUBCHANNEL;
    grpc_closure_init(&calld->next_step, subchannel_ready, calld);
    GRPC_CALL_STACK_REF(calld->owning_call, "pick_subchannel");
    if (pick_subchannel(exec_ctx, elem, op->send_initial_metadata,
                        op->send_initial_metadata_flags,
                        &calld->connected_subchannel, &calld->next_step,
                        GRPC_ERROR_NONE)) {
      calld->creation_phase = GRPC_SUBCHANNEL_CALL_HOLDER_NOT_CREATING;
      GRPC_CALL_STACK_UNREF(exec_ctx, calld->owning_call, "pick_subchannel");
    }
  }
  /* if we've got a subchannel, then let's ask it to create a call */
  if (calld->creation_phase == GRPC_SUBCHANNEL_CALL_HOLDER_NOT_CREATING &&
      calld->connected_subchannel != NULL) {
    grpc_subchannel_call *subchannel_call = NULL;
    grpc_error *error = grpc_connected_subchannel_create_call(
        exec_ctx, calld->connected_subchannel, calld->pollent, calld->deadline,
        &subchannel_call);
    if (error != GRPC_ERROR_NONE) {
      subchannel_call = CANCELLED_CALL;
      fail_locked(exec_ctx, calld, GRPC_ERROR_REF(error));
      grpc_transport_stream_op_finish_with_failure(exec_ctx, op, error);
    }
    gpr_atm_rel_store(&calld->subchannel_call,
                      (gpr_atm)(uintptr_t)subchannel_call);
    retry_waiting_locked(exec_ctx, calld);
    goto retry;
  }
  /* nothing to be done but wait */
  add_waiting_locked(calld, op);
  gpr_mu_unlock(&calld->mu);
  GPR_TIMER_END("cc_start_transport_stream_op", 0);
}

/* Constructor for call_data */
static grpc_error *cc_init_call_elem(grpc_exec_ctx *exec_ctx,
                                     grpc_call_element *elem,
                                     grpc_call_element_args *args) {
  call_data *calld = elem->call_data;
  grpc_deadline_state_init(exec_ctx, elem, args);
  calld->deadline = args->deadline;
  calld->cancel_error = GRPC_ERROR_NONE;
  gpr_atm_rel_store(&calld->subchannel_call, 0);
  gpr_mu_init(&calld->mu);
  calld->connected_subchannel = NULL;
  calld->waiting_ops = NULL;
  calld->waiting_ops_count = 0;
  calld->waiting_ops_capacity = 0;
  calld->creation_phase = GRPC_SUBCHANNEL_CALL_HOLDER_NOT_CREATING;
  calld->owning_call = args->call_stack;
  calld->pollent = NULL;
  return GRPC_ERROR_NONE;
}

/* Destructor for call_data */
static void cc_destroy_call_elem(grpc_exec_ctx *exec_ctx,
                                 grpc_call_element *elem,
                                 const grpc_call_final_info *final_info,
                                 void *and_free_memory) {
  call_data *calld = elem->call_data;
  grpc_deadline_state_destroy(exec_ctx, elem);
  GRPC_ERROR_UNREF(calld->cancel_error);
  grpc_subchannel_call *call = GET_CALL(calld);
  if (call != NULL && call != CANCELLED_CALL) {
    GRPC_SUBCHANNEL_CALL_UNREF(exec_ctx, call, "client_channel_destroy_call");
  }
  GPR_ASSERT(calld->creation_phase == GRPC_SUBCHANNEL_CALL_HOLDER_NOT_CREATING);
  gpr_mu_destroy(&calld->mu);
  GPR_ASSERT(calld->waiting_ops_count == 0);
  gpr_free(calld->waiting_ops);
  gpr_free(and_free_memory);
}

static void cc_set_pollset_or_pollset_set(grpc_exec_ctx *exec_ctx,
                                          grpc_call_element *elem,
                                          grpc_polling_entity *pollent) {
  call_data *calld = elem->call_data;
  calld->pollent = pollent;
}

/*************************************************************************
 * EXPORTED SYMBOLS
 */

const grpc_channel_filter grpc_client_channel_filter = {
    cc_start_transport_stream_op,
    cc_start_transport_op,
    sizeof(call_data),
    cc_init_call_elem,
    cc_set_pollset_or_pollset_set,
    cc_destroy_call_elem,
    sizeof(channel_data),
    cc_init_channel_elem,
    cc_destroy_channel_elem,
    cc_get_peer,
    "client-channel",
};

void grpc_client_channel_finish_initialization(
    grpc_exec_ctx *exec_ctx, grpc_channel_stack *channel_stack,
    grpc_resolver *resolver,
    grpc_client_channel_factory *client_channel_factory) {
  /* post construction initialization: set the transport setup pointer */
  GPR_ASSERT(client_channel_factory != NULL);
  grpc_channel_element *elem = grpc_channel_stack_last_element(channel_stack);
  channel_data *chand = elem->channel_data;
  gpr_mu_lock(&chand->mu);
  GPR_ASSERT(!chand->resolver);
  chand->resolver = resolver;
  GRPC_RESOLVER_REF(resolver, "channel");
  if (!grpc_closure_list_empty(chand->waiting_for_config_closures) ||
      chand->exit_idle_when_lb_policy_arrives) {
    chand->started_resolving = true;
    GRPC_CHANNEL_STACK_REF(chand->owning_stack, "resolver");
    grpc_resolver_next(exec_ctx, resolver, &chand->resolver_result,
                       &chand->on_resolver_result_changed);
  }
  chand->client_channel_factory = client_channel_factory;
  grpc_client_channel_factory_ref(client_channel_factory);
  gpr_mu_unlock(&chand->mu);
}

grpc_connectivity_state grpc_client_channel_check_connectivity_state(
    grpc_exec_ctx *exec_ctx, grpc_channel_element *elem, int try_to_connect) {
  channel_data *chand = elem->channel_data;
  grpc_connectivity_state out;
  gpr_mu_lock(&chand->mu);
  out = grpc_connectivity_state_check(&chand->state_tracker, NULL);
  if (out == GRPC_CHANNEL_IDLE && try_to_connect) {
    if (chand->lb_policy != NULL) {
      grpc_lb_policy_exit_idle(exec_ctx, chand->lb_policy);
    } else {
      chand->exit_idle_when_lb_policy_arrives = true;
      if (!chand->started_resolving && chand->resolver != NULL) {
        GRPC_CHANNEL_STACK_REF(chand->owning_stack, "resolver");
        chand->started_resolving = true;
        grpc_resolver_next(exec_ctx, chand->resolver, &chand->resolver_result,
                           &chand->on_resolver_result_changed);
      }
    }
  }
  gpr_mu_unlock(&chand->mu);
  return out;
}

typedef struct {
  channel_data *chand;
  grpc_pollset *pollset;
  grpc_closure *on_complete;
  grpc_closure my_closure;
} external_connectivity_watcher;

static void on_external_watch_complete(grpc_exec_ctx *exec_ctx, void *arg,
                                       grpc_error *error) {
  external_connectivity_watcher *w = arg;
  grpc_closure *follow_up = w->on_complete;
  grpc_pollset_set_del_pollset(exec_ctx, w->chand->interested_parties,
                               w->pollset);
  GRPC_CHANNEL_STACK_UNREF(exec_ctx, w->chand->owning_stack,
                           "external_connectivity_watcher");
  gpr_free(w);
  follow_up->cb(exec_ctx, follow_up->cb_arg, error);
}

void grpc_client_channel_watch_connectivity_state(
    grpc_exec_ctx *exec_ctx, grpc_channel_element *elem, grpc_pollset *pollset,
    grpc_connectivity_state *state, grpc_closure *on_complete) {
  channel_data *chand = elem->channel_data;
  external_connectivity_watcher *w = gpr_malloc(sizeof(*w));
  w->chand = chand;
  w->pollset = pollset;
  w->on_complete = on_complete;
  grpc_pollset_set_add_pollset(exec_ctx, chand->interested_parties, pollset);
  grpc_closure_init(&w->my_closure, on_external_watch_complete, w);
  GRPC_CHANNEL_STACK_REF(w->chand->owning_stack,
                         "external_connectivity_watcher");
  gpr_mu_lock(&chand->mu);
  grpc_connectivity_state_notify_on_state_change(
      exec_ctx, &chand->state_tracker, state, &w->my_closure);
  gpr_mu_unlock(&chand->mu);
}<|MERGE_RESOLUTION|>--- conflicted
+++ resolved
@@ -114,13 +114,8 @@
     /* cancel picks with wait_for_ready=false */
     grpc_lb_policy_cancel_picks(
         exec_ctx, chand->lb_policy,
-<<<<<<< HEAD
         /* mask= */ GRPC_INITIAL_METADATA_WAIT_FOR_READY,
-        /* check= */ 0);
-=======
-        /* mask= */ GRPC_INITIAL_METADATA_IGNORE_CONNECTIVITY,
         /* check= */ 0, GRPC_ERROR_REF(error));
->>>>>>> d914591e
   }
   grpc_connectivity_state_set(exec_ctx, &chand->state_tracker, state, error,
                               reason);
