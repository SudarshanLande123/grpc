--- conflicted
+++ resolved
@@ -416,11 +416,8 @@
 
 /* Destructor for call_data */
 static void destroy_call_elem(grpc_exec_ctx *exec_ctx, grpc_call_element *elem,
-<<<<<<< HEAD
-                              const grpc_call_stats *stats) {
-=======
+                              const grpc_call_stats *stats,
                               void *and_free_memory) {
->>>>>>> 90b4a87d
   grpc_subchannel_call_holder_destroy(exec_ctx, elem->call_data);
   gpr_free(and_free_memory);
 }
