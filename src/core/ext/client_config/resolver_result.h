--- conflicted
+++ resolved
@@ -52,15 +52,10 @@
 /// \a num_addresses addresses.
 grpc_addresses* grpc_addresses_create(size_t num_addresses);
 
-<<<<<<< HEAD
-grpc_addresses *grpc_addresses_copy(grpc_addresses* addresses);
+grpc_addresses* grpc_addresses_copy(grpc_addresses* addresses);
 
-void grpc_addresses_set_address(grpc_addresses *addresses, size_t index,
-                                void *address, size_t address_len,
-=======
 void grpc_addresses_set_address(grpc_addresses* addresses, size_t index,
                                 void* address, size_t address_len,
->>>>>>> 46131d84
                                 bool is_balancer);
 
 void grpc_addresses_destroy(grpc_addresses* addresses);
@@ -68,31 +63,19 @@
 /// Results reported from a grpc_resolver.
 typedef struct grpc_resolver_result grpc_resolver_result;
 
-<<<<<<< HEAD
-/** Takes ownership of \a addresses. */
-grpc_resolver_result *grpc_resolver_result_create(grpc_addresses *addresses,
-                                                  const char *lb_policy_name);
-void grpc_resolver_result_ref(grpc_resolver_result *result);
-void grpc_resolver_result_unref(grpc_exec_ctx *exec_ctx,
-                                grpc_resolver_result *result);
+/// Takes ownership of \a addresses.
+grpc_resolver_result* grpc_resolver_result_create(grpc_addresses* addresses,
+                                                  const char* lb_policy_name);
+void grpc_resolver_result_ref(grpc_resolver_result* result);
+void grpc_resolver_result_unref(grpc_exec_ctx* exec_ctx,
+                                grpc_resolver_result* result);
 
-/** Caller does NOT take ownership of result. */
-grpc_addresses *grpc_resolver_result_get_addresses(
-    grpc_resolver_result *result);
+/// Caller does NOT take ownership of result.
+grpc_addresses* grpc_resolver_result_get_addresses(
+    grpc_resolver_result* result);
 
-/** Caller does NOT take ownership of result. */
-const char *grpc_resolver_result_get_lb_policy_name(
-    grpc_resolver_result *result);
-=======
-grpc_resolver_result* grpc_resolver_result_create();
-void grpc_resolver_result_ref(grpc_resolver_result* client_config);
-void grpc_resolver_result_unref(grpc_exec_ctx* exec_ctx,
-                                grpc_resolver_result* client_config);
-
-void grpc_resolver_result_set_lb_policy(grpc_resolver_result* client_config,
-                                        grpc_lb_policy* lb_policy);
-grpc_lb_policy* grpc_resolver_result_get_lb_policy(
-    grpc_resolver_result* client_config);
->>>>>>> 46131d84
+/// Caller does NOT take ownership of result.
+const char* grpc_resolver_result_get_lb_policy_name(
+    grpc_resolver_result* result);
 
 #endif /* GRPC_CORE_EXT_CLIENT_CONFIG_RESOLVER_RESULT_H */