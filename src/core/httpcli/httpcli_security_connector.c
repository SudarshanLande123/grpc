--- conflicted
+++ resolved
@@ -84,12 +84,7 @@
 }
 
 static void httpcli_ssl_check_peer(grpc_exec_ctx *exec_ctx,
-<<<<<<< HEAD
-                                   grpc_security_connector *sc,
-                                   tsi_peer peer,
-=======
                                    grpc_security_connector *sc, tsi_peer peer,
->>>>>>> b47eab53
                                    grpc_security_peer_check_cb cb,
                                    void *user_data) {
   grpc_httpcli_ssl_channel_security_connector *c =
