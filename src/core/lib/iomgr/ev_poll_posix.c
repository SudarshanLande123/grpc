/*
 *
 * Copyright 2016, Google Inc.
 * All rights reserved.
 *
 * Redistribution and use in source and binary forms, with or without
 * modification, are permitted provided that the following conditions are
 * met:
 *
 *     * Redistributions of source code must retain the above copyright
 * notice, this list of conditions and the following disclaimer.
 *     * Redistributions in binary form must reproduce the above
 * copyright notice, this list of conditions and the following disclaimer
 * in the documentation and/or other materials provided with the
 * distribution.
 *     * Neither the name of Google Inc. nor the names of its
 * contributors may be used to endorse or promote products derived from
 * this software without specific prior written permission.
 *
 * THIS SOFTWARE IS PROVIDED BY THE COPYRIGHT HOLDERS AND CONTRIBUTORS
 * "AS IS" AND ANY EXPRESS OR IMPLIED WARRANTIES, INCLUDING, BUT NOT
 * LIMITED TO, THE IMPLIED WARRANTIES OF MERCHANTABILITY AND FITNESS FOR
 * A PARTICULAR PURPOSE ARE DISCLAIMED. IN NO EVENT SHALL THE COPYRIGHT
 * OWNER OR CONTRIBUTORS BE LIABLE FOR ANY DIRECT, INDIRECT, INCIDENTAL,
 * SPECIAL, EXEMPLARY, OR CONSEQUENTIAL DAMAGES (INCLUDING, BUT NOT
 * LIMITED TO, PROCUREMENT OF SUBSTITUTE GOODS OR SERVICES; LOSS OF USE,
 * DATA, OR PROFITS; OR BUSINESS INTERRUPTION) HOWEVER CAUSED AND ON ANY
 * THEORY OF LIABILITY, WHETHER IN CONTRACT, STRICT LIABILITY, OR TORT
 * (INCLUDING NEGLIGENCE OR OTHERWISE) ARISING IN ANY WAY OUT OF THE USE
 * OF THIS SOFTWARE, EVEN IF ADVISED OF THE POSSIBILITY OF SUCH DAMAGE.
 *
 */

#include <grpc/support/port_platform.h>

#ifdef GPR_POSIX_SOCKET

#include "src/core/lib/iomgr/ev_poll_posix.h"

#include <assert.h>
#include <errno.h>
#include <poll.h>
#include <string.h>
#include <sys/socket.h>
#include <unistd.h>

#include <grpc/support/alloc.h>
#include <grpc/support/log.h>
#include <grpc/support/string_util.h>
#include <grpc/support/tls.h>
#include <grpc/support/useful.h>

#include "src/core/lib/iomgr/iomgr_internal.h"
#include "src/core/lib/iomgr/wakeup_fd_posix.h"
#include "src/core/lib/profiling/timers.h"
#include "src/core/lib/support/block_annotate.h"

/*******************************************************************************
 * FD declarations
 */

typedef struct grpc_fd_watcher {
  struct grpc_fd_watcher *next;
  struct grpc_fd_watcher *prev;
  grpc_pollset *pollset;
  grpc_pollset_worker *worker;
  grpc_fd *fd;
} grpc_fd_watcher;

struct grpc_fd {
  int fd;
  /* refst format:
     bit0:   1=active/0=orphaned
     bit1-n: refcount
     meaning that mostly we ref by two to avoid altering the orphaned bit,
     and just unref by 1 when we're ready to flag the object as orphaned */
  gpr_atm refst;

  gpr_mu mu;
  int shutdown;
  int closed;
  int released;

  /* The watcher list.

     The following watcher related fields are protected by watcher_mu.

     An fd_watcher is an ephemeral object created when an fd wants to
     begin polling, and destroyed after the poll.

     It denotes the fd's interest in whether to read poll or write poll
     or both or neither on this fd.

     If a watcher is asked to poll for reads or writes, the read_watcher
     or write_watcher fields are set respectively. A watcher may be asked
     to poll for both, in which case both fields will be set.

     read_watcher and write_watcher may be NULL if no watcher has been
     asked to poll for reads or writes.

     If an fd_watcher is not asked to poll for reads or writes, it's added
     to a linked list of inactive watchers, rooted at inactive_watcher_root.
     If at a later time there becomes need of a poller to poll, one of
     the inactive pollers may be kicked out of their poll loops to take
     that responsibility. */
  grpc_fd_watcher inactive_watcher_root;
  grpc_fd_watcher *read_watcher;
  grpc_fd_watcher *write_watcher;

  grpc_closure *read_closure;
  grpc_closure *write_closure;

  grpc_closure *on_done_closure;

  grpc_iomgr_object iomgr_object;

  /* The pollset that last noticed and notified that the fd is readable */
  grpc_pollset *read_notifier_pollset;
};

/* Begin polling on an fd.
   Registers that the given pollset is interested in this fd - so that if read
   or writability interest changes, the pollset can be kicked to pick up that
   new interest.
   Return value is:
     (fd_needs_read? read_mask : 0) | (fd_needs_write? write_mask : 0)
   i.e. a combination of read_mask and write_mask determined by the fd's current
   interest in said events.
   Polling strategies that do not need to alter their behavior depending on the
   fd's current interest (such as epoll) do not need to call this function.
   MUST NOT be called with a pollset lock taken */
static uint32_t fd_begin_poll(grpc_fd *fd, grpc_pollset *pollset,
                              grpc_pollset_worker *worker, uint32_t read_mask,
                              uint32_t write_mask, grpc_fd_watcher *rec);
/* Complete polling previously started with fd_begin_poll
   MUST NOT be called with a pollset lock taken
   if got_read or got_write are 1, also does the become_{readable,writable} as
   appropriate. */
static void fd_end_poll(grpc_exec_ctx *exec_ctx, grpc_fd_watcher *rec,
                        int got_read, int got_write,
                        grpc_pollset *read_notifier_pollset);

/* Return 1 if this fd is orphaned, 0 otherwise */
static bool fd_is_orphaned(grpc_fd *fd);

/* Reference counting for fds */
/*#define GRPC_FD_REF_COUNT_DEBUG*/
#ifdef GRPC_FD_REF_COUNT_DEBUG
static void fd_ref(grpc_fd *fd, const char *reason, const char *file, int line);
static void fd_unref(grpc_fd *fd, const char *reason, const char *file,
                     int line);
#define GRPC_FD_REF(fd, reason) fd_ref(fd, reason, __FILE__, __LINE__)
#define GRPC_FD_UNREF(fd, reason) fd_unref(fd, reason, __FILE__, __LINE__)
#else
static void fd_ref(grpc_fd *fd);
static void fd_unref(grpc_fd *fd);
#define GRPC_FD_REF(fd, reason) fd_ref(fd)
#define GRPC_FD_UNREF(fd, reason) fd_unref(fd)
#endif

#define CLOSURE_NOT_READY ((grpc_closure *)0)
#define CLOSURE_READY ((grpc_closure *)1)

/*******************************************************************************
 * pollset declarations
 */

typedef struct grpc_cached_wakeup_fd {
  grpc_wakeup_fd fd;
  struct grpc_cached_wakeup_fd *next;
} grpc_cached_wakeup_fd;

struct grpc_pollset_worker {
  grpc_cached_wakeup_fd *wakeup_fd;
  int reevaluate_polling_on_wakeup;
  int kicked_specifically;
  struct grpc_pollset_worker *next;
  struct grpc_pollset_worker *prev;
};

struct grpc_pollset {
  gpr_mu mu;
  grpc_pollset_worker root_worker;
  int shutting_down;
  int called_shutdown;
  int kicked_without_pollers;
  grpc_closure *shutdown_done;
  grpc_closure_list idle_jobs;
  /* all polled fds */
  size_t fd_count;
  size_t fd_capacity;
  grpc_fd **fds;
  /* Local cache of eventfds for workers */
  grpc_cached_wakeup_fd *local_wakeup_cache;
};

/* Add an fd to a pollset */
static void pollset_add_fd(grpc_exec_ctx *exec_ctx, grpc_pollset *pollset,
                           struct grpc_fd *fd);

static void pollset_set_add_fd(grpc_exec_ctx *exec_ctx,
                               grpc_pollset_set *pollset_set, grpc_fd *fd);

/* Convert a timespec to milliseconds:
   - very small or negative poll times are clamped to zero to do a
     non-blocking poll (which becomes spin polling)
   - other small values are rounded up to one millisecond
   - longer than a millisecond polls are rounded up to the next nearest
     millisecond to avoid spinning
   - infinite timeouts are converted to -1 */
static int poll_deadline_to_millis_timeout(gpr_timespec deadline,
                                           gpr_timespec now);

/* Allow kick to wakeup the currently polling worker */
#define GRPC_POLLSET_CAN_KICK_SELF 1
/* Force the wakee to repoll when awoken */
#define GRPC_POLLSET_REEVALUATE_POLLING_ON_WAKEUP 2
/* As per pollset_kick, with an extended set of flags (defined above)
   -- mostly for fd_posix's use. */
static grpc_error *pollset_kick_ext(grpc_pollset *p,
                                    grpc_pollset_worker *specific_worker,
                                    uint32_t flags) GRPC_MUST_USE_RESULT;

/* Return 1 if the pollset has active threads in pollset_work (pollset must
 * be locked) */
static int pollset_has_workers(grpc_pollset *pollset);

/*******************************************************************************
 * pollset_set definitions
 */

struct grpc_pollset_set {
  gpr_mu mu;

  size_t pollset_count;
  size_t pollset_capacity;
  grpc_pollset **pollsets;

  size_t pollset_set_count;
  size_t pollset_set_capacity;
  struct grpc_pollset_set **pollset_sets;

  size_t fd_count;
  size_t fd_capacity;
  grpc_fd **fds;
};

/*******************************************************************************
 * fd_posix.c
 */

#ifdef GRPC_FD_REF_COUNT_DEBUG
#define REF_BY(fd, n, reason) ref_by(fd, n, reason, __FILE__, __LINE__)
#define UNREF_BY(fd, n, reason) unref_by(fd, n, reason, __FILE__, __LINE__)
static void ref_by(grpc_fd *fd, int n, const char *reason, const char *file,
                   int line) {
  gpr_log(GPR_DEBUG, "FD %d %p   ref %d %d -> %d [%s; %s:%d]", fd->fd, fd, n,
          gpr_atm_no_barrier_load(&fd->refst),
          gpr_atm_no_barrier_load(&fd->refst) + n, reason, file, line);
#else
#define REF_BY(fd, n, reason) ref_by(fd, n)
#define UNREF_BY(fd, n, reason) unref_by(fd, n)
static void ref_by(grpc_fd *fd, int n) {
#endif
  GPR_ASSERT(gpr_atm_no_barrier_fetch_add(&fd->refst, n) > 0);
}

#ifdef GRPC_FD_REF_COUNT_DEBUG
static void unref_by(grpc_fd *fd, int n, const char *reason, const char *file,
                     int line) {
  gpr_atm old;
  gpr_log(GPR_DEBUG, "FD %d %p unref %d %d -> %d [%s; %s:%d]", fd->fd, fd, n,
          gpr_atm_no_barrier_load(&fd->refst),
          gpr_atm_no_barrier_load(&fd->refst) - n, reason, file, line);
#else
static void unref_by(grpc_fd *fd, int n) {
  gpr_atm old;
#endif
  old = gpr_atm_full_fetch_add(&fd->refst, -n);
  if (old == n) {
    gpr_mu_destroy(&fd->mu);
    grpc_iomgr_unregister_object(&fd->iomgr_object);
    gpr_free(fd);
  } else {
    GPR_ASSERT(old > n);
  }
}

static grpc_fd *fd_create(int fd, const char *name) {
  grpc_fd *r = gpr_malloc(sizeof(*r));
  gpr_mu_init(&r->mu);
  gpr_atm_rel_store(&r->refst, 1);
  r->shutdown = 0;
  r->read_closure = CLOSURE_NOT_READY;
  r->write_closure = CLOSURE_NOT_READY;
  r->fd = fd;
  r->inactive_watcher_root.next = r->inactive_watcher_root.prev =
      &r->inactive_watcher_root;
  r->read_watcher = r->write_watcher = NULL;
  r->on_done_closure = NULL;
  r->closed = 0;
  r->released = 0;
  r->read_notifier_pollset = NULL;

  char *name2;
  gpr_asprintf(&name2, "%s fd=%d", name, fd);
  grpc_iomgr_register_object(&r->iomgr_object, name2);
  gpr_free(name2);
#ifdef GRPC_FD_REF_COUNT_DEBUG
  gpr_log(GPR_DEBUG, "FD %d %p create %s", fd, r, name);
#endif
  return r;
}

static bool fd_is_orphaned(grpc_fd *fd) {
  return (gpr_atm_acq_load(&fd->refst) & 1) == 0;
}

/* Return the read-notifier pollset */
static grpc_pollset *fd_get_read_notifier_pollset(grpc_exec_ctx *exec_ctx,
                                                  grpc_fd *fd) {
  grpc_pollset *notifier = NULL;

  gpr_mu_lock(&fd->mu);
  notifier = fd->read_notifier_pollset;
  gpr_mu_unlock(&fd->mu);

  return notifier;
}

static grpc_error *pollset_kick_locked(grpc_fd_watcher *watcher) {
  gpr_mu_lock(&watcher->pollset->mu);
  GPR_ASSERT(watcher->worker);
  grpc_error *err = pollset_kick_ext(watcher->pollset, watcher->worker,
                                     GRPC_POLLSET_REEVALUATE_POLLING_ON_WAKEUP);
  gpr_mu_unlock(&watcher->pollset->mu);
  return err;
}

static void maybe_wake_one_watcher_locked(grpc_fd *fd) {
  if (fd->inactive_watcher_root.next != &fd->inactive_watcher_root) {
    pollset_kick_locked(fd->inactive_watcher_root.next);
  } else if (fd->read_watcher) {
    pollset_kick_locked(fd->read_watcher);
  } else if (fd->write_watcher) {
    pollset_kick_locked(fd->write_watcher);
  }
}

static void wake_all_watchers_locked(grpc_fd *fd) {
  grpc_fd_watcher *watcher;
  for (watcher = fd->inactive_watcher_root.next;
       watcher != &fd->inactive_watcher_root; watcher = watcher->next) {
    pollset_kick_locked(watcher);
  }
  if (fd->read_watcher) {
    pollset_kick_locked(fd->read_watcher);
  }
  if (fd->write_watcher && fd->write_watcher != fd->read_watcher) {
    pollset_kick_locked(fd->write_watcher);
  }
}

static int has_watchers(grpc_fd *fd) {
  return fd->read_watcher != NULL || fd->write_watcher != NULL ||
         fd->inactive_watcher_root.next != &fd->inactive_watcher_root;
}

static void close_fd_locked(grpc_exec_ctx *exec_ctx, grpc_fd *fd) {
  fd->closed = 1;
  if (!fd->released) {
    close(fd->fd);
  }
  grpc_exec_ctx_sched(exec_ctx, fd->on_done_closure, GRPC_ERROR_NONE, NULL);
}

static int fd_wrapped_fd(grpc_fd *fd) {
  if (fd->released || fd->closed) {
    return -1;
  } else {
    return fd->fd;
  }
}

static void fd_orphan(grpc_exec_ctx *exec_ctx, grpc_fd *fd,
                      grpc_closure *on_done, int *release_fd,
                      const char *reason) {
  fd->on_done_closure = on_done;
  fd->released = release_fd != NULL;
  if (!fd->released) {
    shutdown(fd->fd, SHUT_RDWR);
  } else {
    *release_fd = fd->fd;
  }
  gpr_mu_lock(&fd->mu);
  REF_BY(fd, 1, reason); /* remove active status, but keep referenced */
  if (!has_watchers(fd)) {
    close_fd_locked(exec_ctx, fd);
  } else {
    wake_all_watchers_locked(fd);
  }
  gpr_mu_unlock(&fd->mu);
  UNREF_BY(fd, 2, reason); /* drop the reference */
}

/* increment refcount by two to avoid changing the orphan bit */
#ifdef GRPC_FD_REF_COUNT_DEBUG
static void fd_ref(grpc_fd *fd, const char *reason, const char *file,
                   int line) {
  ref_by(fd, 2, reason, file, line);
}

static void fd_unref(grpc_fd *fd, const char *reason, const char *file,
                     int line) {
  unref_by(fd, 2, reason, file, line);
}
#else
static void fd_ref(grpc_fd *fd) { ref_by(fd, 2); }

static void fd_unref(grpc_fd *fd) { unref_by(fd, 2); }
#endif

static grpc_error *fd_shutdown_error(bool shutdown) {
  if (!shutdown) {
    return GRPC_ERROR_NONE;
  } else {
    return GRPC_ERROR_CREATE("FD shutdown");
  }
}

static void notify_on_locked(grpc_exec_ctx *exec_ctx, grpc_fd *fd,
                             grpc_closure **st, grpc_closure *closure) {
  if (fd->shutdown) {
    grpc_exec_ctx_sched(exec_ctx, closure, GRPC_ERROR_CREATE("FD shutdown"),
                        NULL);
  } else if (*st == CLOSURE_NOT_READY) {
    /* not ready ==> switch to a waiting state by setting the closure */
    *st = closure;
  } else if (*st == CLOSURE_READY) {
    /* already ready ==> queue the closure to run immediately */
    *st = CLOSURE_NOT_READY;
    grpc_exec_ctx_sched(exec_ctx, closure, fd_shutdown_error(fd->shutdown),
                        NULL);
    maybe_wake_one_watcher_locked(fd);
  } else {
    /* upcallptr was set to a different closure.  This is an error! */
    gpr_log(GPR_ERROR,
            "User called a notify_on function with a previous callback still "
            "pending");
    abort();
  }
}

/* returns 1 if state becomes not ready */
static int set_ready_locked(grpc_exec_ctx *exec_ctx, grpc_fd *fd,
                            grpc_closure **st) {
  if (*st == CLOSURE_READY) {
    /* duplicate ready ==> ignore */
    return 0;
  } else if (*st == CLOSURE_NOT_READY) {
    /* not ready, and not waiting ==> flag ready */
    *st = CLOSURE_READY;
    return 0;
  } else {
    /* waiting ==> queue closure */
    grpc_exec_ctx_sched(exec_ctx, *st, fd_shutdown_error(fd->shutdown), NULL);
    *st = CLOSURE_NOT_READY;
    return 1;
  }
}

static void set_read_notifier_pollset_locked(
    grpc_exec_ctx *exec_ctx, grpc_fd *fd, grpc_pollset *read_notifier_pollset) {
  fd->read_notifier_pollset = read_notifier_pollset;
}

static void fd_shutdown(grpc_exec_ctx *exec_ctx, grpc_fd *fd) {
  gpr_mu_lock(&fd->mu);
  /* only shutdown once */
  if (!fd->shutdown) {
    fd->shutdown = 1;
    /* signal read/write closed to OS so that future operations fail */
    shutdown(fd->fd, SHUT_RDWR);
    set_ready_locked(exec_ctx, fd, &fd->read_closure);
    set_ready_locked(exec_ctx, fd, &fd->write_closure);
  }
  gpr_mu_unlock(&fd->mu);
}

static bool fd_is_shutdown(grpc_fd *fd) {
  gpr_mu_lock(&fd->mu);
  bool r = fd->shutdown;
  gpr_mu_unlock(&fd->mu);
  return r;
}

static void fd_notify_on_read(grpc_exec_ctx *exec_ctx, grpc_fd *fd,
                              grpc_closure *closure) {
  gpr_mu_lock(&fd->mu);
  notify_on_locked(exec_ctx, fd, &fd->read_closure, closure);
  gpr_mu_unlock(&fd->mu);
}

static void fd_notify_on_write(grpc_exec_ctx *exec_ctx, grpc_fd *fd,
                               grpc_closure *closure) {
  gpr_mu_lock(&fd->mu);
  notify_on_locked(exec_ctx, fd, &fd->write_closure, closure);
  gpr_mu_unlock(&fd->mu);
}

static uint32_t fd_begin_poll(grpc_fd *fd, grpc_pollset *pollset,
                              grpc_pollset_worker *worker, uint32_t read_mask,
                              uint32_t write_mask, grpc_fd_watcher *watcher) {
  uint32_t mask = 0;
  grpc_closure *cur;
  int requested;
  /* keep track of pollers that have requested our events, in case they change
   */
  GRPC_FD_REF(fd, "poll");

  gpr_mu_lock(&fd->mu);

  /* if we are shutdown, then don't add to the watcher set */
  if (fd->shutdown) {
    watcher->fd = NULL;
    watcher->pollset = NULL;
    watcher->worker = NULL;
    gpr_mu_unlock(&fd->mu);
    GRPC_FD_UNREF(fd, "poll");
    return 0;
  }

  /* if there is nobody polling for read, but we need to, then start doing so */
  cur = fd->read_closure;
  requested = cur != CLOSURE_READY;
  if (read_mask && fd->read_watcher == NULL && requested) {
    fd->read_watcher = watcher;
    mask |= read_mask;
  }
  /* if there is nobody polling for write, but we need to, then start doing so
   */
  cur = fd->write_closure;
  requested = cur != CLOSURE_READY;
  if (write_mask && fd->write_watcher == NULL && requested) {
    fd->write_watcher = watcher;
    mask |= write_mask;
  }
  /* if not polling, remember this watcher in case we need someone to later */
  if (mask == 0 && worker != NULL) {
    watcher->next = &fd->inactive_watcher_root;
    watcher->prev = watcher->next->prev;
    watcher->next->prev = watcher->prev->next = watcher;
  }
  watcher->pollset = pollset;
  watcher->worker = worker;
  watcher->fd = fd;
  gpr_mu_unlock(&fd->mu);

  return mask;
}

static void fd_end_poll(grpc_exec_ctx *exec_ctx, grpc_fd_watcher *watcher,
                        int got_read, int got_write,
                        grpc_pollset *read_notifier_pollset) {
  int was_polling = 0;
  int kick = 0;
  grpc_fd *fd = watcher->fd;

  if (fd == NULL) {
    return;
  }

  gpr_mu_lock(&fd->mu);

  if (watcher == fd->read_watcher) {
    /* remove read watcher, kick if we still need a read */
    was_polling = 1;
    if (!got_read) {
      kick = 1;
    }
    fd->read_watcher = NULL;
  }
  if (watcher == fd->write_watcher) {
    /* remove write watcher, kick if we still need a write */
    was_polling = 1;
    if (!got_write) {
      kick = 1;
    }
    fd->write_watcher = NULL;
  }
  if (!was_polling && watcher->worker != NULL) {
    /* remove from inactive list */
    watcher->next->prev = watcher->prev;
    watcher->prev->next = watcher->next;
  }
  if (got_read) {
    if (set_ready_locked(exec_ctx, fd, &fd->read_closure)) {
      kick = 1;
    }
    if (read_notifier_pollset != NULL) {
      set_read_notifier_pollset_locked(exec_ctx, fd, read_notifier_pollset);
    }
  }
  if (got_write) {
    if (set_ready_locked(exec_ctx, fd, &fd->write_closure)) {
      kick = 1;
    }
  }
  if (kick) {
    maybe_wake_one_watcher_locked(fd);
  }
  if (fd_is_orphaned(fd) && !has_watchers(fd) && !fd->closed) {
    close_fd_locked(exec_ctx, fd);
  }
  gpr_mu_unlock(&fd->mu);

  GRPC_FD_UNREF(fd, "poll");
}

/*******************************************************************************
 * pollset_posix.c
 */

GPR_TLS_DECL(g_current_thread_poller);
GPR_TLS_DECL(g_current_thread_worker);

static void remove_worker(grpc_pollset *p, grpc_pollset_worker *worker) {
  worker->prev->next = worker->next;
  worker->next->prev = worker->prev;
}

static int pollset_has_workers(grpc_pollset *p) {
  return p->root_worker.next != &p->root_worker;
}

static grpc_pollset_worker *pop_front_worker(grpc_pollset *p) {
  if (pollset_has_workers(p)) {
    grpc_pollset_worker *w = p->root_worker.next;
    remove_worker(p, w);
    return w;
  } else {
    return NULL;
  }
}

static void push_back_worker(grpc_pollset *p, grpc_pollset_worker *worker) {
  worker->next = &p->root_worker;
  worker->prev = worker->next->prev;
  worker->prev->next = worker->next->prev = worker;
}

static void push_front_worker(grpc_pollset *p, grpc_pollset_worker *worker) {
  worker->prev = &p->root_worker;
  worker->next = worker->prev->next;
  worker->prev->next = worker->next->prev = worker;
}

static void kick_append_error(grpc_error **composite, grpc_error *error) {
  if (error == GRPC_ERROR_NONE) return;
  if (*composite == GRPC_ERROR_NONE) {
    *composite = GRPC_ERROR_CREATE("Kick Failure");
  }
  *composite = grpc_error_add_child(*composite, error);
}

static grpc_error *pollset_kick_ext(grpc_pollset *p,
                                    grpc_pollset_worker *specific_worker,
                                    uint32_t flags) {
  GPR_TIMER_BEGIN("pollset_kick_ext", 0);
  grpc_error *error = GRPC_ERROR_NONE;

  /* pollset->mu already held */
  if (specific_worker != NULL) {
    if (specific_worker == GRPC_POLLSET_KICK_BROADCAST) {
      GPR_TIMER_BEGIN("pollset_kick_ext.broadcast", 0);
      GPR_ASSERT((flags & GRPC_POLLSET_REEVALUATE_POLLING_ON_WAKEUP) == 0);
      for (specific_worker = p->root_worker.next;
           specific_worker != &p->root_worker;
           specific_worker = specific_worker->next) {
        kick_append_error(
            &error, grpc_wakeup_fd_wakeup(&specific_worker->wakeup_fd->fd));
      }
      p->kicked_without_pollers = true;
      GPR_TIMER_END("pollset_kick_ext.broadcast", 0);
    } else if (gpr_tls_get(&g_current_thread_worker) !=
               (intptr_t)specific_worker) {
      GPR_TIMER_MARK("different_thread_worker", 0);
      if ((flags & GRPC_POLLSET_REEVALUATE_POLLING_ON_WAKEUP) != 0) {
        specific_worker->reevaluate_polling_on_wakeup = true;
      }
      specific_worker->kicked_specifically = true;
      kick_append_error(&error,
                        grpc_wakeup_fd_wakeup(&specific_worker->wakeup_fd->fd));
    } else if ((flags & GRPC_POLLSET_CAN_KICK_SELF) != 0) {
      GPR_TIMER_MARK("kick_yoself", 0);
      if ((flags & GRPC_POLLSET_REEVALUATE_POLLING_ON_WAKEUP) != 0) {
        specific_worker->reevaluate_polling_on_wakeup = true;
      }
      specific_worker->kicked_specifically = true;
      kick_append_error(&error,
                        grpc_wakeup_fd_wakeup(&specific_worker->wakeup_fd->fd));
    }
  } else if (gpr_tls_get(&g_current_thread_poller) != (intptr_t)p) {
    GPR_ASSERT((flags & GRPC_POLLSET_REEVALUATE_POLLING_ON_WAKEUP) == 0);
    GPR_TIMER_MARK("kick_anonymous", 0);
    specific_worker = pop_front_worker(p);
    if (specific_worker != NULL) {
      if (gpr_tls_get(&g_current_thread_worker) == (intptr_t)specific_worker) {
        GPR_TIMER_MARK("kick_anonymous_not_self", 0);
        push_back_worker(p, specific_worker);
        specific_worker = pop_front_worker(p);
        if ((flags & GRPC_POLLSET_CAN_KICK_SELF) == 0 &&
            gpr_tls_get(&g_current_thread_worker) ==
                (intptr_t)specific_worker) {
          push_back_worker(p, specific_worker);
          specific_worker = NULL;
        }
      }
      if (specific_worker != NULL) {
        GPR_TIMER_MARK("finally_kick", 0);
        push_back_worker(p, specific_worker);
        kick_append_error(
            &error, grpc_wakeup_fd_wakeup(&specific_worker->wakeup_fd->fd));
      }
    } else {
      GPR_TIMER_MARK("kicked_no_pollers", 0);
      p->kicked_without_pollers = true;
    }
  }

  GPR_TIMER_END("pollset_kick_ext", 0);
<<<<<<< HEAD
=======
  GRPC_LOG_IF_ERROR("pollset_kick_ext", GRPC_ERROR_REF(error));
>>>>>>> a5596db1
  return error;
}

static grpc_error *pollset_kick(grpc_pollset *p,
                                grpc_pollset_worker *specific_worker) {
  return pollset_kick_ext(p, specific_worker, 0);
}

/* global state management */

static grpc_error *pollset_global_init(void) {
  gpr_tls_init(&g_current_thread_poller);
  gpr_tls_init(&g_current_thread_worker);
  return grpc_wakeup_fd_init(&grpc_global_wakeup_fd);
}

static void pollset_global_shutdown(void) {
  grpc_wakeup_fd_destroy(&grpc_global_wakeup_fd);
  gpr_tls_destroy(&g_current_thread_poller);
  gpr_tls_destroy(&g_current_thread_worker);
}

static grpc_error *kick_poller(void) {
  return grpc_wakeup_fd_wakeup(&grpc_global_wakeup_fd);
}

/* main interface */

static void pollset_init(grpc_pollset *pollset, gpr_mu **mu) {
  gpr_mu_init(&pollset->mu);
  *mu = &pollset->mu;
  pollset->root_worker.next = pollset->root_worker.prev = &pollset->root_worker;
  pollset->shutting_down = 0;
  pollset->called_shutdown = 0;
  pollset->kicked_without_pollers = 0;
  pollset->idle_jobs.head = pollset->idle_jobs.tail = NULL;
  pollset->local_wakeup_cache = NULL;
  pollset->kicked_without_pollers = 0;
  pollset->fd_count = 0;
  pollset->fd_capacity = 0;
  pollset->fds = NULL;
}

static void pollset_destroy(grpc_pollset *pollset) {
  GPR_ASSERT(!pollset_has_workers(pollset));
  GPR_ASSERT(pollset->idle_jobs.head == pollset->idle_jobs.tail);
  while (pollset->local_wakeup_cache) {
    grpc_cached_wakeup_fd *next = pollset->local_wakeup_cache->next;
    grpc_wakeup_fd_destroy(&pollset->local_wakeup_cache->fd);
    gpr_free(pollset->local_wakeup_cache);
    pollset->local_wakeup_cache = next;
  }
  gpr_free(pollset->fds);
  gpr_mu_destroy(&pollset->mu);
}

static void pollset_reset(grpc_pollset *pollset) {
  GPR_ASSERT(pollset->shutting_down);
  GPR_ASSERT(!pollset_has_workers(pollset));
  GPR_ASSERT(pollset->idle_jobs.head == pollset->idle_jobs.tail);
  GPR_ASSERT(pollset->fd_count == 0);
  pollset->shutting_down = 0;
  pollset->called_shutdown = 0;
  pollset->kicked_without_pollers = 0;
}

static void pollset_add_fd(grpc_exec_ctx *exec_ctx, grpc_pollset *pollset,
                           grpc_fd *fd) {
  gpr_mu_lock(&pollset->mu);
  size_t i;
  /* TODO(ctiller): this is O(num_fds^2); maybe switch to a hash set here */
  for (i = 0; i < pollset->fd_count; i++) {
    if (pollset->fds[i] == fd) goto exit;
  }
  if (pollset->fd_count == pollset->fd_capacity) {
    pollset->fd_capacity =
        GPR_MAX(pollset->fd_capacity + 8, pollset->fd_count * 3 / 2);
    pollset->fds =
        gpr_realloc(pollset->fds, sizeof(grpc_fd *) * pollset->fd_capacity);
  }
  pollset->fds[pollset->fd_count++] = fd;
  GRPC_FD_REF(fd, "multipoller");
  pollset_kick(pollset, NULL);
exit:
  gpr_mu_unlock(&pollset->mu);
}

static void finish_shutdown(grpc_exec_ctx *exec_ctx, grpc_pollset *pollset) {
  GPR_ASSERT(grpc_closure_list_empty(pollset->idle_jobs));
  size_t i;
  for (i = 0; i < pollset->fd_count; i++) {
    GRPC_FD_UNREF(pollset->fds[i], "multipoller");
  }
  pollset->fd_count = 0;
  grpc_exec_ctx_sched(exec_ctx, pollset->shutdown_done, GRPC_ERROR_NONE, NULL);
<<<<<<< HEAD
}

static void work_combine_error(grpc_error **composite, grpc_error *error) {
  if (error == GRPC_ERROR_NONE) return;
  if (*composite == GRPC_ERROR_NONE) {
    *composite = GRPC_ERROR_CREATE("pollset_work");
  }
  *composite = grpc_error_add_child(*composite, error);
}

=======
}

static void work_combine_error(grpc_error **composite, grpc_error *error) {
  if (error == GRPC_ERROR_NONE) return;
  if (*composite == GRPC_ERROR_NONE) {
    *composite = GRPC_ERROR_CREATE("pollset_work");
  }
  *composite = grpc_error_add_child(*composite, error);
}

>>>>>>> a5596db1
static grpc_error *pollset_work(grpc_exec_ctx *exec_ctx, grpc_pollset *pollset,
                                grpc_pollset_worker **worker_hdl,
                                gpr_timespec now, gpr_timespec deadline) {
  grpc_pollset_worker worker;
  *worker_hdl = &worker;
  grpc_error *error = GRPC_ERROR_NONE;

  /* pollset->mu already held */
  int added_worker = 0;
  int locked = 1;
  int queued_work = 0;
  int keep_polling = 0;
  GPR_TIMER_BEGIN("pollset_work", 0);
  /* this must happen before we (potentially) drop pollset->mu */
  worker.next = worker.prev = NULL;
  worker.reevaluate_polling_on_wakeup = 0;
  if (pollset->local_wakeup_cache != NULL) {
    worker.wakeup_fd = pollset->local_wakeup_cache;
    pollset->local_wakeup_cache = worker.wakeup_fd->next;
  } else {
    worker.wakeup_fd = gpr_malloc(sizeof(*worker.wakeup_fd));
    error = grpc_wakeup_fd_init(&worker.wakeup_fd->fd);
    if (error != GRPC_ERROR_NONE) {
<<<<<<< HEAD
=======
      GRPC_LOG_IF_ERROR("pollset_work", GRPC_ERROR_REF(error));
>>>>>>> a5596db1
      return error;
    }
  }
  worker.kicked_specifically = 0;
  /* If there's work waiting for the pollset to be idle, and the
     pollset is idle, then do that work */
  if (!pollset_has_workers(pollset) &&
      !grpc_closure_list_empty(pollset->idle_jobs)) {
    GPR_TIMER_MARK("pollset_work.idle_jobs", 0);
    grpc_exec_ctx_enqueue_list(exec_ctx, &pollset->idle_jobs, NULL);
    goto done;
  }
  /* If we're shutting down then we don't execute any extended work */
  if (pollset->shutting_down) {
    GPR_TIMER_MARK("pollset_work.shutting_down", 0);
    goto done;
  }
  /* Start polling, and keep doing so while we're being asked to
     re-evaluate our pollers (this allows poll() based pollers to
     ensure they don't miss wakeups) */
  keep_polling = 1;
  gpr_tls_set(&g_current_thread_poller, (intptr_t)pollset);
  while (keep_polling) {
    keep_polling = 0;
    if (!pollset->kicked_without_pollers) {
      if (!added_worker) {
        push_front_worker(pollset, &worker);
        added_worker = 1;
        gpr_tls_set(&g_current_thread_worker, (intptr_t)&worker);
      }
      GPR_TIMER_BEGIN("maybe_work_and_unlock", 0);
#define POLLOUT_CHECK (POLLOUT | POLLHUP | POLLERR)
#define POLLIN_CHECK (POLLIN | POLLHUP | POLLERR)

      int timeout;
      int r;
      size_t i, fd_count;
      nfds_t pfd_count;
      /* TODO(ctiller): inline some elements to avoid an allocation */
      grpc_fd_watcher *watchers;
      struct pollfd *pfds;

      timeout = poll_deadline_to_millis_timeout(deadline, now);
      /* TODO(ctiller): perform just one malloc here if we exceed the inline
       * case */
      pfds = gpr_malloc(sizeof(*pfds) * (pollset->fd_count + 2));
      watchers = gpr_malloc(sizeof(*watchers) * (pollset->fd_count + 2));
      fd_count = 0;
      pfd_count = 2;
      pfds[0].fd = GRPC_WAKEUP_FD_GET_READ_FD(&grpc_global_wakeup_fd);
      pfds[0].events = POLLIN;
      pfds[0].revents = 0;
      pfds[1].fd = GRPC_WAKEUP_FD_GET_READ_FD(&worker.wakeup_fd->fd);
      pfds[1].events = POLLIN;
      pfds[1].revents = 0;
      for (i = 0; i < pollset->fd_count; i++) {
        if (fd_is_orphaned(pollset->fds[i])) {
          GRPC_FD_UNREF(pollset->fds[i], "multipoller");
        } else {
          pollset->fds[fd_count++] = pollset->fds[i];
          watchers[pfd_count].fd = pollset->fds[i];
          GRPC_FD_REF(watchers[pfd_count].fd, "multipoller_start");
          pfds[pfd_count].fd = pollset->fds[i]->fd;
          pfds[pfd_count].revents = 0;
          pfd_count++;
        }
      }
      pollset->fd_count = fd_count;
      gpr_mu_unlock(&pollset->mu);

      for (i = 2; i < pfd_count; i++) {
        grpc_fd *fd = watchers[i].fd;
        pfds[i].events = (short)fd_begin_poll(fd, pollset, &worker, POLLIN,
                                              POLLOUT, &watchers[i]);
        GRPC_FD_UNREF(fd, "multipoller_start");
      }

      /* TODO(vpai): Consider first doing a 0 timeout poll here to avoid
         even going into the blocking annotation if possible */
      GRPC_SCHEDULING_START_BLOCKING_REGION;
      r = grpc_poll_function(pfds, pfd_count, timeout);
      GRPC_SCHEDULING_END_BLOCKING_REGION;

      if (r < 0) {
        if (errno != EINTR) {
          work_combine_error(&error, GRPC_OS_ERROR(errno, "poll"));
        }
        for (i = 2; i < pfd_count; i++) {
          fd_end_poll(exec_ctx, &watchers[i], 0, 0, NULL);
        }
      } else if (r == 0) {
        for (i = 2; i < pfd_count; i++) {
          fd_end_poll(exec_ctx, &watchers[i], 0, 0, NULL);
        }
      } else {
        if (pfds[0].revents & POLLIN_CHECK) {
          work_combine_error(
              &error, grpc_wakeup_fd_consume_wakeup(&grpc_global_wakeup_fd));
        }
        if (pfds[1].revents & POLLIN_CHECK) {
          work_combine_error(
              &error, grpc_wakeup_fd_consume_wakeup(&worker.wakeup_fd->fd));
        }
        for (i = 2; i < pfd_count; i++) {
          if (watchers[i].fd == NULL) {
            fd_end_poll(exec_ctx, &watchers[i], 0, 0, NULL);
          } else {
            fd_end_poll(exec_ctx, &watchers[i], pfds[i].revents & POLLIN_CHECK,
                        pfds[i].revents & POLLOUT_CHECK, pollset);
          }
        }
      }

      gpr_free(pfds);
      gpr_free(watchers);
      GPR_TIMER_END("maybe_work_and_unlock", 0);
      locked = 0;
    } else {
      GPR_TIMER_MARK("pollset_work.kicked_without_pollers", 0);
      pollset->kicked_without_pollers = 0;
    }
  /* Finished execution - start cleaning up.
     Note that we may arrive here from outside the enclosing while() loop.
     In that case we won't loop though as we haven't added worker to the
     worker list, which means nobody could ask us to re-evaluate polling). */
  done:
    if (!locked) {
      queued_work |= grpc_exec_ctx_flush(exec_ctx);
      gpr_mu_lock(&pollset->mu);
      locked = 1;
    }
    /* If we're forced to re-evaluate polling (via pollset_kick with
       GRPC_POLLSET_REEVALUATE_POLLING_ON_WAKEUP) then we land here and force
       a loop */
    if (worker.reevaluate_polling_on_wakeup && error == GRPC_ERROR_NONE) {
      worker.reevaluate_polling_on_wakeup = 0;
      pollset->kicked_without_pollers = 0;
      if (queued_work || worker.kicked_specifically) {
        /* If there's queued work on the list, then set the deadline to be
           immediate so we get back out of the polling loop quickly */
        deadline = gpr_inf_past(GPR_CLOCK_MONOTONIC);
      }
      keep_polling = 1;
    }
    if (keep_polling) {
      now = gpr_now(now.clock_type);
    }
  }
  gpr_tls_set(&g_current_thread_poller, 0);
  if (added_worker) {
    remove_worker(pollset, &worker);
    gpr_tls_set(&g_current_thread_worker, 0);
  }
  /* release wakeup fd to the local pool */
  worker.wakeup_fd->next = pollset->local_wakeup_cache;
  pollset->local_wakeup_cache = worker.wakeup_fd;
  /* check shutdown conditions */
  if (pollset->shutting_down) {
    if (pollset_has_workers(pollset)) {
      pollset_kick(pollset, NULL);
    } else if (!pollset->called_shutdown) {
      pollset->called_shutdown = 1;
      gpr_mu_unlock(&pollset->mu);
      finish_shutdown(exec_ctx, pollset);
      grpc_exec_ctx_flush(exec_ctx);
      /* Continuing to access pollset here is safe -- it is the caller's
       * responsibility to not destroy when it has outstanding calls to
       * pollset_work.
       * TODO(dklempner): Can we refactor the shutdown logic to avoid this? */
      gpr_mu_lock(&pollset->mu);
    } else if (!grpc_closure_list_empty(pollset->idle_jobs)) {
      grpc_exec_ctx_enqueue_list(exec_ctx, &pollset->idle_jobs, NULL);
      gpr_mu_unlock(&pollset->mu);
      grpc_exec_ctx_flush(exec_ctx);
      gpr_mu_lock(&pollset->mu);
    }
  }
  *worker_hdl = NULL;
  GPR_TIMER_END("pollset_work", 0);
<<<<<<< HEAD
=======
  GRPC_LOG_IF_ERROR("pollset_work", GRPC_ERROR_REF(error));
>>>>>>> a5596db1
  return error;
}

static void pollset_shutdown(grpc_exec_ctx *exec_ctx, grpc_pollset *pollset,
                             grpc_closure *closure) {
  GPR_ASSERT(!pollset->shutting_down);
  pollset->shutting_down = 1;
  pollset->shutdown_done = closure;
  pollset_kick(pollset, GRPC_POLLSET_KICK_BROADCAST);
  if (!pollset_has_workers(pollset)) {
    grpc_exec_ctx_enqueue_list(exec_ctx, &pollset->idle_jobs, NULL);
  }
  if (!pollset->called_shutdown && !pollset_has_workers(pollset)) {
    pollset->called_shutdown = 1;
    finish_shutdown(exec_ctx, pollset);
  }
}

static int poll_deadline_to_millis_timeout(gpr_timespec deadline,
                                           gpr_timespec now) {
  gpr_timespec timeout;
  static const int64_t max_spin_polling_us = 10;
  if (gpr_time_cmp(deadline, gpr_inf_future(deadline.clock_type)) == 0) {
    return -1;
  }
  if (gpr_time_cmp(deadline, gpr_time_add(now, gpr_time_from_micros(
                                                   max_spin_polling_us,
                                                   GPR_TIMESPAN))) <= 0) {
    return 0;
  }
  timeout = gpr_time_sub(deadline, now);
  return gpr_time_to_millis(gpr_time_add(
      timeout, gpr_time_from_nanos(GPR_NS_PER_MS - 1, GPR_TIMESPAN)));
}

/*******************************************************************************
 * pollset_set_posix.c
 */

static grpc_pollset_set *pollset_set_create(void) {
  grpc_pollset_set *pollset_set = gpr_malloc(sizeof(*pollset_set));
  memset(pollset_set, 0, sizeof(*pollset_set));
  gpr_mu_init(&pollset_set->mu);
  return pollset_set;
}

static void pollset_set_destroy(grpc_pollset_set *pollset_set) {
  size_t i;
  gpr_mu_destroy(&pollset_set->mu);
  for (i = 0; i < pollset_set->fd_count; i++) {
    GRPC_FD_UNREF(pollset_set->fds[i], "pollset_set");
  }
  gpr_free(pollset_set->pollsets);
  gpr_free(pollset_set->pollset_sets);
  gpr_free(pollset_set->fds);
  gpr_free(pollset_set);
}

static void pollset_set_add_pollset(grpc_exec_ctx *exec_ctx,
                                    grpc_pollset_set *pollset_set,
                                    grpc_pollset *pollset) {
  size_t i, j;
  gpr_mu_lock(&pollset_set->mu);
  if (pollset_set->pollset_count == pollset_set->pollset_capacity) {
    pollset_set->pollset_capacity =
        GPR_MAX(8, 2 * pollset_set->pollset_capacity);
    pollset_set->pollsets =
        gpr_realloc(pollset_set->pollsets, pollset_set->pollset_capacity *
                                               sizeof(*pollset_set->pollsets));
  }
  pollset_set->pollsets[pollset_set->pollset_count++] = pollset;
  for (i = 0, j = 0; i < pollset_set->fd_count; i++) {
    if (fd_is_orphaned(pollset_set->fds[i])) {
      GRPC_FD_UNREF(pollset_set->fds[i], "pollset_set");
    } else {
      pollset_add_fd(exec_ctx, pollset, pollset_set->fds[i]);
      pollset_set->fds[j++] = pollset_set->fds[i];
    }
  }
  pollset_set->fd_count = j;
  gpr_mu_unlock(&pollset_set->mu);
}

static void pollset_set_del_pollset(grpc_exec_ctx *exec_ctx,
                                    grpc_pollset_set *pollset_set,
                                    grpc_pollset *pollset) {
  size_t i;
  gpr_mu_lock(&pollset_set->mu);
  for (i = 0; i < pollset_set->pollset_count; i++) {
    if (pollset_set->pollsets[i] == pollset) {
      pollset_set->pollset_count--;
      GPR_SWAP(grpc_pollset *, pollset_set->pollsets[i],
               pollset_set->pollsets[pollset_set->pollset_count]);
      break;
    }
  }
  gpr_mu_unlock(&pollset_set->mu);
}

static void pollset_set_add_pollset_set(grpc_exec_ctx *exec_ctx,
                                        grpc_pollset_set *bag,
                                        grpc_pollset_set *item) {
  size_t i, j;
  gpr_mu_lock(&bag->mu);
  if (bag->pollset_set_count == bag->pollset_set_capacity) {
    bag->pollset_set_capacity = GPR_MAX(8, 2 * bag->pollset_set_capacity);
    bag->pollset_sets =
        gpr_realloc(bag->pollset_sets,
                    bag->pollset_set_capacity * sizeof(*bag->pollset_sets));
  }
  bag->pollset_sets[bag->pollset_set_count++] = item;
  for (i = 0, j = 0; i < bag->fd_count; i++) {
    if (fd_is_orphaned(bag->fds[i])) {
      GRPC_FD_UNREF(bag->fds[i], "pollset_set");
    } else {
      pollset_set_add_fd(exec_ctx, item, bag->fds[i]);
      bag->fds[j++] = bag->fds[i];
    }
  }
  bag->fd_count = j;
  gpr_mu_unlock(&bag->mu);
}

static void pollset_set_del_pollset_set(grpc_exec_ctx *exec_ctx,
                                        grpc_pollset_set *bag,
                                        grpc_pollset_set *item) {
  size_t i;
  gpr_mu_lock(&bag->mu);
  for (i = 0; i < bag->pollset_set_count; i++) {
    if (bag->pollset_sets[i] == item) {
      bag->pollset_set_count--;
      GPR_SWAP(grpc_pollset_set *, bag->pollset_sets[i],
               bag->pollset_sets[bag->pollset_set_count]);
      break;
    }
  }
  gpr_mu_unlock(&bag->mu);
}

static void pollset_set_add_fd(grpc_exec_ctx *exec_ctx,
                               grpc_pollset_set *pollset_set, grpc_fd *fd) {
  size_t i;
  gpr_mu_lock(&pollset_set->mu);
  if (pollset_set->fd_count == pollset_set->fd_capacity) {
    pollset_set->fd_capacity = GPR_MAX(8, 2 * pollset_set->fd_capacity);
    pollset_set->fds = gpr_realloc(
        pollset_set->fds, pollset_set->fd_capacity * sizeof(*pollset_set->fds));
  }
  GRPC_FD_REF(fd, "pollset_set");
  pollset_set->fds[pollset_set->fd_count++] = fd;
  for (i = 0; i < pollset_set->pollset_count; i++) {
    pollset_add_fd(exec_ctx, pollset_set->pollsets[i], fd);
  }
  for (i = 0; i < pollset_set->pollset_set_count; i++) {
    pollset_set_add_fd(exec_ctx, pollset_set->pollset_sets[i], fd);
  }
  gpr_mu_unlock(&pollset_set->mu);
}

static void pollset_set_del_fd(grpc_exec_ctx *exec_ctx,
                               grpc_pollset_set *pollset_set, grpc_fd *fd) {
  size_t i;
  gpr_mu_lock(&pollset_set->mu);
  for (i = 0; i < pollset_set->fd_count; i++) {
    if (pollset_set->fds[i] == fd) {
      pollset_set->fd_count--;
      GPR_SWAP(grpc_fd *, pollset_set->fds[i],
               pollset_set->fds[pollset_set->fd_count]);
      GRPC_FD_UNREF(fd, "pollset_set");
      break;
    }
  }
  for (i = 0; i < pollset_set->pollset_set_count; i++) {
    pollset_set_del_fd(exec_ctx, pollset_set->pollset_sets[i], fd);
  }
  gpr_mu_unlock(&pollset_set->mu);
}

/*******************************************************************************
 * event engine binding
 */

static void shutdown_engine(void) { pollset_global_shutdown(); }

static const grpc_event_engine_vtable vtable = {
    .pollset_size = sizeof(grpc_pollset),

    .fd_create = fd_create,
    .fd_wrapped_fd = fd_wrapped_fd,
    .fd_orphan = fd_orphan,
    .fd_shutdown = fd_shutdown,
    .fd_is_shutdown = fd_is_shutdown,
    .fd_notify_on_read = fd_notify_on_read,
    .fd_notify_on_write = fd_notify_on_write,
    .fd_get_read_notifier_pollset = fd_get_read_notifier_pollset,

    .pollset_init = pollset_init,
    .pollset_shutdown = pollset_shutdown,
    .pollset_reset = pollset_reset,
    .pollset_destroy = pollset_destroy,
    .pollset_work = pollset_work,
    .pollset_kick = pollset_kick,
    .pollset_add_fd = pollset_add_fd,

    .pollset_set_create = pollset_set_create,
    .pollset_set_destroy = pollset_set_destroy,
    .pollset_set_add_pollset = pollset_set_add_pollset,
    .pollset_set_del_pollset = pollset_set_del_pollset,
    .pollset_set_add_pollset_set = pollset_set_add_pollset_set,
    .pollset_set_del_pollset_set = pollset_set_del_pollset_set,
    .pollset_set_add_fd = pollset_set_add_fd,
    .pollset_set_del_fd = pollset_set_del_fd,

    .kick_poller = kick_poller,

    .shutdown_engine = shutdown_engine,
};

const grpc_event_engine_vtable *grpc_init_poll_posix(void) {
  if (!GRPC_LOG_IF_ERROR("pollset_global_init", pollset_global_init())) {
    return NULL;
  }
  return &vtable;
}

#endif<|MERGE_RESOLUTION|>--- conflicted
+++ resolved
@@ -729,10 +729,7 @@
   }
 
   GPR_TIMER_END("pollset_kick_ext", 0);
-<<<<<<< HEAD
-=======
   GRPC_LOG_IF_ERROR("pollset_kick_ext", GRPC_ERROR_REF(error));
->>>>>>> a5596db1
   return error;
 }
 
@@ -828,7 +825,6 @@
   }
   pollset->fd_count = 0;
   grpc_exec_ctx_sched(exec_ctx, pollset->shutdown_done, GRPC_ERROR_NONE, NULL);
-<<<<<<< HEAD
 }
 
 static void work_combine_error(grpc_error **composite, grpc_error *error) {
@@ -839,18 +835,6 @@
   *composite = grpc_error_add_child(*composite, error);
 }
 
-=======
-}
-
-static void work_combine_error(grpc_error **composite, grpc_error *error) {
-  if (error == GRPC_ERROR_NONE) return;
-  if (*composite == GRPC_ERROR_NONE) {
-    *composite = GRPC_ERROR_CREATE("pollset_work");
-  }
-  *composite = grpc_error_add_child(*composite, error);
-}
-
->>>>>>> a5596db1
 static grpc_error *pollset_work(grpc_exec_ctx *exec_ctx, grpc_pollset *pollset,
                                 grpc_pollset_worker **worker_hdl,
                                 gpr_timespec now, gpr_timespec deadline) {
@@ -874,10 +858,7 @@
     worker.wakeup_fd = gpr_malloc(sizeof(*worker.wakeup_fd));
     error = grpc_wakeup_fd_init(&worker.wakeup_fd->fd);
     if (error != GRPC_ERROR_NONE) {
-<<<<<<< HEAD
-=======
       GRPC_LOG_IF_ERROR("pollset_work", GRPC_ERROR_REF(error));
->>>>>>> a5596db1
       return error;
     }
   }
@@ -1057,10 +1038,7 @@
   }
   *worker_hdl = NULL;
   GPR_TIMER_END("pollset_work", 0);
-<<<<<<< HEAD
-=======
   GRPC_LOG_IF_ERROR("pollset_work", GRPC_ERROR_REF(error));
->>>>>>> a5596db1
   return error;
 }
 
