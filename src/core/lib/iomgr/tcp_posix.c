/*
 *
 * Copyright 2015, Google Inc.
 * All rights reserved.
 *
 * Redistribution and use in source and binary forms, with or without
 * modification, are permitted provided that the following conditions are
 * met:
 *
 *     * Redistributions of source code must retain the above copyright
 * notice, this list of conditions and the following disclaimer.
 *     * Redistributions in binary form must reproduce the above
 * copyright notice, this list of conditions and the following disclaimer
 * in the documentation and/or other materials provided with the
 * distribution.
 *     * Neither the name of Google Inc. nor the names of its
 * contributors may be used to endorse or promote products derived from
 * this software without specific prior written permission.
 *
 * THIS SOFTWARE IS PROVIDED BY THE COPYRIGHT HOLDERS AND CONTRIBUTORS
 * "AS IS" AND ANY EXPRESS OR IMPLIED WARRANTIES, INCLUDING, BUT NOT
 * LIMITED TO, THE IMPLIED WARRANTIES OF MERCHANTABILITY AND FITNESS FOR
 * A PARTICULAR PURPOSE ARE DISCLAIMED. IN NO EVENT SHALL THE COPYRIGHT
 * OWNER OR CONTRIBUTORS BE LIABLE FOR ANY DIRECT, INDIRECT, INCIDENTAL,
 * SPECIAL, EXEMPLARY, OR CONSEQUENTIAL DAMAGES (INCLUDING, BUT NOT
 * LIMITED TO, PROCUREMENT OF SUBSTITUTE GOODS OR SERVICES; LOSS OF USE,
 * DATA, OR PROFITS; OR BUSINESS INTERRUPTION) HOWEVER CAUSED AND ON ANY
 * THEORY OF LIABILITY, WHETHER IN CONTRACT, STRICT LIABILITY, OR TORT
 * (INCLUDING NEGLIGENCE OR OTHERWISE) ARISING IN ANY WAY OUT OF THE USE
 * OF THIS SOFTWARE, EVEN IF ADVISED OF THE POSSIBILITY OF SUCH DAMAGE.
 *
 */

#include <grpc/support/port_platform.h>

#ifdef GPR_POSIX_SOCKET

#include "src/core/lib/iomgr/network_status_tracker.h"
#include "src/core/lib/iomgr/tcp_posix.h"

#include <errno.h>
#include <stdbool.h>
#include <stdlib.h>
#include <string.h>
#include <sys/socket.h>
#include <sys/types.h>
#include <unistd.h>

#include <grpc/support/alloc.h>
#include <grpc/support/log.h>
#include <grpc/support/slice.h>
#include <grpc/support/string_util.h>
#include <grpc/support/sync.h>
#include <grpc/support/time.h>

#include "src/core/lib/debug/trace.h"
#include "src/core/lib/iomgr/ev_posix.h"
#include "src/core/lib/profiling/timers.h"
#include "src/core/lib/support/string.h"

#ifdef GPR_HAVE_MSG_NOSIGNAL
#define SENDMSG_FLAGS MSG_NOSIGNAL
#else
#define SENDMSG_FLAGS 0
#endif

#ifdef GPR_MSG_IOVLEN_TYPE
typedef GPR_MSG_IOVLEN_TYPE msg_iovlen_type;
#else
typedef size_t msg_iovlen_type;
#endif

int grpc_tcp_trace = 0;

typedef struct {
  grpc_endpoint base;
  grpc_fd *em_fd;
  int fd;
  bool finished_edge;
  msg_iovlen_type iov_size; /* Number of slices to allocate per read attempt */
  size_t slice_size;
  gpr_refcount refcount;

  /* garbage after the last read */
  gpr_slice_buffer last_read_buffer;

  gpr_slice_buffer *incoming_buffer;
  gpr_slice_buffer *outgoing_buffer;
  /** slice within outgoing_buffer to write next */
  size_t outgoing_slice_idx;
  /** byte within outgoing_buffer->slices[outgoing_slice_idx] to write next */
  size_t outgoing_byte_idx;

  grpc_closure *read_cb;
  grpc_closure *write_cb;
  grpc_closure *release_fd_cb;
  int *release_fd;

  grpc_closure read_closure;
  grpc_closure write_closure;

  char *peer_string;
} grpc_tcp;

static void tcp_handle_read(grpc_exec_ctx *exec_ctx, void *arg /* grpc_tcp */,
                            grpc_error *error);
static void tcp_handle_write(grpc_exec_ctx *exec_ctx, void *arg /* grpc_tcp */,
                             grpc_error *error);

static void tcp_shutdown(grpc_exec_ctx *exec_ctx, grpc_endpoint *ep) {
  grpc_tcp *tcp = (grpc_tcp *)ep;
  grpc_fd_shutdown(exec_ctx, tcp->em_fd);
}

static void tcp_free(grpc_exec_ctx *exec_ctx, grpc_tcp *tcp) {
  grpc_fd_orphan(exec_ctx, tcp->em_fd, tcp->release_fd_cb, tcp->release_fd,
                 "tcp_unref_orphan");
  gpr_slice_buffer_destroy(&tcp->last_read_buffer);
  gpr_free(tcp->peer_string);
  gpr_free(tcp);
}

/*#define GRPC_TCP_REFCOUNT_DEBUG*/
#ifdef GRPC_TCP_REFCOUNT_DEBUG
#define TCP_UNREF(cl, tcp, reason) \
  tcp_unref((cl), (tcp), (reason), __FILE__, __LINE__)
#define TCP_REF(tcp, reason) tcp_ref((tcp), (reason), __FILE__, __LINE__)
static void tcp_unref(grpc_exec_ctx *exec_ctx, grpc_tcp *tcp,
                      const char *reason, const char *file, int line) {
  gpr_log(file, line, GPR_LOG_SEVERITY_DEBUG, "TCP unref %p : %s %d -> %d", tcp,
          reason, tcp->refcount.count, tcp->refcount.count - 1);
  if (gpr_unref(&tcp->refcount)) {
    tcp_free(exec_ctx, tcp);
  }
}

static void tcp_ref(grpc_tcp *tcp, const char *reason, const char *file,
                    int line) {
  gpr_log(file, line, GPR_LOG_SEVERITY_DEBUG, "TCP   ref %p : %s %d -> %d", tcp,
          reason, tcp->refcount.count, tcp->refcount.count + 1);
  gpr_ref(&tcp->refcount);
}
#else
#define TCP_UNREF(cl, tcp, reason) tcp_unref((cl), (tcp))
#define TCP_REF(tcp, reason) tcp_ref((tcp))
static void tcp_unref(grpc_exec_ctx *exec_ctx, grpc_tcp *tcp) {
  if (gpr_unref(&tcp->refcount)) {
    tcp_free(exec_ctx, tcp);
  }
}

static void tcp_ref(grpc_tcp *tcp) { gpr_ref(&tcp->refcount); }
#endif

static void tcp_destroy(grpc_exec_ctx *exec_ctx, grpc_endpoint *ep) {
  grpc_network_status_unregister_endpoint(ep);
  grpc_tcp *tcp = (grpc_tcp *)ep;
  TCP_UNREF(exec_ctx, tcp, "destroy");
}

static void call_read_cb(grpc_exec_ctx *exec_ctx, grpc_tcp *tcp,
                         grpc_error *error) {
  grpc_closure *cb = tcp->read_cb;

  if (grpc_tcp_trace) {
    size_t i;
    const char *str = grpc_error_string(error);
    gpr_log(GPR_DEBUG, "read: error=%s", str);
    grpc_error_free_string(str);
    for (i = 0; i < tcp->incoming_buffer->count; i++) {
      char *dump = gpr_dump_slice(tcp->incoming_buffer->slices[i],
                                  GPR_DUMP_HEX | GPR_DUMP_ASCII);
      gpr_log(GPR_DEBUG, "READ %p (peer=%s): %s", tcp, tcp->peer_string, dump);
      gpr_free(dump);
    }
  }

  tcp->read_cb = NULL;
  tcp->incoming_buffer = NULL;
  grpc_exec_ctx_sched(exec_ctx, cb, error, NULL);
}

#define MAX_READ_IOVEC 4
static void tcp_continue_read(grpc_exec_ctx *exec_ctx, grpc_tcp *tcp) {
  struct msghdr msg;
  struct iovec iov[MAX_READ_IOVEC];
  ssize_t read_bytes;
  size_t i;

  GPR_ASSERT(!tcp->finished_edge);
  GPR_ASSERT(tcp->iov_size <= MAX_READ_IOVEC);
  GPR_ASSERT(tcp->incoming_buffer->count <= MAX_READ_IOVEC);
  GPR_TIMER_BEGIN("tcp_continue_read", 0);

  while (tcp->incoming_buffer->count < (size_t)tcp->iov_size) {
    gpr_slice_buffer_add_indexed(tcp->incoming_buffer,
                                 gpr_slice_malloc(tcp->slice_size));
  }
  for (i = 0; i < tcp->incoming_buffer->count; i++) {
    iov[i].iov_base = GPR_SLICE_START_PTR(tcp->incoming_buffer->slices[i]);
    iov[i].iov_len = GPR_SLICE_LENGTH(tcp->incoming_buffer->slices[i]);
  }

  msg.msg_name = NULL;
  msg.msg_namelen = 0;
  msg.msg_iov = iov;
  msg.msg_iovlen = tcp->iov_size;
  msg.msg_control = NULL;
  msg.msg_controllen = 0;
  msg.msg_flags = 0;

  GPR_TIMER_BEGIN("recvmsg", 1);
  do {
    read_bytes = recvmsg(tcp->fd, &msg, 0);
  } while (read_bytes < 0 && errno == EINTR);
  GPR_TIMER_END("recvmsg", 0);

  if (read_bytes < 0) {
    /* NB: After calling call_read_cb a parallel call of the read handler may
     * be running. */
    if (errno == EAGAIN) {
      if (tcp->iov_size > 1) {
        tcp->iov_size /= 2;
      }
      /* We've consumed the edge, request a new one */
      grpc_fd_notify_on_read(exec_ctx, tcp->em_fd, &tcp->read_closure);
    } else {
      gpr_slice_buffer_reset_and_unref(tcp->incoming_buffer);
      call_read_cb(exec_ctx, tcp, GRPC_OS_ERROR(errno, "recvmsg"));
      TCP_UNREF(exec_ctx, tcp, "read");
    }
  } else if (read_bytes == 0) {
    /* 0 read size ==> end of stream */
    gpr_slice_buffer_reset_and_unref(tcp->incoming_buffer);
    call_read_cb(exec_ctx, tcp, GRPC_ERROR_CREATE("EOF"));
    TCP_UNREF(exec_ctx, tcp, "read");
  } else {
    GPR_ASSERT((size_t)read_bytes <= tcp->incoming_buffer->length);
    if ((size_t)read_bytes < tcp->incoming_buffer->length) {
      gpr_slice_buffer_trim_end(
          tcp->incoming_buffer,
          tcp->incoming_buffer->length - (size_t)read_bytes,
          &tcp->last_read_buffer);
    } else if (tcp->iov_size < MAX_READ_IOVEC) {
      ++tcp->iov_size;
    }
    GPR_ASSERT((size_t)read_bytes == tcp->incoming_buffer->length);
    call_read_cb(exec_ctx, tcp, GRPC_ERROR_NONE);
    TCP_UNREF(exec_ctx, tcp, "read");
  }

  GPR_TIMER_END("tcp_continue_read", 0);
}

static void tcp_handle_read(grpc_exec_ctx *exec_ctx, void *arg /* grpc_tcp */,
                            grpc_error *error) {
  grpc_tcp *tcp = (grpc_tcp *)arg;
  GPR_ASSERT(!tcp->finished_edge);

  if (error != GRPC_ERROR_NONE) {
    gpr_slice_buffer_reset_and_unref(tcp->incoming_buffer);
    call_read_cb(exec_ctx, tcp, GRPC_ERROR_REF(error));
    TCP_UNREF(exec_ctx, tcp, "read");
  } else {
    tcp_continue_read(exec_ctx, tcp);
  }
}

static void tcp_read(grpc_exec_ctx *exec_ctx, grpc_endpoint *ep,
                     gpr_slice_buffer *incoming_buffer, grpc_closure *cb) {
  grpc_tcp *tcp = (grpc_tcp *)ep;
  GPR_ASSERT(tcp->read_cb == NULL);
  tcp->read_cb = cb;
  tcp->incoming_buffer = incoming_buffer;
  gpr_slice_buffer_reset_and_unref(incoming_buffer);
  gpr_slice_buffer_swap(incoming_buffer, &tcp->last_read_buffer);
  TCP_REF(tcp, "read");
  if (tcp->finished_edge) {
    tcp->finished_edge = false;
    grpc_fd_notify_on_read(exec_ctx, tcp->em_fd, &tcp->read_closure);
  } else {
    grpc_exec_ctx_sched(exec_ctx, &tcp->read_closure, GRPC_ERROR_NONE, NULL);
  }
}

/* returns true if done, false if pending; if returning true, *error is set */
#define MAX_WRITE_IOVEC 16
static bool tcp_flush(grpc_tcp *tcp, grpc_error **error) {
  struct msghdr msg;
  struct iovec iov[MAX_WRITE_IOVEC];
  msg_iovlen_type iov_size;
  ssize_t sent_length;
  size_t sending_length;
  size_t trailing;
  size_t unwind_slice_idx;
  size_t unwind_byte_idx;

  for (;;) {
    sending_length = 0;
    unwind_slice_idx = tcp->outgoing_slice_idx;
    unwind_byte_idx = tcp->outgoing_byte_idx;
    for (iov_size = 0; tcp->outgoing_slice_idx != tcp->outgoing_buffer->count &&
                       iov_size != MAX_WRITE_IOVEC;
         iov_size++) {
      iov[iov_size].iov_base =
          GPR_SLICE_START_PTR(
              tcp->outgoing_buffer->slices[tcp->outgoing_slice_idx]) +
          tcp->outgoing_byte_idx;
      iov[iov_size].iov_len =
          GPR_SLICE_LENGTH(
              tcp->outgoing_buffer->slices[tcp->outgoing_slice_idx]) -
          tcp->outgoing_byte_idx;
      sending_length += iov[iov_size].iov_len;
      tcp->outgoing_slice_idx++;
      tcp->outgoing_byte_idx = 0;
    }
    GPR_ASSERT(iov_size > 0);

    msg.msg_name = NULL;
    msg.msg_namelen = 0;
    msg.msg_iov = iov;
    msg.msg_iovlen = iov_size;
    msg.msg_control = NULL;
    msg.msg_controllen = 0;
    msg.msg_flags = 0;

    GPR_TIMER_BEGIN("sendmsg", 1);
    do {
      /* TODO(klempner): Cork if this is a partial write */
      sent_length = sendmsg(tcp->fd, &msg, SENDMSG_FLAGS);
    } while (sent_length < 0 && errno == EINTR);
    GPR_TIMER_END("sendmsg", 0);

    if (sent_length < 0) {
      if (errno == EAGAIN) {
        tcp->outgoing_slice_idx = unwind_slice_idx;
        tcp->outgoing_byte_idx = unwind_byte_idx;
        return false;
      } else {
        *error = GRPC_OS_ERROR(errno, "sendmsg");
        return true;
      }
    }

    GPR_ASSERT(tcp->outgoing_byte_idx == 0);
    trailing = sending_length - (size_t)sent_length;
    while (trailing > 0) {
      size_t slice_length;

      tcp->outgoing_slice_idx--;
      slice_length = GPR_SLICE_LENGTH(
          tcp->outgoing_buffer->slices[tcp->outgoing_slice_idx]);
      if (slice_length > trailing) {
        tcp->outgoing_byte_idx = slice_length - trailing;
        break;
      } else {
        trailing -= slice_length;
      }
    }

    if (tcp->outgoing_slice_idx == tcp->outgoing_buffer->count) {
      *error = GRPC_ERROR_NONE;
      return true;
    }
  };
}

static void tcp_handle_write(grpc_exec_ctx *exec_ctx, void *arg /* grpc_tcp */,
                             grpc_error *error) {
  grpc_tcp *tcp = (grpc_tcp *)arg;
  grpc_closure *cb;

  if (error != GRPC_ERROR_NONE) {
    cb = tcp->write_cb;
    tcp->write_cb = NULL;
    cb->cb(exec_ctx, cb->cb_arg, error);
    TCP_UNREF(exec_ctx, tcp, "write");
    return;
  }

  if (!tcp_flush(tcp, &error)) {
    grpc_fd_notify_on_write(exec_ctx, tcp->em_fd, &tcp->write_closure);
  } else {
    cb = tcp->write_cb;
    tcp->write_cb = NULL;
    GPR_TIMER_BEGIN("tcp_handle_write.cb", 0);
    cb->cb(exec_ctx, cb->cb_arg, error);
    GPR_TIMER_END("tcp_handle_write.cb", 0);
    TCP_UNREF(exec_ctx, tcp, "write");
    GRPC_ERROR_UNREF(error);
  }
}

static void tcp_write(grpc_exec_ctx *exec_ctx, grpc_endpoint *ep,
                      gpr_slice_buffer *buf, grpc_closure *cb) {
  grpc_tcp *tcp = (grpc_tcp *)ep;
  grpc_error *error = GRPC_ERROR_NONE;

  if (grpc_tcp_trace) {
    size_t i;

    for (i = 0; i < buf->count; i++) {
      char *data =
          gpr_dump_slice(buf->slices[i], GPR_DUMP_HEX | GPR_DUMP_ASCII);
      gpr_log(GPR_DEBUG, "WRITE %p (peer=%s): %s", tcp, tcp->peer_string, data);
      gpr_free(data);
    }
  }

  GPR_TIMER_BEGIN("tcp_write", 0);
  GPR_ASSERT(tcp->write_cb == NULL);

  if (buf->length == 0) {
    GPR_TIMER_END("tcp_write", 0);
<<<<<<< HEAD
    grpc_exec_ctx_sched(exec_ctx, cb, GRPC_ERROR_NONE, NULL);
=======
    grpc_exec_ctx_sched(exec_ctx, cb, grpc_fd_is_shutdown(tcp->em_fd)
                                          ? GRPC_ERROR_CREATE("EOF")
                                          : GRPC_ERROR_NONE,
                        NULL);
>>>>>>> a5596db1
    return;
  }
  tcp->outgoing_buffer = buf;
  tcp->outgoing_slice_idx = 0;
  tcp->outgoing_byte_idx = 0;

  if (!tcp_flush(tcp, &error)) {
    TCP_REF(tcp, "write");
    tcp->write_cb = cb;
    grpc_fd_notify_on_write(exec_ctx, tcp->em_fd, &tcp->write_closure);
  } else {
    grpc_exec_ctx_sched(exec_ctx, cb, error, NULL);
  }

  GPR_TIMER_END("tcp_write", 0);
}

static void tcp_add_to_pollset(grpc_exec_ctx *exec_ctx, grpc_endpoint *ep,
                               grpc_pollset *pollset) {
  grpc_tcp *tcp = (grpc_tcp *)ep;
  grpc_pollset_add_fd(exec_ctx, pollset, tcp->em_fd);
}

static void tcp_add_to_pollset_set(grpc_exec_ctx *exec_ctx, grpc_endpoint *ep,
                                   grpc_pollset_set *pollset_set) {
  grpc_tcp *tcp = (grpc_tcp *)ep;
  grpc_pollset_set_add_fd(exec_ctx, pollset_set, tcp->em_fd);
}

static char *tcp_get_peer(grpc_endpoint *ep) {
  grpc_tcp *tcp = (grpc_tcp *)ep;
  return gpr_strdup(tcp->peer_string);
}

static const grpc_endpoint_vtable vtable = {
    tcp_read,     tcp_write,   tcp_add_to_pollset, tcp_add_to_pollset_set,
    tcp_shutdown, tcp_destroy, tcp_get_peer};

grpc_endpoint *grpc_tcp_create(grpc_fd *em_fd, size_t slice_size,
                               const char *peer_string) {
  grpc_tcp *tcp = (grpc_tcp *)gpr_malloc(sizeof(grpc_tcp));
  tcp->base.vtable = &vtable;
  tcp->peer_string = gpr_strdup(peer_string);
  tcp->fd = grpc_fd_wrapped_fd(em_fd);
  tcp->read_cb = NULL;
  tcp->write_cb = NULL;
  tcp->release_fd_cb = NULL;
  tcp->release_fd = NULL;
  tcp->incoming_buffer = NULL;
  tcp->slice_size = slice_size;
  tcp->iov_size = 1;
  tcp->finished_edge = true;
  /* paired with unref in grpc_tcp_destroy */
  gpr_ref_init(&tcp->refcount, 1);
  tcp->em_fd = em_fd;
  tcp->read_closure.cb = tcp_handle_read;
  tcp->read_closure.cb_arg = tcp;
  tcp->write_closure.cb = tcp_handle_write;
  tcp->write_closure.cb_arg = tcp;
  gpr_slice_buffer_init(&tcp->last_read_buffer);
  /* Tell network status tracker about new endpoint */
  grpc_network_status_register_endpoint(&tcp->base);

  return &tcp->base;
}

int grpc_tcp_fd(grpc_endpoint *ep) {
  grpc_tcp *tcp = (grpc_tcp *)ep;
  GPR_ASSERT(ep->vtable == &vtable);
  return grpc_fd_wrapped_fd(tcp->em_fd);
}

void grpc_tcp_destroy_and_release_fd(grpc_exec_ctx *exec_ctx, grpc_endpoint *ep,
                                     int *fd, grpc_closure *done) {
  grpc_tcp *tcp = (grpc_tcp *)ep;
  GPR_ASSERT(ep->vtable == &vtable);
  tcp->release_fd = fd;
  tcp->release_fd_cb = done;
  TCP_UNREF(exec_ctx, tcp, "destroy");
}

#endif<|MERGE_RESOLUTION|>--- conflicted
+++ resolved
@@ -412,14 +412,10 @@
 
   if (buf->length == 0) {
     GPR_TIMER_END("tcp_write", 0);
-<<<<<<< HEAD
-    grpc_exec_ctx_sched(exec_ctx, cb, GRPC_ERROR_NONE, NULL);
-=======
     grpc_exec_ctx_sched(exec_ctx, cb, grpc_fd_is_shutdown(tcp->em_fd)
                                           ? GRPC_ERROR_CREATE("EOF")
                                           : GRPC_ERROR_NONE,
                         NULL);
->>>>>>> a5596db1
     return;
   }
   tcp->outgoing_buffer = buf;
