/*
 *
 * Copyright 2015-2016 gRPC authors.
 *
 * Licensed under the Apache License, Version 2.0 (the "License");
 * you may not use this file except in compliance with the License.
 * You may obtain a copy of the License at
 *
 *     http://www.apache.org/licenses/LICENSE-2.0
 *
 * Unless required by applicable law or agreed to in writing, software
 * distributed under the License is distributed on an "AS IS" BASIS,
 * WITHOUT WARRANTIES OR CONDITIONS OF ANY KIND, either express or implied.
 * See the License for the specific language governing permissions and
 * limitations under the License.
 *
 */

#include "src/core/lib/surface/server.h"

#include <limits.h>
#include <stdlib.h>
#include <string.h>

#include <grpc/support/alloc.h>
#include <grpc/support/log.h>
#include <grpc/support/string_util.h>
#include <grpc/support/useful.h>

#include "src/core/lib/channel/channel_args.h"
#include "src/core/lib/channel/connected_channel.h"
#include "src/core/lib/debug/stats.h"
#include "src/core/lib/iomgr/executor.h"
#include "src/core/lib/iomgr/iomgr.h"
#include "src/core/lib/slice/slice_internal.h"
#include "src/core/lib/support/mpscq.h"
#include "src/core/lib/support/spinlock.h"
#include "src/core/lib/support/string.h"
#include "src/core/lib/surface/api_trace.h"
#include "src/core/lib/surface/call.h"
#include "src/core/lib/surface/channel.h"
#include "src/core/lib/surface/completion_queue.h"
#include "src/core/lib/surface/init.h"
#include "src/core/lib/transport/metadata.h"
#include "src/core/lib/transport/static_metadata.h"

typedef struct listener {
  void* arg;
  void (*start)(grpc_server* server, void* arg, grpc_pollset** pollsets,
                size_t pollset_count);
  void (*destroy)(grpc_server* server, void* arg, grpc_closure* closure);
  struct listener* next;
  grpc_closure destroy_done;
} listener;

typedef struct call_data call_data;
typedef struct channel_data channel_data;
typedef struct registered_method registered_method;

typedef enum { BATCH_CALL, REGISTERED_CALL } requested_call_type;

grpc_tracer_flag grpc_server_channel_trace =
    GRPC_TRACER_INITIALIZER(false, "server_channel");

typedef struct requested_call {
  gpr_mpscq_node request_link; /* must be first */
  requested_call_type type;
  size_t cq_idx;
  void* tag;
  grpc_server* server;
  grpc_completion_queue* cq_bound_to_call;
  grpc_call** call;
  grpc_cq_completion completion;
  grpc_metadata_array* initial_metadata;
  union {
    struct {
      grpc_call_details* details;
    } batch;
    struct {
      registered_method* method;
      gpr_timespec* deadline;
      grpc_byte_buffer** optional_payload;
    } registered;
  } data;
} requested_call;

typedef struct channel_registered_method {
  registered_method* server_registered_method;
  uint32_t flags;
  bool has_host;
  grpc_slice method;
  grpc_slice host;
} channel_registered_method;

struct channel_data {
  grpc_server* server;
  grpc_connectivity_state connectivity_state;
  grpc_channel* channel;
  size_t cq_idx;
  /* linked list of all channels on a server */
  channel_data* next;
  channel_data* prev;
  channel_registered_method* registered_methods;
  uint32_t registered_method_slots;
  uint32_t registered_method_max_probes;
  grpc_closure finish_destroy_channel_closure;
  grpc_closure channel_connectivity_changed;
};

typedef struct shutdown_tag {
  void* tag;
  grpc_completion_queue* cq;
  grpc_cq_completion completion;
} shutdown_tag;

typedef enum {
  /* waiting for metadata */
  NOT_STARTED,
  /* inital metadata read, not flow controlled in yet */
  PENDING,
  /* flow controlled in, on completion queue */
  ACTIVATED,
  /* cancelled before being queued */
  ZOMBIED
} call_state;

typedef struct request_matcher request_matcher;

struct call_data {
  grpc_call* call;

  gpr_atm state;

  bool path_set;
  bool host_set;
  grpc_slice path;
  grpc_slice host;
  grpc_millis deadline;

  grpc_completion_queue* cq_new;

  grpc_metadata_batch* recv_initial_metadata;
  uint32_t recv_initial_metadata_flags;
  grpc_metadata_array initial_metadata;

  request_matcher* matcher;
  grpc_byte_buffer* payload;

  grpc_closure got_initial_metadata;
  grpc_closure server_on_recv_initial_metadata;
  grpc_closure kill_zombie_closure;
  grpc_closure* on_done_recv_initial_metadata;

  grpc_closure publish;

  call_data* pending_next;
};

struct request_matcher {
  grpc_server* server;
  call_data* pending_head;
  call_data* pending_tail;
  gpr_locked_mpscq* requests_per_cq;
};

struct registered_method {
  char* method;
  char* host;
  grpc_server_register_method_payload_handling payload_handling;
  uint32_t flags;
  /* one request matcher per method */
  request_matcher matcher;
  registered_method* next;
};

typedef struct {
  grpc_channel** channels;
  size_t num_channels;
} channel_broadcaster;

struct grpc_server {
  grpc_channel_args* channel_args;

  grpc_completion_queue** cqs;
  grpc_pollset** pollsets;
  size_t cq_count;
  size_t pollset_count;
  bool started;

  /* The two following mutexes control access to server-state
     mu_global controls access to non-call-related state (e.g., channel state)
     mu_call controls access to call-related state (e.g., the call lists)

     If they are ever required to be nested, you must lock mu_global
     before mu_call. This is currently used in shutdown processing
     (grpc_server_shutdown_and_notify and maybe_finish_shutdown) */
  gpr_mu mu_global; /* mutex for server and channel state */
  gpr_mu mu_call;   /* mutex for call-specific state */

  /* startup synchronization: flag is protected by mu_global, signals whether
     we are doing the listener start routine or not */
  bool starting;
  gpr_cv starting_cv;

  registered_method* registered_methods;
  /** one request matcher for unregistered methods */
  request_matcher unregistered_request_matcher;

  gpr_atm shutdown_flag;
  uint8_t shutdown_published;
  size_t num_shutdown_tags;
  shutdown_tag* shutdown_tags;

  channel_data root_channel_data;

  listener* listeners;
  int listeners_destroyed;
  gpr_refcount internal_refcount;

  /** when did we print the last shutdown progress message */
  gpr_timespec last_shutdown_message_time;
};

#define SERVER_FROM_CALL_ELEM(elem) \
  (((channel_data*)(elem)->channel_data)->server)

static void publish_new_rpc(void* calld, grpc_error* error);
static void fail_call(grpc_server* server, size_t cq_idx, requested_call* rc,
                      grpc_error* error);
/* Before calling maybe_finish_shutdown, we must hold mu_global and not
   hold mu_call */
static void maybe_finish_shutdown(grpc_server* server);

/*
 * channel broadcaster
 */

/* assumes server locked */
static void channel_broadcaster_init(grpc_server* s, channel_broadcaster* cb) {
  channel_data* c;
  size_t count = 0;
  for (c = s->root_channel_data.next; c != &s->root_channel_data; c = c->next) {
    count++;
  }
  cb->num_channels = count;
  cb->channels =
      (grpc_channel**)gpr_malloc(sizeof(*cb->channels) * cb->num_channels);
  count = 0;
  for (c = s->root_channel_data.next; c != &s->root_channel_data; c = c->next) {
    cb->channels[count++] = c->channel;
    GRPC_CHANNEL_INTERNAL_REF(c->channel, "broadcast");
  }
}

struct shutdown_cleanup_args {
  grpc_closure closure;
  grpc_slice slice;
};

static void shutdown_cleanup(void* arg, grpc_error* error) {
  struct shutdown_cleanup_args* a = (struct shutdown_cleanup_args*)arg;
  grpc_slice_unref_internal(a->slice);
  gpr_free(a);
}

static void send_shutdown(grpc_channel* channel, bool send_goaway,
                          grpc_error* send_disconnect) {
  struct shutdown_cleanup_args* sc =
      (struct shutdown_cleanup_args*)gpr_malloc(sizeof(*sc));
  GRPC_CLOSURE_INIT(&sc->closure, shutdown_cleanup, sc,
                    grpc_schedule_on_exec_ctx);
  grpc_transport_op* op = grpc_make_transport_op(&sc->closure);
  grpc_channel_element* elem;

  op->goaway_error =
      send_goaway ? grpc_error_set_int(
                        GRPC_ERROR_CREATE_FROM_STATIC_STRING("Server shutdown"),
                        GRPC_ERROR_INT_GRPC_STATUS, GRPC_STATUS_OK)
                  : GRPC_ERROR_NONE;
  op->set_accept_stream = true;
  sc->slice = grpc_slice_from_copied_string("Server shutdown");
  op->disconnect_with_error = send_disconnect;

  elem = grpc_channel_stack_element(grpc_channel_get_channel_stack(channel), 0);
  elem->filter->start_transport_op(elem, op);
}

static void channel_broadcaster_shutdown(channel_broadcaster* cb,
                                         bool send_goaway,
                                         grpc_error* force_disconnect) {
  size_t i;

  for (i = 0; i < cb->num_channels; i++) {
    send_shutdown(cb->channels[i], send_goaway,
                  GRPC_ERROR_REF(force_disconnect));
    GRPC_CHANNEL_INTERNAL_UNREF(cb->channels[i], "broadcast");
  }
  gpr_free(cb->channels);
  GRPC_ERROR_UNREF(force_disconnect);
}

/*
 * request_matcher
 */

static void request_matcher_init(request_matcher* rm, grpc_server* server) {
  memset(rm, 0, sizeof(*rm));
  rm->server = server;
  rm->requests_per_cq = (gpr_locked_mpscq*)gpr_malloc(
      sizeof(*rm->requests_per_cq) * server->cq_count);
  for (size_t i = 0; i < server->cq_count; i++) {
    gpr_locked_mpscq_init(&rm->requests_per_cq[i]);
  }
}

static void request_matcher_destroy(request_matcher* rm) {
  for (size_t i = 0; i < rm->server->cq_count; i++) {
    GPR_ASSERT(gpr_locked_mpscq_pop(&rm->requests_per_cq[i]) == nullptr);
    gpr_locked_mpscq_destroy(&rm->requests_per_cq[i]);
  }
  gpr_free(rm->requests_per_cq);
}

static void kill_zombie(void* elem, grpc_error* error) {
  grpc_call_unref(grpc_call_from_top_element((grpc_call_element*)elem));
}

static void request_matcher_zombify_all_pending_calls(request_matcher* rm) {
  while (rm->pending_head) {
    call_data* calld = rm->pending_head;
    rm->pending_head = calld->pending_next;
    gpr_atm_no_barrier_store(&calld->state, ZOMBIED);
    GRPC_CLOSURE_INIT(
        &calld->kill_zombie_closure, kill_zombie,
        grpc_call_stack_element(grpc_call_get_call_stack(calld->call), 0),
        grpc_schedule_on_exec_ctx);
    GRPC_CLOSURE_SCHED(&calld->kill_zombie_closure, GRPC_ERROR_NONE);
  }
}

static void request_matcher_kill_requests(grpc_server* server,
                                          request_matcher* rm,
                                          grpc_error* error) {
  requested_call* rc;
  for (size_t i = 0; i < server->cq_count; i++) {
    /* Here we know:
       1. no requests are being added (since the server is shut down)
       2. no other threads are pulling (since the shut down process is single
          threaded)
       So, we can ignore the queue lock and just pop, with the guarantee that a
       NULL returned here truly means that the queue is empty */
    while ((rc = (requested_call*)gpr_mpscq_pop(
<<<<<<< HEAD
                &rm->requests_per_cq[i].queue)) != NULL) {
      fail_call(server, i, rc, GRPC_ERROR_REF(error));
=======
                &rm->requests_per_cq[i].queue)) != nullptr) {
      fail_call(exec_ctx, server, i, rc, GRPC_ERROR_REF(error));
>>>>>>> 82c8f945
    }
  }
  GRPC_ERROR_UNREF(error);
}

/*
 * server proper
 */

static void server_ref(grpc_server* server) {
  gpr_ref(&server->internal_refcount);
}

static void server_delete(grpc_server* server) {
  registered_method* rm;
  size_t i;
  grpc_channel_args_destroy(server->channel_args);
  gpr_mu_destroy(&server->mu_global);
  gpr_mu_destroy(&server->mu_call);
  gpr_cv_destroy(&server->starting_cv);
  while ((rm = server->registered_methods) != nullptr) {
    server->registered_methods = rm->next;
    if (server->started) {
      request_matcher_destroy(&rm->matcher);
    }
    gpr_free(rm->method);
    gpr_free(rm->host);
    gpr_free(rm);
  }
  if (server->started) {
    request_matcher_destroy(&server->unregistered_request_matcher);
  }
  for (i = 0; i < server->cq_count; i++) {
    GRPC_CQ_INTERNAL_UNREF(server->cqs[i], "server");
  }
  gpr_free(server->cqs);
  gpr_free(server->pollsets);
  gpr_free(server->shutdown_tags);
  gpr_free(server);
}

static void server_unref(grpc_server* server) {
  if (gpr_unref(&server->internal_refcount)) {
    server_delete(server);
  }
}

static int is_channel_orphaned(channel_data* chand) {
  return chand->next == chand;
}

static void orphan_channel(channel_data* chand) {
  chand->next->prev = chand->prev;
  chand->prev->next = chand->next;
  chand->next = chand->prev = chand;
}

static void finish_destroy_channel(void* cd, grpc_error* error) {
  channel_data* chand = (channel_data*)cd;
  grpc_server* server = chand->server;
  GRPC_CHANNEL_INTERNAL_UNREF(chand->channel, "server");
  server_unref(server);
}

static void destroy_channel(channel_data* chand, grpc_error* error) {
  if (is_channel_orphaned(chand)) return;
  GPR_ASSERT(chand->server != nullptr);
  orphan_channel(chand);
  server_ref(chand->server);
  maybe_finish_shutdown(chand->server);
  GRPC_CLOSURE_INIT(&chand->finish_destroy_channel_closure,
                    finish_destroy_channel, chand, grpc_schedule_on_exec_ctx);

  if (GRPC_TRACER_ON(grpc_server_channel_trace) && error != GRPC_ERROR_NONE) {
    const char* msg = grpc_error_string(error);
    gpr_log(GPR_INFO, "Disconnected client: %s", msg);
  }
  GRPC_ERROR_UNREF(error);

  grpc_transport_op* op =
      grpc_make_transport_op(&chand->finish_destroy_channel_closure);
  op->set_accept_stream = true;
  grpc_channel_next_op(grpc_channel_stack_element(
                           grpc_channel_get_channel_stack(chand->channel), 0),
                       op);
}

static void done_request_event(void* req, grpc_cq_completion* c) {
  gpr_free(req);
}

static void publish_call(grpc_server* server, call_data* calld, size_t cq_idx,
                         requested_call* rc) {
  grpc_call_set_completion_queue(calld->call, rc->cq_bound_to_call);
  grpc_call* call = calld->call;
  *rc->call = call;
  calld->cq_new = server->cqs[cq_idx];
  GPR_SWAP(grpc_metadata_array, *rc->initial_metadata, calld->initial_metadata);
  switch (rc->type) {
    case BATCH_CALL:
      GPR_ASSERT(calld->host_set);
      GPR_ASSERT(calld->path_set);
      rc->data.batch.details->host = grpc_slice_ref_internal(calld->host);
      rc->data.batch.details->method = grpc_slice_ref_internal(calld->path);
      rc->data.batch.details->deadline =
          grpc_millis_to_timespec(calld->deadline, GPR_CLOCK_MONOTONIC);
      rc->data.batch.details->flags = calld->recv_initial_metadata_flags;
      break;
    case REGISTERED_CALL:
      *rc->data.registered.deadline =
          grpc_millis_to_timespec(calld->deadline, GPR_CLOCK_MONOTONIC);
      if (rc->data.registered.optional_payload) {
        *rc->data.registered.optional_payload = calld->payload;
        calld->payload = nullptr;
      }
      break;
    default:
      GPR_UNREACHABLE_CODE(return );
  }

  grpc_cq_end_op(calld->cq_new, rc->tag, GRPC_ERROR_NONE, done_request_event,
                 rc, &rc->completion);
}

static void publish_new_rpc(void* arg, grpc_error* error) {
  grpc_call_element* call_elem = (grpc_call_element*)arg;
  call_data* calld = (call_data*)call_elem->call_data;
  channel_data* chand = (channel_data*)call_elem->channel_data;
  request_matcher* rm = calld->matcher;
  grpc_server* server = rm->server;

  if (error != GRPC_ERROR_NONE || gpr_atm_acq_load(&server->shutdown_flag)) {
    gpr_atm_no_barrier_store(&calld->state, ZOMBIED);
    GRPC_CLOSURE_INIT(
        &calld->kill_zombie_closure, kill_zombie,
        grpc_call_stack_element(grpc_call_get_call_stack(calld->call), 0),
        grpc_schedule_on_exec_ctx);
    GRPC_CLOSURE_SCHED(&calld->kill_zombie_closure, GRPC_ERROR_REF(error));
    return;
  }

  for (size_t i = 0; i < server->cq_count; i++) {
    size_t cq_idx = (chand->cq_idx + i) % server->cq_count;
    requested_call* rc =
        (requested_call*)gpr_locked_mpscq_try_pop(&rm->requests_per_cq[cq_idx]);
    if (rc == nullptr) {
      continue;
    } else {
      GRPC_STATS_INC_SERVER_CQS_CHECKED(i);
      gpr_atm_no_barrier_store(&calld->state, ACTIVATED);
      publish_call(server, calld, cq_idx, rc);
      return; /* early out */
    }
  }

  /* no cq to take the request found: queue it on the slow list */
  GRPC_STATS_INC_SERVER_SLOWPATH_REQUESTS_QUEUED();
  gpr_mu_lock(&server->mu_call);

  // We need to ensure that all the queues are empty.  We do this under
  // the server mu_call lock to ensure that if something is added to
  // an empty request queue, it will block until the call is actually
  // added to the pending list.
  for (size_t i = 0; i < server->cq_count; i++) {
    size_t cq_idx = (chand->cq_idx + i) % server->cq_count;
    requested_call* rc =
        (requested_call*)gpr_locked_mpscq_pop(&rm->requests_per_cq[cq_idx]);
    if (rc == nullptr) {
      continue;
    } else {
      gpr_mu_unlock(&server->mu_call);
      GRPC_STATS_INC_SERVER_CQS_CHECKED(i + server->cq_count);
      gpr_atm_no_barrier_store(&calld->state, ACTIVATED);
      publish_call(server, calld, cq_idx, rc);
      return; /* early out */
    }
  }

  gpr_atm_no_barrier_store(&calld->state, PENDING);
  if (rm->pending_head == nullptr) {
    rm->pending_tail = rm->pending_head = calld;
  } else {
    rm->pending_tail->pending_next = calld;
    rm->pending_tail = calld;
  }
  calld->pending_next = nullptr;
  gpr_mu_unlock(&server->mu_call);
}

static void finish_start_new_rpc(
    grpc_server* server, grpc_call_element* elem, request_matcher* rm,
    grpc_server_register_method_payload_handling payload_handling) {
  call_data* calld = (call_data*)elem->call_data;

  if (gpr_atm_acq_load(&server->shutdown_flag)) {
    gpr_atm_no_barrier_store(&calld->state, ZOMBIED);
    GRPC_CLOSURE_INIT(&calld->kill_zombie_closure, kill_zombie, elem,
                      grpc_schedule_on_exec_ctx);
    GRPC_CLOSURE_SCHED(&calld->kill_zombie_closure, GRPC_ERROR_NONE);
    return;
  }

  calld->matcher = rm;

  switch (payload_handling) {
    case GRPC_SRM_PAYLOAD_NONE:
      publish_new_rpc(elem, GRPC_ERROR_NONE);
      break;
    case GRPC_SRM_PAYLOAD_READ_INITIAL_BYTE_BUFFER: {
      grpc_op op;
      memset(&op, 0, sizeof(op));
      op.op = GRPC_OP_RECV_MESSAGE;
      op.data.recv_message.recv_message = &calld->payload;
      GRPC_CLOSURE_INIT(&calld->publish, publish_new_rpc, elem,
                        grpc_schedule_on_exec_ctx);
      grpc_call_start_batch_and_execute(calld->call, &op, 1, &calld->publish);
      break;
    }
  }
}

static void start_new_rpc(grpc_call_element* elem) {
  channel_data* chand = (channel_data*)elem->channel_data;
  call_data* calld = (call_data*)elem->call_data;
  grpc_server* server = chand->server;
  uint32_t i;
  uint32_t hash;
  channel_registered_method* rm;

  if (chand->registered_methods && calld->path_set && calld->host_set) {
    /* TODO(ctiller): unify these two searches */
    /* check for an exact match with host */
    hash = GRPC_MDSTR_KV_HASH(grpc_slice_hash(calld->host),
                              grpc_slice_hash(calld->path));
    for (i = 0; i <= chand->registered_method_max_probes; i++) {
      rm = &chand->registered_methods[(hash + i) %
                                      chand->registered_method_slots];
      if (!rm) break;
      if (!rm->has_host) continue;
      if (!grpc_slice_eq(rm->host, calld->host)) continue;
      if (!grpc_slice_eq(rm->method, calld->path)) continue;
      if ((rm->flags & GRPC_INITIAL_METADATA_IDEMPOTENT_REQUEST) &&
          0 == (calld->recv_initial_metadata_flags &
                GRPC_INITIAL_METADATA_IDEMPOTENT_REQUEST)) {
        continue;
      }
      finish_start_new_rpc(server, elem, &rm->server_registered_method->matcher,
                           rm->server_registered_method->payload_handling);
      return;
    }
    /* check for a wildcard method definition (no host set) */
    hash = GRPC_MDSTR_KV_HASH(0, grpc_slice_hash(calld->path));
    for (i = 0; i <= chand->registered_method_max_probes; i++) {
      rm = &chand->registered_methods[(hash + i) %
                                      chand->registered_method_slots];
      if (!rm) break;
      if (rm->has_host) continue;
      if (!grpc_slice_eq(rm->method, calld->path)) continue;
      if ((rm->flags & GRPC_INITIAL_METADATA_IDEMPOTENT_REQUEST) &&
          0 == (calld->recv_initial_metadata_flags &
                GRPC_INITIAL_METADATA_IDEMPOTENT_REQUEST)) {
        continue;
      }
      finish_start_new_rpc(server, elem, &rm->server_registered_method->matcher,
                           rm->server_registered_method->payload_handling);
      return;
    }
  }
  finish_start_new_rpc(server, elem, &server->unregistered_request_matcher,
                       GRPC_SRM_PAYLOAD_NONE);
}

static int num_listeners(grpc_server* server) {
  listener* l;
  int n = 0;
  for (l = server->listeners; l; l = l->next) {
    n++;
  }
  return n;
}

static void done_shutdown_event(void* server, grpc_cq_completion* completion) {
  server_unref((grpc_server*)server);
}

static int num_channels(grpc_server* server) {
  channel_data* chand;
  int n = 0;
  for (chand = server->root_channel_data.next;
       chand != &server->root_channel_data; chand = chand->next) {
    n++;
  }
  return n;
}

static void kill_pending_work_locked(grpc_server* server, grpc_error* error) {
  if (server->started) {
    request_matcher_kill_requests(server, &server->unregistered_request_matcher,
                                  GRPC_ERROR_REF(error));
    request_matcher_zombify_all_pending_calls(
        &server->unregistered_request_matcher);
    for (registered_method* rm = server->registered_methods; rm;
         rm = rm->next) {
      request_matcher_kill_requests(server, &rm->matcher,
                                    GRPC_ERROR_REF(error));
      request_matcher_zombify_all_pending_calls(&rm->matcher);
    }
  }
  GRPC_ERROR_UNREF(error);
}

static void maybe_finish_shutdown(grpc_server* server) {
  size_t i;
  if (!gpr_atm_acq_load(&server->shutdown_flag) || server->shutdown_published) {
    return;
  }

  kill_pending_work_locked(
      server, GRPC_ERROR_CREATE_FROM_STATIC_STRING("Server Shutdown"));

  if (server->root_channel_data.next != &server->root_channel_data ||
      server->listeners_destroyed < num_listeners(server)) {
    if (gpr_time_cmp(gpr_time_sub(gpr_now(GPR_CLOCK_REALTIME),
                                  server->last_shutdown_message_time),
                     gpr_time_from_seconds(1, GPR_TIMESPAN)) >= 0) {
      server->last_shutdown_message_time = gpr_now(GPR_CLOCK_REALTIME);
      gpr_log(GPR_DEBUG,
              "Waiting for %d channels and %d/%d listeners to be destroyed"
              " before shutting down server",
              num_channels(server),
              num_listeners(server) - server->listeners_destroyed,
              num_listeners(server));
    }
    return;
  }
  server->shutdown_published = 1;
  for (i = 0; i < server->num_shutdown_tags; i++) {
    server_ref(server);
    grpc_cq_end_op(server->shutdown_tags[i].cq, server->shutdown_tags[i].tag,
                   GRPC_ERROR_NONE, done_shutdown_event, server,
                   &server->shutdown_tags[i].completion);
  }
}

static void server_on_recv_initial_metadata(void* ptr, grpc_error* error) {
  grpc_call_element* elem = (grpc_call_element*)ptr;
  call_data* calld = (call_data*)elem->call_data;
  grpc_millis op_deadline;

  if (error == GRPC_ERROR_NONE) {
    GPR_ASSERT(calld->recv_initial_metadata->idx.named.path != nullptr);
    GPR_ASSERT(calld->recv_initial_metadata->idx.named.authority != nullptr);
    calld->path = grpc_slice_ref_internal(
        GRPC_MDVALUE(calld->recv_initial_metadata->idx.named.path->md));
    calld->host = grpc_slice_ref_internal(
        GRPC_MDVALUE(calld->recv_initial_metadata->idx.named.authority->md));
    calld->path_set = true;
    calld->host_set = true;
    grpc_metadata_batch_remove(calld->recv_initial_metadata,
                               calld->recv_initial_metadata->idx.named.path);
    grpc_metadata_batch_remove(
        calld->recv_initial_metadata,
        calld->recv_initial_metadata->idx.named.authority);
  } else {
    GRPC_ERROR_REF(error);
  }
  op_deadline = calld->recv_initial_metadata->deadline;
  if (op_deadline != GRPC_MILLIS_INF_FUTURE) {
    calld->deadline = op_deadline;
  }
  if (calld->host_set && calld->path_set) {
    /* do nothing */
  } else {
    grpc_error* src_error = error;
    error = GRPC_ERROR_CREATE_REFERENCING_FROM_STATIC_STRING(
        "Missing :authority or :path", &error, 1);
    GRPC_ERROR_UNREF(src_error);
  }

  GRPC_CLOSURE_RUN(calld->on_done_recv_initial_metadata, error);
}

static void server_mutate_op(grpc_call_element* elem,
                             grpc_transport_stream_op_batch* op) {
  call_data* calld = (call_data*)elem->call_data;

  if (op->recv_initial_metadata) {
    GPR_ASSERT(op->payload->recv_initial_metadata.recv_flags == nullptr);
    calld->recv_initial_metadata =
        op->payload->recv_initial_metadata.recv_initial_metadata;
    calld->on_done_recv_initial_metadata =
        op->payload->recv_initial_metadata.recv_initial_metadata_ready;
    op->payload->recv_initial_metadata.recv_initial_metadata_ready =
        &calld->server_on_recv_initial_metadata;
    op->payload->recv_initial_metadata.recv_flags =
        &calld->recv_initial_metadata_flags;
  }
}

static void server_start_transport_stream_op_batch(
    grpc_call_element* elem, grpc_transport_stream_op_batch* op) {
  server_mutate_op(elem, op);
  grpc_call_next_op(elem, op);
}

static void got_initial_metadata(void* ptr, grpc_error* error) {
  grpc_call_element* elem = (grpc_call_element*)ptr;
  call_data* calld = (call_data*)elem->call_data;
  if (error == GRPC_ERROR_NONE) {
    start_new_rpc(elem);
  } else {
    if (gpr_atm_full_cas(&calld->state, NOT_STARTED, ZOMBIED)) {
      GRPC_CLOSURE_INIT(&calld->kill_zombie_closure, kill_zombie, elem,
                        grpc_schedule_on_exec_ctx);
      GRPC_CLOSURE_SCHED(&calld->kill_zombie_closure, GRPC_ERROR_NONE);
    } else if (gpr_atm_full_cas(&calld->state, PENDING, ZOMBIED)) {
      /* zombied call will be destroyed when it's removed from the pending
         queue... later */
    }
  }
}

static void accept_stream(void* cd, grpc_transport* transport,
                          const void* transport_server_data) {
  channel_data* chand = (channel_data*)cd;
  /* create a call */
  grpc_call_create_args args;
  memset(&args, 0, sizeof(args));
  args.channel = chand->channel;
  args.server_transport_data = transport_server_data;
  args.send_deadline = GRPC_MILLIS_INF_FUTURE;
  grpc_call* call;
  grpc_error* error = grpc_call_create(&args, &call);
  grpc_call_element* elem =
      grpc_call_stack_element(grpc_call_get_call_stack(call), 0);
  if (error != GRPC_ERROR_NONE) {
    got_initial_metadata(elem, error);
    GRPC_ERROR_UNREF(error);
    return;
  }
  call_data* calld = (call_data*)elem->call_data;
  grpc_op op;
  memset(&op, 0, sizeof(op));
  op.op = GRPC_OP_RECV_INITIAL_METADATA;
  op.data.recv_initial_metadata.recv_initial_metadata =
      &calld->initial_metadata;
  GRPC_CLOSURE_INIT(&calld->got_initial_metadata, got_initial_metadata, elem,
                    grpc_schedule_on_exec_ctx);
  grpc_call_start_batch_and_execute(call, &op, 1, &calld->got_initial_metadata);
}

static void channel_connectivity_changed(void* cd, grpc_error* error) {
  channel_data* chand = (channel_data*)cd;
  grpc_server* server = chand->server;
  if (chand->connectivity_state != GRPC_CHANNEL_SHUTDOWN) {
    grpc_transport_op* op = grpc_make_transport_op(nullptr);
    op->on_connectivity_state_change = &chand->channel_connectivity_changed,
    op->connectivity_state = &chand->connectivity_state;
    grpc_channel_next_op(grpc_channel_stack_element(
                             grpc_channel_get_channel_stack(chand->channel), 0),
                         op);
  } else {
    gpr_mu_lock(&server->mu_global);
    destroy_channel(chand, GRPC_ERROR_REF(error));
    gpr_mu_unlock(&server->mu_global);
    GRPC_CHANNEL_INTERNAL_UNREF(chand->channel, "connectivity");
  }
}

static grpc_error* init_call_elem(grpc_call_element* elem,
                                  const grpc_call_element_args* args) {
  call_data* calld = (call_data*)elem->call_data;
  channel_data* chand = (channel_data*)elem->channel_data;
  memset(calld, 0, sizeof(call_data));
  calld->deadline = GRPC_MILLIS_INF_FUTURE;
  calld->call = grpc_call_from_top_element(elem);

  GRPC_CLOSURE_INIT(&calld->server_on_recv_initial_metadata,
                    server_on_recv_initial_metadata, elem,
                    grpc_schedule_on_exec_ctx);

  server_ref(chand->server);
  return GRPC_ERROR_NONE;
}

static void destroy_call_elem(grpc_call_element* elem,
                              const grpc_call_final_info* final_info,
                              grpc_closure* ignored) {
  channel_data* chand = (channel_data*)elem->channel_data;
  call_data* calld = (call_data*)elem->call_data;

  GPR_ASSERT(calld->state != PENDING);

  if (calld->host_set) {
    grpc_slice_unref_internal(calld->host);
  }
  if (calld->path_set) {
    grpc_slice_unref_internal(calld->path);
  }
  grpc_metadata_array_destroy(&calld->initial_metadata);
  grpc_byte_buffer_destroy(calld->payload);

  server_unref(chand->server);
}

static grpc_error* init_channel_elem(grpc_channel_element* elem,
                                     grpc_channel_element_args* args) {
  channel_data* chand = (channel_data*)elem->channel_data;
  GPR_ASSERT(args->is_first);
  GPR_ASSERT(!args->is_last);
  chand->server = nullptr;
  chand->channel = nullptr;
  chand->next = chand->prev = chand;
  chand->registered_methods = nullptr;
  chand->connectivity_state = GRPC_CHANNEL_IDLE;
  GRPC_CLOSURE_INIT(&chand->channel_connectivity_changed,
                    channel_connectivity_changed, chand,
                    grpc_schedule_on_exec_ctx);
  return GRPC_ERROR_NONE;
}

static void destroy_channel_elem(grpc_channel_element* elem) {
  size_t i;
  channel_data* chand = (channel_data*)elem->channel_data;
  if (chand->registered_methods) {
    for (i = 0; i < chand->registered_method_slots; i++) {
      grpc_slice_unref_internal(chand->registered_methods[i].method);
      if (chand->registered_methods[i].has_host) {
        grpc_slice_unref_internal(chand->registered_methods[i].host);
      }
    }
    gpr_free(chand->registered_methods);
  }
  if (chand->server) {
    gpr_mu_lock(&chand->server->mu_global);
    chand->next->prev = chand->prev;
    chand->prev->next = chand->next;
    chand->next = chand->prev = chand;
    maybe_finish_shutdown(chand->server);
    gpr_mu_unlock(&chand->server->mu_global);
    server_unref(chand->server);
  }
}

const grpc_channel_filter grpc_server_top_filter = {
    server_start_transport_stream_op_batch,
    grpc_channel_next_op,
    sizeof(call_data),
    init_call_elem,
    grpc_call_stack_ignore_set_pollset_or_pollset_set,
    destroy_call_elem,
    sizeof(channel_data),
    init_channel_elem,
    destroy_channel_elem,
    grpc_channel_next_get_info,
    "server",
};

static void register_completion_queue(grpc_server* server,
                                      grpc_completion_queue* cq,
                                      void* reserved) {
  size_t i, n;
  GPR_ASSERT(!reserved);
  for (i = 0; i < server->cq_count; i++) {
    if (server->cqs[i] == cq) return;
  }

  GRPC_CQ_INTERNAL_REF(cq, "server");
  n = server->cq_count++;
  server->cqs = (grpc_completion_queue**)gpr_realloc(
      server->cqs, server->cq_count * sizeof(grpc_completion_queue*));
  server->cqs[n] = cq;
}

void grpc_server_register_completion_queue(grpc_server* server,
                                           grpc_completion_queue* cq,
                                           void* reserved) {
  GRPC_API_TRACE(
      "grpc_server_register_completion_queue(server=%p, cq=%p, reserved=%p)", 3,
      (server, cq, reserved));

  if (grpc_get_cq_completion_type(cq) != GRPC_CQ_NEXT) {
    gpr_log(GPR_INFO,
            "Completion queue which is not of type GRPC_CQ_NEXT is being "
            "registered as a server-completion-queue");
    /* Ideally we should log an error and abort but ruby-wrapped-language API
       calls grpc_completion_queue_pluck() on server completion queues */
  }

  register_completion_queue(server, cq, reserved);
}

grpc_server* grpc_server_create(const grpc_channel_args* args, void* reserved) {
  GRPC_API_TRACE("grpc_server_create(%p, %p)", 2, (args, reserved));

  grpc_server* server = (grpc_server*)gpr_zalloc(sizeof(grpc_server));

  gpr_mu_init(&server->mu_global);
  gpr_mu_init(&server->mu_call);
  gpr_cv_init(&server->starting_cv);

  /* decremented by grpc_server_destroy */
  gpr_ref_init(&server->internal_refcount, 1);
  server->root_channel_data.next = server->root_channel_data.prev =
      &server->root_channel_data;

  server->channel_args = grpc_channel_args_copy(args);

  return server;
}

static int streq(const char* a, const char* b) {
  if (a == nullptr && b == nullptr) return 1;
  if (a == nullptr) return 0;
  if (b == nullptr) return 0;
  return 0 == strcmp(a, b);
}

void* grpc_server_register_method(
    grpc_server* server, const char* method, const char* host,
    grpc_server_register_method_payload_handling payload_handling,
    uint32_t flags) {
  registered_method* m;
  GRPC_API_TRACE(
      "grpc_server_register_method(server=%p, method=%s, host=%s, "
      "flags=0x%08x)",
      4, (server, method, host, flags));
  if (!method) {
    gpr_log(GPR_ERROR,
            "grpc_server_register_method method string cannot be NULL");
    return nullptr;
  }
  for (m = server->registered_methods; m; m = m->next) {
    if (streq(m->method, method) && streq(m->host, host)) {
      gpr_log(GPR_ERROR, "duplicate registration for %s@%s", method,
              host ? host : "*");
      return nullptr;
    }
  }
  if ((flags & ~GRPC_INITIAL_METADATA_USED_MASK) != 0) {
    gpr_log(GPR_ERROR, "grpc_server_register_method invalid flags 0x%08x",
            flags);
    return nullptr;
  }
  m = (registered_method*)gpr_zalloc(sizeof(registered_method));
  m->method = gpr_strdup(method);
  m->host = gpr_strdup(host);
  m->next = server->registered_methods;
  m->payload_handling = payload_handling;
  m->flags = flags;
  server->registered_methods = m;
  return m;
}

static void start_listeners(void* s, grpc_error* error) {
  grpc_server* server = (grpc_server*)s;
  for (listener* l = server->listeners; l; l = l->next) {
    l->start(server, l->arg, server->pollsets, server->pollset_count);
  }

  gpr_mu_lock(&server->mu_global);
  server->starting = false;
  gpr_cv_signal(&server->starting_cv);
  gpr_mu_unlock(&server->mu_global);

  server_unref(server);
}

void grpc_server_start(grpc_server* server) {
  size_t i;
  grpc_core::ExecCtx _local_exec_ctx;

  GRPC_API_TRACE("grpc_server_start(server=%p)", 1, (server));

  server->started = true;
  server->pollset_count = 0;
  server->pollsets =
      (grpc_pollset**)gpr_malloc(sizeof(grpc_pollset*) * server->cq_count);
  for (i = 0; i < server->cq_count; i++) {
    if (grpc_cq_can_listen(server->cqs[i])) {
      server->pollsets[server->pollset_count++] =
          grpc_cq_pollset(server->cqs[i]);
    }
  }
  request_matcher_init(&server->unregistered_request_matcher, server);
  for (registered_method* rm = server->registered_methods; rm; rm = rm->next) {
    request_matcher_init(&rm->matcher, server);
  }

  server_ref(server);
  server->starting = true;
  GRPC_CLOSURE_SCHED(
      GRPC_CLOSURE_CREATE(start_listeners, server,
                          grpc_executor_scheduler(GRPC_EXECUTOR_SHORT)),
      GRPC_ERROR_NONE);
}

void grpc_server_get_pollsets(grpc_server* server, grpc_pollset*** pollsets,
                              size_t* pollset_count) {
  *pollset_count = server->pollset_count;
  *pollsets = server->pollsets;
}

void grpc_server_setup_transport(grpc_server* s, grpc_transport* transport,
                                 grpc_pollset* accepting_pollset,
                                 const grpc_channel_args* args) {
  size_t num_registered_methods;
  size_t alloc;
  registered_method* rm;
  channel_registered_method* crm;
  grpc_channel* channel;
  channel_data* chand;
  uint32_t hash;
  size_t slots;
  uint32_t probes;
  uint32_t max_probes = 0;
  grpc_transport_op* op = nullptr;

<<<<<<< HEAD
  channel = grpc_channel_create(NULL, args, GRPC_SERVER_CHANNEL, transport);
=======
  channel = grpc_channel_create(exec_ctx, nullptr, args, GRPC_SERVER_CHANNEL,
                                transport);
>>>>>>> 82c8f945
  chand = (channel_data*)grpc_channel_stack_element(
              grpc_channel_get_channel_stack(channel), 0)
              ->channel_data;
  chand->server = s;
  server_ref(s);
  chand->channel = channel;

  size_t cq_idx;
  for (cq_idx = 0; cq_idx < s->cq_count; cq_idx++) {
    if (grpc_cq_pollset(s->cqs[cq_idx]) == accepting_pollset) break;
  }
  if (cq_idx == s->cq_count) {
    /* completion queue not found: pick a random one to publish new calls to */
    cq_idx = (size_t)rand() % s->cq_count;
  }
  chand->cq_idx = cq_idx;

  num_registered_methods = 0;
  for (rm = s->registered_methods; rm; rm = rm->next) {
    num_registered_methods++;
  }
  /* build a lookup table phrased in terms of mdstr's in this channels context
     to quickly find registered methods */
  if (num_registered_methods > 0) {
    slots = 2 * num_registered_methods;
    alloc = sizeof(channel_registered_method) * slots;
    chand->registered_methods = (channel_registered_method*)gpr_zalloc(alloc);
    for (rm = s->registered_methods; rm; rm = rm->next) {
      grpc_slice host;
      bool has_host;
      grpc_slice method;
      if (rm->host != nullptr) {
        host = grpc_slice_intern(grpc_slice_from_static_string(rm->host));
        has_host = true;
      } else {
        has_host = false;
      }
      method = grpc_slice_intern(grpc_slice_from_static_string(rm->method));
      hash = GRPC_MDSTR_KV_HASH(has_host ? grpc_slice_hash(host) : 0,
                                grpc_slice_hash(method));
      for (probes = 0; chand->registered_methods[(hash + probes) % slots]
                           .server_registered_method != nullptr;
           probes++)
        ;
      if (probes > max_probes) max_probes = probes;
      crm = &chand->registered_methods[(hash + probes) % slots];
      crm->server_registered_method = rm;
      crm->flags = rm->flags;
      crm->has_host = has_host;
      if (has_host) {
        crm->host = host;
      }
      crm->method = method;
    }
    GPR_ASSERT(slots <= UINT32_MAX);
    chand->registered_method_slots = (uint32_t)slots;
    chand->registered_method_max_probes = max_probes;
  }

  gpr_mu_lock(&s->mu_global);
  chand->next = &s->root_channel_data;
  chand->prev = chand->next->prev;
  chand->next->prev = chand->prev->next = chand;
  gpr_mu_unlock(&s->mu_global);

  GRPC_CHANNEL_INTERNAL_REF(channel, "connectivity");
  op = grpc_make_transport_op(nullptr);
  op->set_accept_stream = true;
  op->set_accept_stream_fn = accept_stream;
  op->set_accept_stream_user_data = chand;
  op->on_connectivity_state_change = &chand->channel_connectivity_changed;
  op->connectivity_state = &chand->connectivity_state;
  if (gpr_atm_acq_load(&s->shutdown_flag) != 0) {
    op->disconnect_with_error =
        GRPC_ERROR_CREATE_FROM_STATIC_STRING("Server shutdown");
  }
  grpc_transport_perform_op(transport, op);
}

void done_published_shutdown(void* done_arg, grpc_cq_completion* storage) {
  (void)done_arg;
  gpr_free(storage);
}

static void listener_destroy_done(void* s, grpc_error* error) {
  grpc_server* server = (grpc_server*)s;
  gpr_mu_lock(&server->mu_global);
  server->listeners_destroyed++;
  maybe_finish_shutdown(server);
  gpr_mu_unlock(&server->mu_global);
}

void grpc_server_shutdown_and_notify(grpc_server* server,
                                     grpc_completion_queue* cq, void* tag) {
  listener* l;
  shutdown_tag* sdt;
  channel_broadcaster broadcaster;
  grpc_core::ExecCtx _local_exec_ctx;

  GRPC_API_TRACE("grpc_server_shutdown_and_notify(server=%p, cq=%p, tag=%p)", 3,
                 (server, cq, tag));

  /* wait for startup to be finished: locks mu_global */
  gpr_mu_lock(&server->mu_global);
  while (server->starting) {
    gpr_cv_wait(&server->starting_cv, &server->mu_global,
                gpr_inf_future(GPR_CLOCK_REALTIME));
  }

  /* stay locked, and gather up some stuff to do */
  GPR_ASSERT(grpc_cq_begin_op(cq, tag));
  if (server->shutdown_published) {
<<<<<<< HEAD
    grpc_cq_end_op(cq, tag, GRPC_ERROR_NONE, done_published_shutdown, NULL,
=======
    grpc_cq_end_op(&exec_ctx, cq, tag, GRPC_ERROR_NONE, done_published_shutdown,
                   nullptr,
>>>>>>> 82c8f945
                   (grpc_cq_completion*)gpr_malloc(sizeof(grpc_cq_completion)));
    gpr_mu_unlock(&server->mu_global);
    return;
  }
  server->shutdown_tags = (shutdown_tag*)gpr_realloc(
      server->shutdown_tags,
      sizeof(shutdown_tag) * (server->num_shutdown_tags + 1));
  sdt = &server->shutdown_tags[server->num_shutdown_tags++];
  sdt->tag = tag;
  sdt->cq = cq;
  if (gpr_atm_acq_load(&server->shutdown_flag)) {
    gpr_mu_unlock(&server->mu_global);
    return;
  }

  server->last_shutdown_message_time = gpr_now(GPR_CLOCK_REALTIME);

  channel_broadcaster_init(server, &broadcaster);

  gpr_atm_rel_store(&server->shutdown_flag, 1);

  /* collect all unregistered then registered calls */
  gpr_mu_lock(&server->mu_call);
  kill_pending_work_locked(
      server, GRPC_ERROR_CREATE_FROM_STATIC_STRING("Server Shutdown"));
  gpr_mu_unlock(&server->mu_call);

  maybe_finish_shutdown(server);
  gpr_mu_unlock(&server->mu_global);

  /* Shutdown listeners */
  for (l = server->listeners; l; l = l->next) {
    GRPC_CLOSURE_INIT(&l->destroy_done, listener_destroy_done, server,
                      grpc_schedule_on_exec_ctx);
    l->destroy(server, l->arg, &l->destroy_done);
  }

  channel_broadcaster_shutdown(&broadcaster, true /* send_goaway */,
                               GRPC_ERROR_NONE);
}

void grpc_server_cancel_all_calls(grpc_server* server) {
  channel_broadcaster broadcaster;
  grpc_core::ExecCtx _local_exec_ctx;

  GRPC_API_TRACE("grpc_server_cancel_all_calls(server=%p)", 1, (server));

  gpr_mu_lock(&server->mu_global);
  channel_broadcaster_init(server, &broadcaster);
  gpr_mu_unlock(&server->mu_global);

  channel_broadcaster_shutdown(
      &broadcaster, false /* send_goaway */,
      GRPC_ERROR_CREATE_FROM_STATIC_STRING("Cancelling all calls"));
}

void grpc_server_destroy(grpc_server* server) {
  listener* l;
  grpc_core::ExecCtx _local_exec_ctx;

  GRPC_API_TRACE("grpc_server_destroy(server=%p)", 1, (server));

  gpr_mu_lock(&server->mu_global);
  GPR_ASSERT(gpr_atm_acq_load(&server->shutdown_flag) || !server->listeners);
  GPR_ASSERT(server->listeners_destroyed == num_listeners(server));

  while (server->listeners) {
    l = server->listeners;
    server->listeners = l->next;
    gpr_free(l);
  }

  gpr_mu_unlock(&server->mu_global);

  server_unref(server);
}

void grpc_server_add_listener(grpc_server* server, void* arg,
                              void (*start)(grpc_server* server, void* arg,
                                            grpc_pollset** pollsets,
                                            size_t pollset_count),
                              void (*destroy)(grpc_server* server, void* arg,
                                              grpc_closure* on_done)) {
  listener* l = (listener*)gpr_malloc(sizeof(listener));
  l->arg = arg;
  l->start = start;
  l->destroy = destroy;
  l->next = server->listeners;
  server->listeners = l;
}

static grpc_call_error queue_call_request(grpc_server* server, size_t cq_idx,
                                          requested_call* rc) {
  call_data* calld = nullptr;
  request_matcher* rm = nullptr;
  if (gpr_atm_acq_load(&server->shutdown_flag)) {
    fail_call(server, cq_idx, rc,
              GRPC_ERROR_CREATE_FROM_STATIC_STRING("Server Shutdown"));
    return GRPC_CALL_OK;
  }
  switch (rc->type) {
    case BATCH_CALL:
      rm = &server->unregistered_request_matcher;
      break;
    case REGISTERED_CALL:
      rm = &rc->data.registered.method->matcher;
      break;
  }
  if (gpr_locked_mpscq_push(&rm->requests_per_cq[cq_idx], &rc->request_link)) {
    /* this was the first queued request: we need to lock and start
       matching calls */
    gpr_mu_lock(&server->mu_call);
    while ((calld = rm->pending_head) != nullptr) {
      rc = (requested_call*)gpr_locked_mpscq_pop(&rm->requests_per_cq[cq_idx]);
      if (rc == nullptr) break;
      rm->pending_head = calld->pending_next;
      gpr_mu_unlock(&server->mu_call);
      if (!gpr_atm_full_cas(&calld->state, PENDING, ACTIVATED)) {
        // Zombied Call
        GRPC_CLOSURE_INIT(
            &calld->kill_zombie_closure, kill_zombie,
            grpc_call_stack_element(grpc_call_get_call_stack(calld->call), 0),
            grpc_schedule_on_exec_ctx);
        GRPC_CLOSURE_SCHED(&calld->kill_zombie_closure, GRPC_ERROR_NONE);
      } else {
        publish_call(server, calld, cq_idx, rc);
      }
      gpr_mu_lock(&server->mu_call);
    }
    gpr_mu_unlock(&server->mu_call);
  }
  return GRPC_CALL_OK;
}

grpc_call_error grpc_server_request_call(
    grpc_server* server, grpc_call** call, grpc_call_details* details,
    grpc_metadata_array* initial_metadata,
    grpc_completion_queue* cq_bound_to_call,
    grpc_completion_queue* cq_for_notification, void* tag) {
  grpc_call_error error;
  grpc_core::ExecCtx _local_exec_ctx;
  requested_call* rc = (requested_call*)gpr_malloc(sizeof(*rc));
  GRPC_STATS_INC_SERVER_REQUESTED_CALLS();
  GRPC_API_TRACE(
      "grpc_server_request_call("
      "server=%p, call=%p, details=%p, initial_metadata=%p, "
      "cq_bound_to_call=%p, cq_for_notification=%p, tag=%p)",
      7,
      (server, call, details, initial_metadata, cq_bound_to_call,
       cq_for_notification, tag));
  size_t cq_idx;
  for (cq_idx = 0; cq_idx < server->cq_count; cq_idx++) {
    if (server->cqs[cq_idx] == cq_for_notification) {
      break;
    }
  }
  if (cq_idx == server->cq_count) {
    gpr_free(rc);
    error = GRPC_CALL_ERROR_NOT_SERVER_COMPLETION_QUEUE;
    goto done;
  }
  if (grpc_cq_begin_op(cq_for_notification, tag) == false) {
    gpr_free(rc);
    error = GRPC_CALL_ERROR_COMPLETION_QUEUE_SHUTDOWN;
    goto done;
  }
  details->reserved = nullptr;
  rc->cq_idx = cq_idx;
  rc->type = BATCH_CALL;
  rc->server = server;
  rc->tag = tag;
  rc->cq_bound_to_call = cq_bound_to_call;
  rc->call = call;
  rc->data.batch.details = details;
  rc->initial_metadata = initial_metadata;
  error = queue_call_request(server, cq_idx, rc);
done:

  return error;
}

grpc_call_error grpc_server_request_registered_call(
    grpc_server* server, void* rmp, grpc_call** call, gpr_timespec* deadline,
    grpc_metadata_array* initial_metadata, grpc_byte_buffer** optional_payload,
    grpc_completion_queue* cq_bound_to_call,
    grpc_completion_queue* cq_for_notification, void* tag) {
  grpc_call_error error;
  grpc_core::ExecCtx _local_exec_ctx;
  requested_call* rc = (requested_call*)gpr_malloc(sizeof(*rc));
  registered_method* rm = (registered_method*)rmp;
  GRPC_STATS_INC_SERVER_REQUESTED_CALLS();
  GRPC_API_TRACE(
      "grpc_server_request_registered_call("
      "server=%p, rmp=%p, call=%p, deadline=%p, initial_metadata=%p, "
      "optional_payload=%p, cq_bound_to_call=%p, cq_for_notification=%p, "
      "tag=%p)",
      9,
      (server, rmp, call, deadline, initial_metadata, optional_payload,
       cq_bound_to_call, cq_for_notification, tag));

  size_t cq_idx;
  for (cq_idx = 0; cq_idx < server->cq_count; cq_idx++) {
    if (server->cqs[cq_idx] == cq_for_notification) {
      break;
    }
  }
  if (cq_idx == server->cq_count) {
    gpr_free(rc);
    error = GRPC_CALL_ERROR_NOT_SERVER_COMPLETION_QUEUE;
    goto done;
  }
  if ((optional_payload == nullptr) !=
      (rm->payload_handling == GRPC_SRM_PAYLOAD_NONE)) {
    gpr_free(rc);
    error = GRPC_CALL_ERROR_PAYLOAD_TYPE_MISMATCH;
    goto done;
  }
  if (grpc_cq_begin_op(cq_for_notification, tag) == false) {
    gpr_free(rc);
    error = GRPC_CALL_ERROR_COMPLETION_QUEUE_SHUTDOWN;
    goto done;
  }
  rc->cq_idx = cq_idx;
  rc->type = REGISTERED_CALL;
  rc->server = server;
  rc->tag = tag;
  rc->cq_bound_to_call = cq_bound_to_call;
  rc->call = call;
  rc->data.registered.method = rm;
  rc->data.registered.deadline = deadline;
  rc->initial_metadata = initial_metadata;
  rc->data.registered.optional_payload = optional_payload;
  error = queue_call_request(server, cq_idx, rc);
done:

  return error;
}

<<<<<<< HEAD
static void fail_call(grpc_server* server, size_t cq_idx, requested_call* rc,
                      grpc_error* error) {
  *rc->call = NULL;
=======
static void fail_call(grpc_exec_ctx* exec_ctx, grpc_server* server,
                      size_t cq_idx, requested_call* rc, grpc_error* error) {
  *rc->call = nullptr;
>>>>>>> 82c8f945
  rc->initial_metadata->count = 0;
  GPR_ASSERT(error != GRPC_ERROR_NONE);

  grpc_cq_end_op(server->cqs[cq_idx], rc->tag, error, done_request_event, rc,
                 &rc->completion);
}

const grpc_channel_args* grpc_server_get_channel_args(grpc_server* server) {
  return server->channel_args;
}

int grpc_server_has_open_connections(grpc_server* server) {
  int r;
  gpr_mu_lock(&server->mu_global);
  r = server->root_channel_data.next != &server->root_channel_data;
  gpr_mu_unlock(&server->mu_global);
  return r;
}<|MERGE_RESOLUTION|>--- conflicted
+++ resolved
@@ -350,13 +350,8 @@
        So, we can ignore the queue lock and just pop, with the guarantee that a
        NULL returned here truly means that the queue is empty */
     while ((rc = (requested_call*)gpr_mpscq_pop(
-<<<<<<< HEAD
-                &rm->requests_per_cq[i].queue)) != NULL) {
+                &rm->requests_per_cq[i].queue)) != nullptr) {
       fail_call(server, i, rc, GRPC_ERROR_REF(error));
-=======
-                &rm->requests_per_cq[i].queue)) != nullptr) {
-      fail_call(exec_ctx, server, i, rc, GRPC_ERROR_REF(error));
->>>>>>> 82c8f945
     }
   }
   GRPC_ERROR_UNREF(error);
@@ -1075,12 +1070,7 @@
   uint32_t max_probes = 0;
   grpc_transport_op* op = nullptr;
 
-<<<<<<< HEAD
-  channel = grpc_channel_create(NULL, args, GRPC_SERVER_CHANNEL, transport);
-=======
-  channel = grpc_channel_create(exec_ctx, nullptr, args, GRPC_SERVER_CHANNEL,
-                                transport);
->>>>>>> 82c8f945
+  channel = grpc_channel_create(nullptr, args, GRPC_SERVER_CHANNEL, transport);
   chand = (channel_data*)grpc_channel_stack_element(
               grpc_channel_get_channel_stack(channel), 0)
               ->channel_data;
@@ -1193,12 +1183,7 @@
   /* stay locked, and gather up some stuff to do */
   GPR_ASSERT(grpc_cq_begin_op(cq, tag));
   if (server->shutdown_published) {
-<<<<<<< HEAD
-    grpc_cq_end_op(cq, tag, GRPC_ERROR_NONE, done_published_shutdown, NULL,
-=======
-    grpc_cq_end_op(&exec_ctx, cq, tag, GRPC_ERROR_NONE, done_published_shutdown,
-                   nullptr,
->>>>>>> 82c8f945
+    grpc_cq_end_op(cq, tag, GRPC_ERROR_NONE, done_published_shutdown, nullptr,
                    (grpc_cq_completion*)gpr_malloc(sizeof(grpc_cq_completion)));
     gpr_mu_unlock(&server->mu_global);
     return;
@@ -1437,15 +1422,9 @@
   return error;
 }
 
-<<<<<<< HEAD
 static void fail_call(grpc_server* server, size_t cq_idx, requested_call* rc,
                       grpc_error* error) {
-  *rc->call = NULL;
-=======
-static void fail_call(grpc_exec_ctx* exec_ctx, grpc_server* server,
-                      size_t cq_idx, requested_call* rc, grpc_error* error) {
   *rc->call = nullptr;
->>>>>>> 82c8f945
   rc->initial_metadata->count = 0;
   GPR_ASSERT(error != GRPC_ERROR_NONE);
 
