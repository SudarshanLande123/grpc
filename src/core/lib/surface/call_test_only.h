/*
 *
 * Copyright 2015 gRPC authors.
 *
 * Licensed under the Apache License, Version 2.0 (the "License");
 * you may not use this file except in compliance with the License.
 * You may obtain a copy of the License at
 *
 *     http://www.apache.org/licenses/LICENSE-2.0
 *
 * Unless required by applicable law or agreed to in writing, software
 * distributed under the License is distributed on an "AS IS" BASIS,
 * WITHOUT WARRANTIES OR CONDITIONS OF ANY KIND, either express or implied.
 * See the License for the specific language governing permissions and
 * limitations under the License.
 *
 */

#ifndef GRPC_CORE_LIB_SURFACE_CALL_TEST_ONLY_H
#define GRPC_CORE_LIB_SURFACE_CALL_TEST_ONLY_H

#include <grpc/grpc.h>

<<<<<<< HEAD
#ifdef __cplusplus
extern "C" {
#endif

/** Return the message compression algorithm from \a call.
=======
/** Return the compression algorithm from \a call.
>>>>>>> 84d78acf
 *
 * \warning This function should \b only be used in test code. */
grpc_compression_algorithm grpc_call_test_only_get_compression_algorithm(
    grpc_call* call);

/** Return the message flags from \a call.
 *
 * \warning This function should \b only be used in test code. */
uint32_t grpc_call_test_only_get_message_flags(grpc_call* call);

/** Returns a bitset for the encodings (compression algorithms) supported by \a
 * call's peer.
 *
 * To be indexed by grpc_compression_algorithm enum values. */
uint32_t grpc_call_test_only_get_encodings_accepted_by_peer(grpc_call* call);

<<<<<<< HEAD
#ifdef __cplusplus
}
#endif
=======
/** Returns a bitset for the stream encodings (stream compression algorithms)
 * supported by \a call's peer.
 *
 * To be indexed by grpc_stream_compression_algorithm enum values. */
uint32_t grpc_call_test_only_get_stream_encodings_accepted_by_peer(
    grpc_call* call);

/** Returns the incoming stream compression algorithm (content-encoding header)
 * received by a call. */
grpc_stream_compression_algorithm
grpc_call_test_only_get_incoming_stream_encodings(grpc_call* call);
>>>>>>> 84d78acf

#endif /* GRPC_CORE_LIB_SURFACE_CALL_TEST_ONLY_H */<|MERGE_RESOLUTION|>--- conflicted
+++ resolved
@@ -21,15 +21,7 @@
 
 #include <grpc/grpc.h>
 
-<<<<<<< HEAD
-#ifdef __cplusplus
-extern "C" {
-#endif
-
 /** Return the message compression algorithm from \a call.
-=======
-/** Return the compression algorithm from \a call.
->>>>>>> 84d78acf
  *
  * \warning This function should \b only be used in test code. */
 grpc_compression_algorithm grpc_call_test_only_get_compression_algorithm(
@@ -46,22 +38,4 @@
  * To be indexed by grpc_compression_algorithm enum values. */
 uint32_t grpc_call_test_only_get_encodings_accepted_by_peer(grpc_call* call);
 
-<<<<<<< HEAD
-#ifdef __cplusplus
-}
-#endif
-=======
-/** Returns a bitset for the stream encodings (stream compression algorithms)
- * supported by \a call's peer.
- *
- * To be indexed by grpc_stream_compression_algorithm enum values. */
-uint32_t grpc_call_test_only_get_stream_encodings_accepted_by_peer(
-    grpc_call* call);
-
-/** Returns the incoming stream compression algorithm (content-encoding header)
- * received by a call. */
-grpc_stream_compression_algorithm
-grpc_call_test_only_get_incoming_stream_encodings(grpc_call* call);
->>>>>>> 84d78acf
-
 #endif /* GRPC_CORE_LIB_SURFACE_CALL_TEST_ONLY_H */