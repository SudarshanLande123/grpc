# Copyright 2015-2016, Google Inc.
# All rights reserved.
#
# Redistribution and use in source and binary forms, with or without
# modification, are permitted provided that the following conditions are
# met:
#
#     * Redistributions of source code must retain the above copyright
# notice, this list of conditions and the following disclaimer.
#     * Redistributions in binary form must reproduce the above
# copyright notice, this list of conditions and the following disclaimer
# in the documentation and/or other materials provided with the
# distribution.
#     * Neither the name of Google Inc. nor the names of its
# contributors may be used to endorse or promote products derived from
# this software without specific prior written permission.
#
# THIS SOFTWARE IS PROVIDED BY THE COPYRIGHT HOLDERS AND CONTRIBUTORS
# "AS IS" AND ANY EXPRESS OR IMPLIED WARRANTIES, INCLUDING, BUT NOT
# LIMITED TO, THE IMPLIED WARRANTIES OF MERCHANTABILITY AND FITNESS FOR
# A PARTICULAR PURPOSE ARE DISCLAIMED. IN NO EVENT SHALL THE COPYRIGHT
# OWNER OR CONTRIBUTORS BE LIABLE FOR ANY DIRECT, INDIRECT, INCIDENTAL,
# SPECIAL, EXEMPLARY, OR CONSEQUENTIAL DAMAGES (INCLUDING, BUT NOT
# LIMITED TO, PROCUREMENT OF SUBSTITUTE GOODS OR SERVICES; LOSS OF USE,
# DATA, OR PROFITS; OR BUSINESS INTERRUPTION) HOWEVER CAUSED AND ON ANY
# THEORY OF LIABILITY, WHETHER IN CONTRACT, STRICT LIABILITY, OR TORT
# (INCLUDING NEGLIGENCE OR OTHERWISE) ARISING IN ANY WAY OUT OF THE USE
# OF THIS SOFTWARE, EVEN IF ADVISED OF THE POSSIBILITY OF SUCH DAMAGE.

# GRPC contains the General RPC module.
module GRPC
<<<<<<< HEAD
  VERSION = '0.14.0-dev'
=======
  VERSION = '0.13.0.pre1.1'
>>>>>>> a8ba0c56
end<|MERGE_RESOLUTION|>--- conflicted
+++ resolved
@@ -29,9 +29,5 @@
 
 # GRPC contains the General RPC module.
 module GRPC
-<<<<<<< HEAD
-  VERSION = '0.14.0-dev'
-=======
-  VERSION = '0.13.0.pre1.1'
->>>>>>> a8ba0c56
+  VERSION = '0.14.0.dev'
 end