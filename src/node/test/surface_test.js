--- conflicted
+++ resolved
@@ -47,7 +47,6 @@
 
 var _ = require('lodash');
 
-<<<<<<< HEAD
 /**
  * This is used for testing functions with multiple asynchronous calls that
  * can happen in different orders. This should be passed the number of async
@@ -68,9 +67,7 @@
     }
   };
 }
-=======
 var server_insecure_creds = grpc.ServerCredentials.createInsecure();
->>>>>>> 58d7310f
 
 describe('File loader', function() {
   it('Should load a proto file by default', function() {
