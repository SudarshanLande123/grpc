PHP_ARG_ENABLE(grpc, whether to enable grpc support,
[  --enable-grpc           Enable grpc support])

if test "$PHP_GRPC" != "no"; then
  dnl Write more examples of tests here...

  dnl # --with-grpc -> add include path
  PHP_ADD_INCLUDE(../../grpc/include)
  PHP_ADD_INCLUDE(../../grpc/src/php/ext/grpc)
  PHP_ADD_INCLUDE(../../grpc/third_party/boringssl/include)

  LIBS="-lpthread $LIBS"

  GRPC_SHARED_LIBADD="-lpthread $GRPC_SHARED_LIBADD"
  PHP_ADD_LIBRARY(pthread)

  PHP_ADD_LIBRARY(dl,,GRPC_SHARED_LIBADD)
  PHP_ADD_LIBRARY(dl)

  case $host in
    *darwin*) ;;
    *)
      PHP_ADD_LIBRARY(rt,,GRPC_SHARED_LIBADD)
      PHP_ADD_LIBRARY(rt)
      ;;
  esac

  PHP_NEW_EXTENSION(grpc,
    src/php/ext/grpc/byte_buffer.c \
    src/php/ext/grpc/call.c \
    src/php/ext/grpc/call_credentials.c \
    src/php/ext/grpc/channel.c \
    src/php/ext/grpc/channel_credentials.c \
    src/php/ext/grpc/completion_queue.c \
    src/php/ext/grpc/php_grpc.c \
    src/php/ext/grpc/server.c \
    src/php/ext/grpc/server_credentials.c \
    src/php/ext/grpc/timeval.c \
    src/core/lib/profiling/basic_timers.c \
    src/core/lib/profiling/stap_timers.c \
    src/core/lib/support/alloc.c \
    src/core/lib/support/avl.c \
    src/core/lib/support/backoff.c \
    src/core/lib/support/cmdline.c \
    src/core/lib/support/cpu_iphone.c \
    src/core/lib/support/cpu_linux.c \
    src/core/lib/support/cpu_posix.c \
    src/core/lib/support/cpu_windows.c \
    src/core/lib/support/env_linux.c \
    src/core/lib/support/env_posix.c \
    src/core/lib/support/env_windows.c \
    src/core/lib/support/histogram.c \
    src/core/lib/support/host_port.c \
    src/core/lib/support/log.c \
    src/core/lib/support/log_android.c \
    src/core/lib/support/log_linux.c \
    src/core/lib/support/log_posix.c \
    src/core/lib/support/log_windows.c \
    src/core/lib/support/mpscq.c \
    src/core/lib/support/murmur_hash.c \
    src/core/lib/support/percent_encoding.c \
    src/core/lib/support/slice.c \
    src/core/lib/support/slice_buffer.c \
    src/core/lib/support/stack_lockfree.c \
    src/core/lib/support/string.c \
    src/core/lib/support/string_posix.c \
    src/core/lib/support/string_util_windows.c \
    src/core/lib/support/string_windows.c \
    src/core/lib/support/subprocess_posix.c \
    src/core/lib/support/subprocess_windows.c \
    src/core/lib/support/sync.c \
    src/core/lib/support/sync_posix.c \
    src/core/lib/support/sync_windows.c \
    src/core/lib/support/thd.c \
    src/core/lib/support/thd_posix.c \
    src/core/lib/support/thd_windows.c \
    src/core/lib/support/time.c \
    src/core/lib/support/time_posix.c \
    src/core/lib/support/time_precise.c \
    src/core/lib/support/time_windows.c \
    src/core/lib/support/tls_pthread.c \
    src/core/lib/support/tmpfile_msys.c \
    src/core/lib/support/tmpfile_posix.c \
    src/core/lib/support/tmpfile_windows.c \
    src/core/lib/support/wrap_memcpy.c \
    src/core/lib/surface/init.c \
    src/core/lib/channel/channel_args.c \
    src/core/lib/channel/channel_stack.c \
    src/core/lib/channel/channel_stack_builder.c \
    src/core/lib/channel/compress_filter.c \
    src/core/lib/channel/connected_channel.c \
    src/core/lib/channel/deadline_filter.c \
    src/core/lib/channel/handshaker.c \
    src/core/lib/channel/http_client_filter.c \
    src/core/lib/channel/http_server_filter.c \
    src/core/lib/channel/message_size_filter.c \
    src/core/lib/compression/compression.c \
    src/core/lib/compression/message_compress.c \
    src/core/lib/debug/trace.c \
    src/core/lib/http/format_request.c \
    src/core/lib/http/httpcli.c \
    src/core/lib/http/parser.c \
    src/core/lib/iomgr/closure.c \
    src/core/lib/iomgr/combiner.c \
    src/core/lib/iomgr/endpoint.c \
    src/core/lib/iomgr/endpoint_pair_posix.c \
    src/core/lib/iomgr/endpoint_pair_windows.c \
    src/core/lib/iomgr/error.c \
    src/core/lib/iomgr/ev_epoll_linux.c \
    src/core/lib/iomgr/ev_poll_and_epoll_posix.c \
    src/core/lib/iomgr/ev_poll_posix.c \
    src/core/lib/iomgr/ev_posix.c \
    src/core/lib/iomgr/exec_ctx.c \
    src/core/lib/iomgr/executor.c \
    src/core/lib/iomgr/iocp_windows.c \
    src/core/lib/iomgr/iomgr.c \
    src/core/lib/iomgr/iomgr_posix.c \
    src/core/lib/iomgr/iomgr_windows.c \
    src/core/lib/iomgr/load_file.c \
    src/core/lib/iomgr/network_status_tracker.c \
    src/core/lib/iomgr/polling_entity.c \
    src/core/lib/iomgr/pollset_set_windows.c \
    src/core/lib/iomgr/pollset_windows.c \
    src/core/lib/iomgr/resolve_address_posix.c \
    src/core/lib/iomgr/resolve_address_windows.c \
    src/core/lib/iomgr/sockaddr_utils.c \
    src/core/lib/iomgr/socket_utils_common_posix.c \
    src/core/lib/iomgr/socket_utils_linux.c \
    src/core/lib/iomgr/socket_utils_posix.c \
    src/core/lib/iomgr/socket_windows.c \
    src/core/lib/iomgr/tcp_client_posix.c \
    src/core/lib/iomgr/tcp_client_windows.c \
    src/core/lib/iomgr/tcp_posix.c \
    src/core/lib/iomgr/tcp_server_posix.c \
    src/core/lib/iomgr/tcp_server_windows.c \
    src/core/lib/iomgr/tcp_windows.c \
    src/core/lib/iomgr/time_averaged_stats.c \
    src/core/lib/iomgr/timer.c \
    src/core/lib/iomgr/timer_heap.c \
    src/core/lib/iomgr/udp_server.c \
    src/core/lib/iomgr/unix_sockets_posix.c \
    src/core/lib/iomgr/unix_sockets_posix_noop.c \
    src/core/lib/iomgr/wakeup_fd_eventfd.c \
    src/core/lib/iomgr/wakeup_fd_nospecial.c \
    src/core/lib/iomgr/wakeup_fd_pipe.c \
    src/core/lib/iomgr/wakeup_fd_posix.c \
    src/core/lib/iomgr/workqueue_posix.c \
    src/core/lib/iomgr/workqueue_windows.c \
    src/core/lib/json/json.c \
    src/core/lib/json/json_reader.c \
    src/core/lib/json/json_string.c \
    src/core/lib/json/json_writer.c \
    src/core/lib/surface/alarm.c \
    src/core/lib/surface/api_trace.c \
    src/core/lib/surface/byte_buffer.c \
    src/core/lib/surface/byte_buffer_reader.c \
    src/core/lib/surface/call.c \
    src/core/lib/surface/call_details.c \
    src/core/lib/surface/call_log_batch.c \
    src/core/lib/surface/channel.c \
    src/core/lib/surface/channel_init.c \
    src/core/lib/surface/channel_ping.c \
    src/core/lib/surface/channel_stack_type.c \
    src/core/lib/surface/completion_queue.c \
    src/core/lib/surface/event_string.c \
    src/core/lib/surface/lame_client.c \
    src/core/lib/surface/metadata_array.c \
    src/core/lib/surface/server.c \
    src/core/lib/surface/validate_metadata.c \
    src/core/lib/surface/version.c \
    src/core/lib/transport/byte_stream.c \
    src/core/lib/transport/connectivity_state.c \
    src/core/lib/transport/metadata.c \
    src/core/lib/transport/metadata_batch.c \
    src/core/lib/transport/static_metadata.c \
    src/core/lib/transport/timeout_encoding.c \
    src/core/lib/transport/transport.c \
    src/core/lib/transport/transport_op_string.c \
    src/core/ext/transport/chttp2/server/secure/server_secure_chttp2.c \
    src/core/ext/transport/chttp2/transport/bin_decoder.c \
    src/core/ext/transport/chttp2/transport/bin_encoder.c \
    src/core/ext/transport/chttp2/transport/chttp2_plugin.c \
    src/core/ext/transport/chttp2/transport/chttp2_transport.c \
    src/core/ext/transport/chttp2/transport/frame_data.c \
    src/core/ext/transport/chttp2/transport/frame_goaway.c \
    src/core/ext/transport/chttp2/transport/frame_ping.c \
    src/core/ext/transport/chttp2/transport/frame_rst_stream.c \
    src/core/ext/transport/chttp2/transport/frame_settings.c \
    src/core/ext/transport/chttp2/transport/frame_window_update.c \
    src/core/ext/transport/chttp2/transport/hpack_encoder.c \
    src/core/ext/transport/chttp2/transport/hpack_parser.c \
    src/core/ext/transport/chttp2/transport/hpack_table.c \
    src/core/ext/transport/chttp2/transport/huffsyms.c \
    src/core/ext/transport/chttp2/transport/incoming_metadata.c \
    src/core/ext/transport/chttp2/transport/parsing.c \
    src/core/ext/transport/chttp2/transport/status_conversion.c \
    src/core/ext/transport/chttp2/transport/stream_lists.c \
    src/core/ext/transport/chttp2/transport/stream_map.c \
    src/core/ext/transport/chttp2/transport/varint.c \
    src/core/ext/transport/chttp2/transport/writing.c \
    src/core/ext/transport/chttp2/alpn/alpn.c \
    src/core/lib/http/httpcli_security_connector.c \
    src/core/lib/security/context/security_context.c \
    src/core/lib/security/credentials/composite/composite_credentials.c \
    src/core/lib/security/credentials/credentials.c \
    src/core/lib/security/credentials/credentials_metadata.c \
    src/core/lib/security/credentials/fake/fake_credentials.c \
    src/core/lib/security/credentials/google_default/credentials_posix.c \
    src/core/lib/security/credentials/google_default/credentials_windows.c \
    src/core/lib/security/credentials/google_default/google_default_credentials.c \
    src/core/lib/security/credentials/iam/iam_credentials.c \
    src/core/lib/security/credentials/jwt/json_token.c \
    src/core/lib/security/credentials/jwt/jwt_credentials.c \
    src/core/lib/security/credentials/jwt/jwt_verifier.c \
    src/core/lib/security/credentials/oauth2/oauth2_credentials.c \
    src/core/lib/security/credentials/plugin/plugin_credentials.c \
    src/core/lib/security/credentials/ssl/ssl_credentials.c \
    src/core/lib/security/transport/client_auth_filter.c \
    src/core/lib/security/transport/handshake.c \
    src/core/lib/security/transport/secure_endpoint.c \
    src/core/lib/security/transport/security_connector.c \
    src/core/lib/security/transport/server_auth_filter.c \
    src/core/lib/security/transport/tsi_error.c \
    src/core/lib/security/util/b64.c \
    src/core/lib/security/util/json_util.c \
    src/core/lib/surface/init_secure.c \
    src/core/lib/tsi/fake_transport_security.c \
    src/core/lib/tsi/ssl_transport_security.c \
    src/core/lib/tsi/transport_security.c \
    src/core/ext/transport/chttp2/client/secure/secure_channel_create.c \
<<<<<<< HEAD
    src/core/ext/client_channel/channel_connectivity.c \
    src/core/ext/client_channel/client_channel.c \
    src/core/ext/client_channel/client_channel_factory.c \
    src/core/ext/client_channel/client_channel_plugin.c \
    src/core/ext/client_channel/connector.c \
    src/core/ext/client_channel/default_initial_connect_string.c \
    src/core/ext/client_channel/initial_connect_string.c \
    src/core/ext/client_channel/lb_policy.c \
    src/core/ext/client_channel/lb_policy_factory.c \
    src/core/ext/client_channel/lb_policy_registry.c \
    src/core/ext/client_channel/parse_address.c \
    src/core/ext/client_channel/resolver.c \
    src/core/ext/client_channel/resolver_factory.c \
    src/core/ext/client_channel/resolver_registry.c \
    src/core/ext/client_channel/resolver_result.c \
    src/core/ext/client_channel/subchannel.c \
    src/core/ext/client_channel/subchannel_index.c \
    src/core/ext/client_channel/uri_parser.c \
=======
    src/core/ext/client_config/channel_connectivity.c \
    src/core/ext/client_config/client_channel.c \
    src/core/ext/client_config/client_channel_factory.c \
    src/core/ext/client_config/client_config_plugin.c \
    src/core/ext/client_config/connector.c \
    src/core/ext/client_config/default_initial_connect_string.c \
    src/core/ext/client_config/http_connect_handshaker.c \
    src/core/ext/client_config/initial_connect_string.c \
    src/core/ext/client_config/lb_policy.c \
    src/core/ext/client_config/lb_policy_factory.c \
    src/core/ext/client_config/lb_policy_registry.c \
    src/core/ext/client_config/parse_address.c \
    src/core/ext/client_config/resolver.c \
    src/core/ext/client_config/resolver_factory.c \
    src/core/ext/client_config/resolver_registry.c \
    src/core/ext/client_config/resolver_result.c \
    src/core/ext/client_config/subchannel.c \
    src/core/ext/client_config/subchannel_index.c \
    src/core/ext/client_config/uri_parser.c \
>>>>>>> e5c744d9
    src/core/ext/transport/chttp2/server/insecure/server_chttp2.c \
    src/core/ext/transport/chttp2/server/insecure/server_chttp2_posix.c \
    src/core/ext/transport/chttp2/client/insecure/channel_create.c \
    src/core/ext/transport/chttp2/client/insecure/channel_create_posix.c \
    src/core/ext/lb_policy/grpclb/grpclb.c \
    src/core/ext/lb_policy/grpclb/load_balancer_api.c \
    src/core/ext/lb_policy/grpclb/proto/grpc/lb/v1/load_balancer.pb.c \
    third_party/nanopb/pb_common.c \
    third_party/nanopb/pb_decode.c \
    third_party/nanopb/pb_encode.c \
    src/core/ext/lb_policy/pick_first/pick_first.c \
    src/core/ext/lb_policy/round_robin/round_robin.c \
    src/core/ext/resolver/dns/native/dns_resolver.c \
    src/core/ext/resolver/sockaddr/sockaddr_resolver.c \
    src/core/ext/load_reporting/load_reporting.c \
    src/core/ext/load_reporting/load_reporting_filter.c \
    src/core/ext/census/base_resources.c \
    src/core/ext/census/context.c \
    src/core/ext/census/gen/census.pb.c \
    src/core/ext/census/gen/trace_context.pb.c \
    src/core/ext/census/grpc_context.c \
    src/core/ext/census/grpc_filter.c \
    src/core/ext/census/grpc_plugin.c \
    src/core/ext/census/initialize.c \
    src/core/ext/census/mlog.c \
    src/core/ext/census/operation.c \
    src/core/ext/census/placeholders.c \
    src/core/ext/census/resource.c \
    src/core/ext/census/trace_context.c \
    src/core/ext/census/tracing.c \
    src/core/plugin_registry/grpc_plugin_registry.c \
    src/boringssl/err_data.c \
    third_party/boringssl/crypto/aes/aes.c \
    third_party/boringssl/crypto/aes/mode_wrappers.c \
    third_party/boringssl/crypto/asn1/a_bitstr.c \
    third_party/boringssl/crypto/asn1/a_bool.c \
    third_party/boringssl/crypto/asn1/a_bytes.c \
    third_party/boringssl/crypto/asn1/a_d2i_fp.c \
    third_party/boringssl/crypto/asn1/a_dup.c \
    third_party/boringssl/crypto/asn1/a_enum.c \
    third_party/boringssl/crypto/asn1/a_gentm.c \
    third_party/boringssl/crypto/asn1/a_i2d_fp.c \
    third_party/boringssl/crypto/asn1/a_int.c \
    third_party/boringssl/crypto/asn1/a_mbstr.c \
    third_party/boringssl/crypto/asn1/a_object.c \
    third_party/boringssl/crypto/asn1/a_octet.c \
    third_party/boringssl/crypto/asn1/a_print.c \
    third_party/boringssl/crypto/asn1/a_strnid.c \
    third_party/boringssl/crypto/asn1/a_time.c \
    third_party/boringssl/crypto/asn1/a_type.c \
    third_party/boringssl/crypto/asn1/a_utctm.c \
    third_party/boringssl/crypto/asn1/a_utf8.c \
    third_party/boringssl/crypto/asn1/asn1_lib.c \
    third_party/boringssl/crypto/asn1/asn1_par.c \
    third_party/boringssl/crypto/asn1/asn_pack.c \
    third_party/boringssl/crypto/asn1/bio_asn1.c \
    third_party/boringssl/crypto/asn1/bio_ndef.c \
    third_party/boringssl/crypto/asn1/f_enum.c \
    third_party/boringssl/crypto/asn1/f_int.c \
    third_party/boringssl/crypto/asn1/f_string.c \
    third_party/boringssl/crypto/asn1/t_bitst.c \
    third_party/boringssl/crypto/asn1/t_pkey.c \
    third_party/boringssl/crypto/asn1/tasn_dec.c \
    third_party/boringssl/crypto/asn1/tasn_enc.c \
    third_party/boringssl/crypto/asn1/tasn_fre.c \
    third_party/boringssl/crypto/asn1/tasn_new.c \
    third_party/boringssl/crypto/asn1/tasn_prn.c \
    third_party/boringssl/crypto/asn1/tasn_typ.c \
    third_party/boringssl/crypto/asn1/tasn_utl.c \
    third_party/boringssl/crypto/asn1/x_bignum.c \
    third_party/boringssl/crypto/asn1/x_long.c \
    third_party/boringssl/crypto/base64/base64.c \
    third_party/boringssl/crypto/bio/bio.c \
    third_party/boringssl/crypto/bio/bio_mem.c \
    third_party/boringssl/crypto/bio/buffer.c \
    third_party/boringssl/crypto/bio/connect.c \
    third_party/boringssl/crypto/bio/fd.c \
    third_party/boringssl/crypto/bio/file.c \
    third_party/boringssl/crypto/bio/hexdump.c \
    third_party/boringssl/crypto/bio/pair.c \
    third_party/boringssl/crypto/bio/printf.c \
    third_party/boringssl/crypto/bio/socket.c \
    third_party/boringssl/crypto/bio/socket_helper.c \
    third_party/boringssl/crypto/bn/add.c \
    third_party/boringssl/crypto/bn/asm/x86_64-gcc.c \
    third_party/boringssl/crypto/bn/bn.c \
    third_party/boringssl/crypto/bn/bn_asn1.c \
    third_party/boringssl/crypto/bn/cmp.c \
    third_party/boringssl/crypto/bn/convert.c \
    third_party/boringssl/crypto/bn/ctx.c \
    third_party/boringssl/crypto/bn/div.c \
    third_party/boringssl/crypto/bn/exponentiation.c \
    third_party/boringssl/crypto/bn/gcd.c \
    third_party/boringssl/crypto/bn/generic.c \
    third_party/boringssl/crypto/bn/kronecker.c \
    third_party/boringssl/crypto/bn/montgomery.c \
    third_party/boringssl/crypto/bn/mul.c \
    third_party/boringssl/crypto/bn/prime.c \
    third_party/boringssl/crypto/bn/random.c \
    third_party/boringssl/crypto/bn/rsaz_exp.c \
    third_party/boringssl/crypto/bn/shift.c \
    third_party/boringssl/crypto/bn/sqrt.c \
    third_party/boringssl/crypto/buf/buf.c \
    third_party/boringssl/crypto/bytestring/asn1_compat.c \
    third_party/boringssl/crypto/bytestring/ber.c \
    third_party/boringssl/crypto/bytestring/cbb.c \
    third_party/boringssl/crypto/bytestring/cbs.c \
    third_party/boringssl/crypto/chacha/chacha_generic.c \
    third_party/boringssl/crypto/chacha/chacha_vec.c \
    third_party/boringssl/crypto/cipher/aead.c \
    third_party/boringssl/crypto/cipher/cipher.c \
    third_party/boringssl/crypto/cipher/derive_key.c \
    third_party/boringssl/crypto/cipher/e_aes.c \
    third_party/boringssl/crypto/cipher/e_chacha20poly1305.c \
    third_party/boringssl/crypto/cipher/e_des.c \
    third_party/boringssl/crypto/cipher/e_null.c \
    third_party/boringssl/crypto/cipher/e_rc2.c \
    third_party/boringssl/crypto/cipher/e_rc4.c \
    third_party/boringssl/crypto/cipher/e_ssl3.c \
    third_party/boringssl/crypto/cipher/e_tls.c \
    third_party/boringssl/crypto/cipher/tls_cbc.c \
    third_party/boringssl/crypto/cmac/cmac.c \
    third_party/boringssl/crypto/conf/conf.c \
    third_party/boringssl/crypto/cpu-arm.c \
    third_party/boringssl/crypto/cpu-intel.c \
    third_party/boringssl/crypto/crypto.c \
    third_party/boringssl/crypto/curve25519/curve25519.c \
    third_party/boringssl/crypto/curve25519/x25519-x86_64.c \
    third_party/boringssl/crypto/des/des.c \
    third_party/boringssl/crypto/dh/check.c \
    third_party/boringssl/crypto/dh/dh.c \
    third_party/boringssl/crypto/dh/dh_asn1.c \
    third_party/boringssl/crypto/dh/params.c \
    third_party/boringssl/crypto/digest/digest.c \
    third_party/boringssl/crypto/digest/digests.c \
    third_party/boringssl/crypto/directory_posix.c \
    third_party/boringssl/crypto/directory_win.c \
    third_party/boringssl/crypto/dsa/dsa.c \
    third_party/boringssl/crypto/dsa/dsa_asn1.c \
    third_party/boringssl/crypto/ec/ec.c \
    third_party/boringssl/crypto/ec/ec_asn1.c \
    third_party/boringssl/crypto/ec/ec_key.c \
    third_party/boringssl/crypto/ec/ec_montgomery.c \
    third_party/boringssl/crypto/ec/oct.c \
    third_party/boringssl/crypto/ec/p224-64.c \
    third_party/boringssl/crypto/ec/p256-64.c \
    third_party/boringssl/crypto/ec/p256-x86_64.c \
    third_party/boringssl/crypto/ec/simple.c \
    third_party/boringssl/crypto/ec/util-64.c \
    third_party/boringssl/crypto/ec/wnaf.c \
    third_party/boringssl/crypto/ecdh/ecdh.c \
    third_party/boringssl/crypto/ecdsa/ecdsa.c \
    third_party/boringssl/crypto/ecdsa/ecdsa_asn1.c \
    third_party/boringssl/crypto/engine/engine.c \
    third_party/boringssl/crypto/err/err.c \
    third_party/boringssl/crypto/evp/algorithm.c \
    third_party/boringssl/crypto/evp/digestsign.c \
    third_party/boringssl/crypto/evp/evp.c \
    third_party/boringssl/crypto/evp/evp_asn1.c \
    third_party/boringssl/crypto/evp/evp_ctx.c \
    third_party/boringssl/crypto/evp/p_dsa_asn1.c \
    third_party/boringssl/crypto/evp/p_ec.c \
    third_party/boringssl/crypto/evp/p_ec_asn1.c \
    third_party/boringssl/crypto/evp/p_rsa.c \
    third_party/boringssl/crypto/evp/p_rsa_asn1.c \
    third_party/boringssl/crypto/evp/pbkdf.c \
    third_party/boringssl/crypto/evp/sign.c \
    third_party/boringssl/crypto/ex_data.c \
    third_party/boringssl/crypto/hkdf/hkdf.c \
    third_party/boringssl/crypto/hmac/hmac.c \
    third_party/boringssl/crypto/lhash/lhash.c \
    third_party/boringssl/crypto/md4/md4.c \
    third_party/boringssl/crypto/md5/md5.c \
    third_party/boringssl/crypto/mem.c \
    third_party/boringssl/crypto/modes/cbc.c \
    third_party/boringssl/crypto/modes/cfb.c \
    third_party/boringssl/crypto/modes/ctr.c \
    third_party/boringssl/crypto/modes/gcm.c \
    third_party/boringssl/crypto/modes/ofb.c \
    third_party/boringssl/crypto/obj/obj.c \
    third_party/boringssl/crypto/obj/obj_xref.c \
    third_party/boringssl/crypto/pem/pem_all.c \
    third_party/boringssl/crypto/pem/pem_info.c \
    third_party/boringssl/crypto/pem/pem_lib.c \
    third_party/boringssl/crypto/pem/pem_oth.c \
    third_party/boringssl/crypto/pem/pem_pk8.c \
    third_party/boringssl/crypto/pem/pem_pkey.c \
    third_party/boringssl/crypto/pem/pem_x509.c \
    third_party/boringssl/crypto/pem/pem_xaux.c \
    third_party/boringssl/crypto/pkcs8/p5_pbe.c \
    third_party/boringssl/crypto/pkcs8/p5_pbev2.c \
    third_party/boringssl/crypto/pkcs8/p8_pkey.c \
    third_party/boringssl/crypto/pkcs8/pkcs8.c \
    third_party/boringssl/crypto/poly1305/poly1305.c \
    third_party/boringssl/crypto/poly1305/poly1305_arm.c \
    third_party/boringssl/crypto/poly1305/poly1305_vec.c \
    third_party/boringssl/crypto/rand/rand.c \
    third_party/boringssl/crypto/rand/urandom.c \
    third_party/boringssl/crypto/rand/windows.c \
    third_party/boringssl/crypto/rc4/rc4.c \
    third_party/boringssl/crypto/refcount_c11.c \
    third_party/boringssl/crypto/refcount_lock.c \
    third_party/boringssl/crypto/rsa/blinding.c \
    third_party/boringssl/crypto/rsa/padding.c \
    third_party/boringssl/crypto/rsa/rsa.c \
    third_party/boringssl/crypto/rsa/rsa_asn1.c \
    third_party/boringssl/crypto/rsa/rsa_impl.c \
    third_party/boringssl/crypto/sha/sha1.c \
    third_party/boringssl/crypto/sha/sha256.c \
    third_party/boringssl/crypto/sha/sha512.c \
    third_party/boringssl/crypto/stack/stack.c \
    third_party/boringssl/crypto/thread.c \
    third_party/boringssl/crypto/thread_none.c \
    third_party/boringssl/crypto/thread_pthread.c \
    third_party/boringssl/crypto/thread_win.c \
    third_party/boringssl/crypto/time_support.c \
    third_party/boringssl/crypto/x509/a_digest.c \
    third_party/boringssl/crypto/x509/a_sign.c \
    third_party/boringssl/crypto/x509/a_strex.c \
    third_party/boringssl/crypto/x509/a_verify.c \
    third_party/boringssl/crypto/x509/asn1_gen.c \
    third_party/boringssl/crypto/x509/by_dir.c \
    third_party/boringssl/crypto/x509/by_file.c \
    third_party/boringssl/crypto/x509/i2d_pr.c \
    third_party/boringssl/crypto/x509/pkcs7.c \
    third_party/boringssl/crypto/x509/t_crl.c \
    third_party/boringssl/crypto/x509/t_req.c \
    third_party/boringssl/crypto/x509/t_x509.c \
    third_party/boringssl/crypto/x509/t_x509a.c \
    third_party/boringssl/crypto/x509/x509.c \
    third_party/boringssl/crypto/x509/x509_att.c \
    third_party/boringssl/crypto/x509/x509_cmp.c \
    third_party/boringssl/crypto/x509/x509_d2.c \
    third_party/boringssl/crypto/x509/x509_def.c \
    third_party/boringssl/crypto/x509/x509_ext.c \
    third_party/boringssl/crypto/x509/x509_lu.c \
    third_party/boringssl/crypto/x509/x509_obj.c \
    third_party/boringssl/crypto/x509/x509_r2x.c \
    third_party/boringssl/crypto/x509/x509_req.c \
    third_party/boringssl/crypto/x509/x509_set.c \
    third_party/boringssl/crypto/x509/x509_trs.c \
    third_party/boringssl/crypto/x509/x509_txt.c \
    third_party/boringssl/crypto/x509/x509_v3.c \
    third_party/boringssl/crypto/x509/x509_vfy.c \
    third_party/boringssl/crypto/x509/x509_vpm.c \
    third_party/boringssl/crypto/x509/x509cset.c \
    third_party/boringssl/crypto/x509/x509name.c \
    third_party/boringssl/crypto/x509/x509rset.c \
    third_party/boringssl/crypto/x509/x509spki.c \
    third_party/boringssl/crypto/x509/x509type.c \
    third_party/boringssl/crypto/x509/x_algor.c \
    third_party/boringssl/crypto/x509/x_all.c \
    third_party/boringssl/crypto/x509/x_attrib.c \
    third_party/boringssl/crypto/x509/x_crl.c \
    third_party/boringssl/crypto/x509/x_exten.c \
    third_party/boringssl/crypto/x509/x_info.c \
    third_party/boringssl/crypto/x509/x_name.c \
    third_party/boringssl/crypto/x509/x_pkey.c \
    third_party/boringssl/crypto/x509/x_pubkey.c \
    third_party/boringssl/crypto/x509/x_req.c \
    third_party/boringssl/crypto/x509/x_sig.c \
    third_party/boringssl/crypto/x509/x_spki.c \
    third_party/boringssl/crypto/x509/x_val.c \
    third_party/boringssl/crypto/x509/x_x509.c \
    third_party/boringssl/crypto/x509/x_x509a.c \
    third_party/boringssl/crypto/x509v3/pcy_cache.c \
    third_party/boringssl/crypto/x509v3/pcy_data.c \
    third_party/boringssl/crypto/x509v3/pcy_lib.c \
    third_party/boringssl/crypto/x509v3/pcy_map.c \
    third_party/boringssl/crypto/x509v3/pcy_node.c \
    third_party/boringssl/crypto/x509v3/pcy_tree.c \
    third_party/boringssl/crypto/x509v3/v3_akey.c \
    third_party/boringssl/crypto/x509v3/v3_akeya.c \
    third_party/boringssl/crypto/x509v3/v3_alt.c \
    third_party/boringssl/crypto/x509v3/v3_bcons.c \
    third_party/boringssl/crypto/x509v3/v3_bitst.c \
    third_party/boringssl/crypto/x509v3/v3_conf.c \
    third_party/boringssl/crypto/x509v3/v3_cpols.c \
    third_party/boringssl/crypto/x509v3/v3_crld.c \
    third_party/boringssl/crypto/x509v3/v3_enum.c \
    third_party/boringssl/crypto/x509v3/v3_extku.c \
    third_party/boringssl/crypto/x509v3/v3_genn.c \
    third_party/boringssl/crypto/x509v3/v3_ia5.c \
    third_party/boringssl/crypto/x509v3/v3_info.c \
    third_party/boringssl/crypto/x509v3/v3_int.c \
    third_party/boringssl/crypto/x509v3/v3_lib.c \
    third_party/boringssl/crypto/x509v3/v3_ncons.c \
    third_party/boringssl/crypto/x509v3/v3_pci.c \
    third_party/boringssl/crypto/x509v3/v3_pcia.c \
    third_party/boringssl/crypto/x509v3/v3_pcons.c \
    third_party/boringssl/crypto/x509v3/v3_pku.c \
    third_party/boringssl/crypto/x509v3/v3_pmaps.c \
    third_party/boringssl/crypto/x509v3/v3_prn.c \
    third_party/boringssl/crypto/x509v3/v3_purp.c \
    third_party/boringssl/crypto/x509v3/v3_skey.c \
    third_party/boringssl/crypto/x509v3/v3_sxnet.c \
    third_party/boringssl/crypto/x509v3/v3_utl.c \
    third_party/boringssl/ssl/custom_extensions.c \
    third_party/boringssl/ssl/d1_both.c \
    third_party/boringssl/ssl/d1_clnt.c \
    third_party/boringssl/ssl/d1_lib.c \
    third_party/boringssl/ssl/d1_meth.c \
    third_party/boringssl/ssl/d1_pkt.c \
    third_party/boringssl/ssl/d1_srtp.c \
    third_party/boringssl/ssl/d1_srvr.c \
    third_party/boringssl/ssl/dtls_record.c \
    third_party/boringssl/ssl/pqueue/pqueue.c \
    third_party/boringssl/ssl/s3_both.c \
    third_party/boringssl/ssl/s3_clnt.c \
    third_party/boringssl/ssl/s3_enc.c \
    third_party/boringssl/ssl/s3_lib.c \
    third_party/boringssl/ssl/s3_meth.c \
    third_party/boringssl/ssl/s3_pkt.c \
    third_party/boringssl/ssl/s3_srvr.c \
    third_party/boringssl/ssl/ssl_aead_ctx.c \
    third_party/boringssl/ssl/ssl_asn1.c \
    third_party/boringssl/ssl/ssl_buffer.c \
    third_party/boringssl/ssl/ssl_cert.c \
    third_party/boringssl/ssl/ssl_cipher.c \
    third_party/boringssl/ssl/ssl_ecdh.c \
    third_party/boringssl/ssl/ssl_file.c \
    third_party/boringssl/ssl/ssl_lib.c \
    third_party/boringssl/ssl/ssl_rsa.c \
    third_party/boringssl/ssl/ssl_session.c \
    third_party/boringssl/ssl/ssl_stat.c \
    third_party/boringssl/ssl/t1_enc.c \
    third_party/boringssl/ssl/t1_lib.c \
    third_party/boringssl/ssl/tls_record.c \
    , $ext_shared, , -Wall -Werror \
    -Wno-parentheses-equality -Wno-unused-value -std=c11 \
    -fvisibility=hidden -DOPENSSL_NO_ASM -D_GNU_SOURCE -DWIN32_LEAN_AND_MEAN \
    -D_HAS_EXCEPTIONS=0 -DNOMINMAX)

  PHP_ADD_BUILD_DIR($ext_builddir/src/php/ext/grpc)

  PHP_ADD_BUILD_DIR($ext_builddir/src/boringssl)
  PHP_ADD_BUILD_DIR($ext_builddir/src/core/ext/census)
  PHP_ADD_BUILD_DIR($ext_builddir/src/core/ext/census/gen)
  PHP_ADD_BUILD_DIR($ext_builddir/src/core/ext/client_channel)
  PHP_ADD_BUILD_DIR($ext_builddir/src/core/ext/lb_policy/grpclb)
  PHP_ADD_BUILD_DIR($ext_builddir/src/core/ext/lb_policy/grpclb/proto/grpc/lb/v1)
  PHP_ADD_BUILD_DIR($ext_builddir/src/core/ext/lb_policy/pick_first)
  PHP_ADD_BUILD_DIR($ext_builddir/src/core/ext/lb_policy/round_robin)
  PHP_ADD_BUILD_DIR($ext_builddir/src/core/ext/load_reporting)
  PHP_ADD_BUILD_DIR($ext_builddir/src/core/ext/resolver/dns/native)
  PHP_ADD_BUILD_DIR($ext_builddir/src/core/ext/resolver/sockaddr)
  PHP_ADD_BUILD_DIR($ext_builddir/src/core/ext/transport/chttp2/alpn)
  PHP_ADD_BUILD_DIR($ext_builddir/src/core/ext/transport/chttp2/client/insecure)
  PHP_ADD_BUILD_DIR($ext_builddir/src/core/ext/transport/chttp2/client/secure)
  PHP_ADD_BUILD_DIR($ext_builddir/src/core/ext/transport/chttp2/server/insecure)
  PHP_ADD_BUILD_DIR($ext_builddir/src/core/ext/transport/chttp2/server/secure)
  PHP_ADD_BUILD_DIR($ext_builddir/src/core/ext/transport/chttp2/transport)
  PHP_ADD_BUILD_DIR($ext_builddir/src/core/lib/channel)
  PHP_ADD_BUILD_DIR($ext_builddir/src/core/lib/compression)
  PHP_ADD_BUILD_DIR($ext_builddir/src/core/lib/debug)
  PHP_ADD_BUILD_DIR($ext_builddir/src/core/lib/http)
  PHP_ADD_BUILD_DIR($ext_builddir/src/core/lib/iomgr)
  PHP_ADD_BUILD_DIR($ext_builddir/src/core/lib/json)
  PHP_ADD_BUILD_DIR($ext_builddir/src/core/lib/profiling)
  PHP_ADD_BUILD_DIR($ext_builddir/src/core/lib/security/context)
  PHP_ADD_BUILD_DIR($ext_builddir/src/core/lib/security/credentials)
  PHP_ADD_BUILD_DIR($ext_builddir/src/core/lib/security/credentials/composite)
  PHP_ADD_BUILD_DIR($ext_builddir/src/core/lib/security/credentials/fake)
  PHP_ADD_BUILD_DIR($ext_builddir/src/core/lib/security/credentials/google_default)
  PHP_ADD_BUILD_DIR($ext_builddir/src/core/lib/security/credentials/iam)
  PHP_ADD_BUILD_DIR($ext_builddir/src/core/lib/security/credentials/jwt)
  PHP_ADD_BUILD_DIR($ext_builddir/src/core/lib/security/credentials/oauth2)
  PHP_ADD_BUILD_DIR($ext_builddir/src/core/lib/security/credentials/plugin)
  PHP_ADD_BUILD_DIR($ext_builddir/src/core/lib/security/credentials/ssl)
  PHP_ADD_BUILD_DIR($ext_builddir/src/core/lib/security/transport)
  PHP_ADD_BUILD_DIR($ext_builddir/src/core/lib/security/util)
  PHP_ADD_BUILD_DIR($ext_builddir/src/core/lib/support)
  PHP_ADD_BUILD_DIR($ext_builddir/src/core/lib/surface)
  PHP_ADD_BUILD_DIR($ext_builddir/src/core/lib/transport)
  PHP_ADD_BUILD_DIR($ext_builddir/src/core/lib/tsi)
  PHP_ADD_BUILD_DIR($ext_builddir/src/core/plugin_registry)
  PHP_ADD_BUILD_DIR($ext_builddir/third_party/boringssl/crypto)
  PHP_ADD_BUILD_DIR($ext_builddir/third_party/boringssl/crypto/aes)
  PHP_ADD_BUILD_DIR($ext_builddir/third_party/boringssl/crypto/asn1)
  PHP_ADD_BUILD_DIR($ext_builddir/third_party/boringssl/crypto/base64)
  PHP_ADD_BUILD_DIR($ext_builddir/third_party/boringssl/crypto/bio)
  PHP_ADD_BUILD_DIR($ext_builddir/third_party/boringssl/crypto/bn)
  PHP_ADD_BUILD_DIR($ext_builddir/third_party/boringssl/crypto/bn/asm)
  PHP_ADD_BUILD_DIR($ext_builddir/third_party/boringssl/crypto/buf)
  PHP_ADD_BUILD_DIR($ext_builddir/third_party/boringssl/crypto/bytestring)
  PHP_ADD_BUILD_DIR($ext_builddir/third_party/boringssl/crypto/chacha)
  PHP_ADD_BUILD_DIR($ext_builddir/third_party/boringssl/crypto/cipher)
  PHP_ADD_BUILD_DIR($ext_builddir/third_party/boringssl/crypto/cmac)
  PHP_ADD_BUILD_DIR($ext_builddir/third_party/boringssl/crypto/conf)
  PHP_ADD_BUILD_DIR($ext_builddir/third_party/boringssl/crypto/curve25519)
  PHP_ADD_BUILD_DIR($ext_builddir/third_party/boringssl/crypto/des)
  PHP_ADD_BUILD_DIR($ext_builddir/third_party/boringssl/crypto/dh)
  PHP_ADD_BUILD_DIR($ext_builddir/third_party/boringssl/crypto/digest)
  PHP_ADD_BUILD_DIR($ext_builddir/third_party/boringssl/crypto/dsa)
  PHP_ADD_BUILD_DIR($ext_builddir/third_party/boringssl/crypto/ec)
  PHP_ADD_BUILD_DIR($ext_builddir/third_party/boringssl/crypto/ecdh)
  PHP_ADD_BUILD_DIR($ext_builddir/third_party/boringssl/crypto/ecdsa)
  PHP_ADD_BUILD_DIR($ext_builddir/third_party/boringssl/crypto/engine)
  PHP_ADD_BUILD_DIR($ext_builddir/third_party/boringssl/crypto/err)
  PHP_ADD_BUILD_DIR($ext_builddir/third_party/boringssl/crypto/evp)
  PHP_ADD_BUILD_DIR($ext_builddir/third_party/boringssl/crypto/hkdf)
  PHP_ADD_BUILD_DIR($ext_builddir/third_party/boringssl/crypto/hmac)
  PHP_ADD_BUILD_DIR($ext_builddir/third_party/boringssl/crypto/lhash)
  PHP_ADD_BUILD_DIR($ext_builddir/third_party/boringssl/crypto/md4)
  PHP_ADD_BUILD_DIR($ext_builddir/third_party/boringssl/crypto/md5)
  PHP_ADD_BUILD_DIR($ext_builddir/third_party/boringssl/crypto/modes)
  PHP_ADD_BUILD_DIR($ext_builddir/third_party/boringssl/crypto/obj)
  PHP_ADD_BUILD_DIR($ext_builddir/third_party/boringssl/crypto/pem)
  PHP_ADD_BUILD_DIR($ext_builddir/third_party/boringssl/crypto/pkcs8)
  PHP_ADD_BUILD_DIR($ext_builddir/third_party/boringssl/crypto/poly1305)
  PHP_ADD_BUILD_DIR($ext_builddir/third_party/boringssl/crypto/rand)
  PHP_ADD_BUILD_DIR($ext_builddir/third_party/boringssl/crypto/rc4)
  PHP_ADD_BUILD_DIR($ext_builddir/third_party/boringssl/crypto/rsa)
  PHP_ADD_BUILD_DIR($ext_builddir/third_party/boringssl/crypto/sha)
  PHP_ADD_BUILD_DIR($ext_builddir/third_party/boringssl/crypto/stack)
  PHP_ADD_BUILD_DIR($ext_builddir/third_party/boringssl/crypto/x509)
  PHP_ADD_BUILD_DIR($ext_builddir/third_party/boringssl/crypto/x509v3)
  PHP_ADD_BUILD_DIR($ext_builddir/third_party/boringssl/ssl)
  PHP_ADD_BUILD_DIR($ext_builddir/third_party/boringssl/ssl/pqueue)
  PHP_ADD_BUILD_DIR($ext_builddir/third_party/nanopb)
fi<|MERGE_RESOLUTION|>--- conflicted
+++ resolved
@@ -228,13 +228,13 @@
     src/core/lib/tsi/ssl_transport_security.c \
     src/core/lib/tsi/transport_security.c \
     src/core/ext/transport/chttp2/client/secure/secure_channel_create.c \
-<<<<<<< HEAD
     src/core/ext/client_channel/channel_connectivity.c \
     src/core/ext/client_channel/client_channel.c \
     src/core/ext/client_channel/client_channel_factory.c \
     src/core/ext/client_channel/client_channel_plugin.c \
     src/core/ext/client_channel/connector.c \
     src/core/ext/client_channel/default_initial_connect_string.c \
+    src/core/ext/client_channel/http_connect_handshaker.c \
     src/core/ext/client_channel/initial_connect_string.c \
     src/core/ext/client_channel/lb_policy.c \
     src/core/ext/client_channel/lb_policy_factory.c \
@@ -247,27 +247,6 @@
     src/core/ext/client_channel/subchannel.c \
     src/core/ext/client_channel/subchannel_index.c \
     src/core/ext/client_channel/uri_parser.c \
-=======
-    src/core/ext/client_config/channel_connectivity.c \
-    src/core/ext/client_config/client_channel.c \
-    src/core/ext/client_config/client_channel_factory.c \
-    src/core/ext/client_config/client_config_plugin.c \
-    src/core/ext/client_config/connector.c \
-    src/core/ext/client_config/default_initial_connect_string.c \
-    src/core/ext/client_config/http_connect_handshaker.c \
-    src/core/ext/client_config/initial_connect_string.c \
-    src/core/ext/client_config/lb_policy.c \
-    src/core/ext/client_config/lb_policy_factory.c \
-    src/core/ext/client_config/lb_policy_registry.c \
-    src/core/ext/client_config/parse_address.c \
-    src/core/ext/client_config/resolver.c \
-    src/core/ext/client_config/resolver_factory.c \
-    src/core/ext/client_config/resolver_registry.c \
-    src/core/ext/client_config/resolver_result.c \
-    src/core/ext/client_config/subchannel.c \
-    src/core/ext/client_config/subchannel_index.c \
-    src/core/ext/client_config/uri_parser.c \
->>>>>>> e5c744d9
     src/core/ext/transport/chttp2/server/insecure/server_chttp2.c \
     src/core/ext/transport/chttp2/server/insecure/server_chttp2_posix.c \
     src/core/ext/transport/chttp2/client/insecure/channel_create.c \
