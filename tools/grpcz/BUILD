--- conflicted
+++ resolved
@@ -38,11 +38,7 @@
     srcs = [
         "monitoring.proto",
     ],
-<<<<<<< HEAD
-    well_known_protos = "@submodule_protobuf//:well_known_protos",
-=======
     well_known_protos = "@com_google_protobuf//:well_known_protos",
->>>>>>> 45b89fb1
     deps = [
         ":census_proto",
     ],
