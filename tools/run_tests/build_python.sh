--- conflicted
+++ resolved
@@ -44,11 +44,6 @@
     # Build the entire virtual environment
     virtualenv -p `which "python"$1` $virtualenv_name
     source $virtualenv_name/bin/activate
-<<<<<<< HEAD
-    pip install -r src/python/requirements.txt
-    CFLAGS="-I$root/include -std=c89" LDFLAGS=-L$root/libs/$CONFIG GRPC_PYTHON_BUILD_WITH_CYTHON=1 pip install src/python/grpcio
-    pip install src/python/grpcio_test
-=======
 
     # Install grpcio
     cd $GRPCIO
@@ -59,7 +54,6 @@
     cd $GRPCIO_TEST
     pip install -r requirements.txt
     pip install $GRPCIO_TEST
->>>>>>> 791e78ad
   else
     source $virtualenv_name/bin/activate
     # Uninstall and re-install the packages we care about. Don't use
@@ -68,20 +62,12 @@
     # dependency upgrades.
     (yes | pip uninstall grpcio) || true
     (yes | pip uninstall grpcio_test) || true
-<<<<<<< HEAD
-    (CFLAGS="-I$root/include -std=c89" LDFLAGS=-L$root/libs/$CONFIG GRPC_PYTHON_BUILD_WITH_CYTHON=1 pip install src/python/grpcio) || (
-=======
     (CFLAGS="-I$ROOT/include -std=c89" LDFLAGS=-L$ROOT/libs/$CONFIG GRPC_PYTHON_BUILD_WITH_CYTHON=1 pip install $GRPCIO) || (
->>>>>>> 791e78ad
       # Fall back to rebuilding the entire environment
       rm -rf $virtualenv_name
       make_virtualenv $1
     )
-<<<<<<< HEAD
-    pip install src/python/grpcio_test
-=======
     pip install $GRPCIO_TEST
->>>>>>> 791e78ad
   fi
 }
 
