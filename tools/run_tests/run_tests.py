#!/usr/bin/python
"""Run tests in parallel."""

import argparse
import glob
import itertools
import multiprocessing
import sys
import time

import jobset
import watch_dirs


# SimpleConfig: just compile with CONFIG=config, and run the binary to test
class SimpleConfig(object):
  def __init__(self, config):
    self.build_config = config

  def run_command(self, binary):
    return [binary]


# ValgrindConfig: compile with some CONFIG=config, but use valgrind to run
class ValgrindConfig(object):
  def __init__(self, config):
    self.build_config = config

  def run_command(self, binary):
    return ['valgrind', binary]


# different configurations we can run under
_CONFIGS = {
  'dbg': SimpleConfig('dbg'),
  'opt': SimpleConfig('opt'),
  'tsan': SimpleConfig('tsan'),
  'msan': SimpleConfig('msan'),
  'asan': SimpleConfig('asan'),
  'valgrind': ValgrindConfig('dbg'),
  }


_DEFAULT = ['dbg', 'opt']

# parse command line
argp = argparse.ArgumentParser(description='Run grpc tests.')
argp.add_argument('-c', '--config',
                  choices=['all'] + sorted(_CONFIGS.keys()),
                  nargs='+',
                  default=_DEFAULT)
argp.add_argument('-t', '--test-filter', nargs='*', default=['*'])
argp.add_argument('-n', '--runs_per_test', default=1, type=int)
argp.add_argument('-f', '--forever',
                  default=False,
                  action='store_const',
                  const=True)
args = argp.parse_args()

# grab config
run_configs = set(_CONFIGS[cfg]
                  for cfg in itertools.chain.from_iterable(
                      _CONFIGS.iterkeys() if x == 'all' else [x]
                      for x in args.config))
build_configs = set(cfg.build_config for cfg in run_configs)
filters = args.test_filter
runs_per_test = args.runs_per_test
forever = args.forever


def _build_and_run(check_cancelled):
  """Do one pass of building & running tests."""
  # build latest, sharing cpu between the various makes
  if not jobset.run(
      (['make',
        '-j', '%d' % (multiprocessing.cpu_count() + 1),
        'buildtests_c',
        'CONFIG=%s' % cfg]
<<<<<<< HEAD
       for cfg in build_configs), check_cancelled):
=======
       for cfg in configs), check_cancelled, maxjobs=1):
>>>>>>> 35e7b0cb
    sys.exit(1)

  # run all the tests
  jobset.run((
      config.run_command(x)
      for config in run_configs
      for filt in filters
      for x in itertools.chain.from_iterable(itertools.repeat(
          glob.glob('bins/%s/%s_test' % (
              config.build_config, filt)),
          runs_per_test))), check_cancelled)


if forever:
  while True:
    dw = watch_dirs.DirWatcher(['src', 'include', 'test'])
    initial_time = dw.most_recent_change()
    have_files_changed = lambda: dw.most_recent_change() != initial_time
    _build_and_run(have_files_changed)
    while not have_files_changed():
      time.sleep(1)
else:
  _build_and_run(lambda: False)
<|MERGE_RESOLUTION|>--- conflicted
+++ resolved
@@ -76,11 +76,7 @@
         '-j', '%d' % (multiprocessing.cpu_count() + 1),
         'buildtests_c',
         'CONFIG=%s' % cfg]
-<<<<<<< HEAD
-       for cfg in build_configs), check_cancelled):
-=======
-       for cfg in configs), check_cancelled, maxjobs=1):
->>>>>>> 35e7b0cb
+       for cfg in build_configs), check_cancelled, maxjobs=1):
     sys.exit(1)
 
   # run all the tests
