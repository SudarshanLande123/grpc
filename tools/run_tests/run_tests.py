--- conflicted
+++ resolved
@@ -157,11 +157,7 @@
       'windows': ['all'],
       'mac': ['all'],
       'posix': ['all'],
-<<<<<<< HEAD
-      'linux': ['poll', 'epoll'],
-=======
-      'linux': ['poll', 'legacy']
->>>>>>> 37e26d92
+      'linux': ['poll', 'epoll', 'legacy'],
     }
     for target in binaries:
       polling_strategies = (POLLING_STRATEGIES[self.platform]
