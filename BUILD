--- conflicted
+++ resolved
@@ -68,11 +68,7 @@
 
 core_version = "6.0.0"
 
-<<<<<<< HEAD
 version = "1.13.0-dev"
-=======
-version = "1.12.0"
->>>>>>> 56500bed
 
 GPR_PUBLIC_HDRS = [
     "include/grpc/support/alloc.h",
