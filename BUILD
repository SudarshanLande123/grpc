--- conflicted
+++ resolved
@@ -321,12 +321,8 @@
         "grpc_lb_policy_cds",
         "grpc_lb_policy_eds",
         "grpc_lb_policy_grpclb",
-<<<<<<< HEAD
-        "grpc_lb_policy_xds",
+        "grpc_lb_policy_lrs",
         "grpc_lb_policy_xds_routing",
-=======
-        "grpc_lb_policy_lrs",
->>>>>>> 9e82d59c
         "grpc_resolver_xds",
     ],
 )
@@ -345,12 +341,8 @@
         "grpc_lb_policy_cds_secure",
         "grpc_lb_policy_eds_secure",
         "grpc_lb_policy_grpclb_secure",
-<<<<<<< HEAD
+        "grpc_lb_policy_lrs_secure",
         "grpc_lb_policy_xds_routing",
-        "grpc_lb_policy_xds_secure",
-=======
-        "grpc_lb_policy_lrs_secure",
->>>>>>> 9e82d59c
         "grpc_resolver_xds_secure",
         "grpc_secure",
         "grpc_transport_chttp2_client_secure",
@@ -1463,11 +1455,18 @@
 )
 
 grpc_cc_library(
-<<<<<<< HEAD
     name = "grpc_lb_policy_xds_routing",
     srcs = [
         "src/core/ext/filters/client_channel/lb_policy/xds/xds_routing.cc",
-=======
+        ],
+    language = "c++",
+    deps = [
+        "grpc_base",
+        "grpc_client_channel",
+    ],
+)
+
+grpc_cc_library(
     name = "grpc_lb_address_filtering",
     srcs = [
         "src/core/ext/filters/client_channel/lb_policy/address_filtering.cc",
@@ -1477,7 +1476,6 @@
     ],
     external_deps = [
         "absl/strings",
->>>>>>> 9e82d59c
     ],
     language = "c++",
     deps = [
