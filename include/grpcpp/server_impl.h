--- conflicted
+++ resolved
@@ -109,11 +109,7 @@
   }
 
   /// Establish a channel for in-process communication
-<<<<<<< HEAD
   std::shared_ptr<grpc::Channel> InProcessChannel(const ChannelArguments& args);
-=======
-  std::shared_ptr<Channel> InProcessChannel(const grpc::ChannelArguments& args);
->>>>>>> c8b95f97
 
   /// NOTE: class experimental_type is not part of the public API of this class.
   /// TODO(yashykt): Integrate into public API when this is no longer
@@ -124,13 +120,8 @@
 
     /// Establish a channel for in-process communication with client
     /// interceptors
-<<<<<<< HEAD
     std::shared_ptr<grpc::Channel> InProcessChannelWithInterceptors(
         const ChannelArguments& args,
-=======
-    std::shared_ptr<Channel> InProcessChannelWithInterceptors(
-        const grpc::ChannelArguments& args,
->>>>>>> c8b95f97
         std::vector<std::unique_ptr<
             grpc::experimental::ClientInterceptorFactoryInterface>>
             interceptor_creators);
@@ -188,7 +179,6 @@
   ///
   /// \param sync_cq_timeout_msec The timeout to use when calling AsyncNext() on
   /// server completion queues passed via sync_server_cqs param.
-<<<<<<< HEAD
   Server(
       ChannelArguments* args,
       std::shared_ptr<std::vector<std::unique_ptr<grpc::ServerCompletionQueue>>>
@@ -202,20 +192,6 @@
           grpc::experimental::ServerInterceptorFactoryInterface>>
           interceptor_creators = std::vector<std::unique_ptr<
               grpc::experimental::ServerInterceptorFactoryInterface>>());
-=======
-  Server(grpc::ChannelArguments* args,
-         std::shared_ptr<std::vector<std::unique_ptr<ServerCompletionQueue>>>
-             sync_server_cqs,
-         int min_pollers, int max_pollers, int sync_cq_timeout_msec,
-         std::vector<
-             std::shared_ptr<grpc::internal::ExternalConnectionAcceptorImpl>>
-             acceptors,
-         grpc_resource_quota* server_rq = nullptr,
-         std::vector<std::unique_ptr<
-             grpc::experimental::ServerInterceptorFactoryInterface>>
-             interceptor_creators = std::vector<std::unique_ptr<
-                 grpc::experimental::ServerInterceptorFactoryInterface>>());
->>>>>>> c8b95f97
 
   /// Start the server.
   ///
