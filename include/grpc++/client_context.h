--- conflicted
+++ resolved
@@ -109,13 +109,11 @@
     creds_ = creds;
   }
 
-<<<<<<< HEAD
   std::shared_ptr<const AuthContext> auth_context() const;
-=======
+
   // Get and set census context
   void set_census_context(census_context* ccp) { census_context_ = ccp; }
   census_context* get_census_context() const { return census_context_; }
->>>>>>> 3b685b74
 
   void TryCancel();
 
@@ -164,11 +162,8 @@
   gpr_timespec deadline_;
   grpc::string authority_;
   std::shared_ptr<Credentials> creds_;
-<<<<<<< HEAD
   mutable std::shared_ptr<const AuthContext> auth_context_;
-=======
   census_context* census_context_;
->>>>>>> 3b685b74
   std::multimap<grpc::string, grpc::string> send_initial_metadata_;
   std::multimap<grpc::string, grpc::string> recv_initial_metadata_;
   std::multimap<grpc::string, grpc::string> trailing_metadata_;
