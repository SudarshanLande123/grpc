--- conflicted
+++ resolved
@@ -37,12 +37,8 @@
 #include <stddef.h>
 #include <stdint.h>
 
-<<<<<<< HEAD
 #include <grpc/impl/codegen/exec_ctx_fwd.h>
-#include <grpc/impl/codegen/gpr_slice.h>
 
-=======
->>>>>>> 4603a1c7
 /* Slice API
 
    A slice represents a contiguous reference counted array of bytes.
