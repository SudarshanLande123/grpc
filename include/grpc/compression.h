--- conflicted
+++ resolved
@@ -49,15 +49,6 @@
 GRPCAPI int grpc_compression_algorithm_name(
     grpc_compression_algorithm algorithm, const char **name);
 
-<<<<<<< HEAD
-=======
-/** Updates \a name with the encoding name corresponding to a valid \a
- * algorithm. Note that \a name is statically allocated and must *not* be freed.
- * Returns 1 upon success, 0 otherwise. */
-GRPCAPI int grpc_stream_compression_algorithm_name(
-    grpc_stream_compression_algorithm algorithm, const char **name);
-
->>>>>>> 008a173a
 /** Returns the compression algorithm corresponding to \a level for the
  * compression algorithms encoded in the \a accepted_encodings bitset.
  *
