'#1': This file describes the list of targets and dependencies.
'#2': It is used among other things to generate all of our project files.
'#3': Please refer to the templates directory for more information.
settings:
  '#1': The public version number of the library.
  '#2': Master always has a "-dev" suffix
  '#3': Use "-preN" suffixes to identify pre-release versions
  '#4': Per-language overrides are possible with (eg) ruby_version tag here
  '#5': See the expand_version.py for all the quirks here
  version: 0.15.0-dev
filegroups:
- name: census
  public_headers:
  - include/grpc/census.h
  headers:
  - src/core/ext/census/aggregation.h
  - src/core/ext/census/census_interface.h
  - src/core/ext/census/census_rpc_stats.h
  - src/core/ext/census/grpc_filter.h
  - src/core/ext/census/mlog.h
  - src/core/ext/census/rpc_metric_id.h
  src:
  - src/core/ext/census/context.c
  - src/core/ext/census/grpc_context.c
  - src/core/ext/census/grpc_filter.c
  - src/core/ext/census/grpc_plugin.c
  - src/core/ext/census/initialize.c
  - src/core/ext/census/mlog.c
  - src/core/ext/census/operation.c
  - src/core/ext/census/placeholders.c
  - src/core/ext/census/tracing.c
  plugin: census_grpc_plugin
  uses:
  - grpc_base
- name: gpr_base
  public_headers:
  - include/grpc/support/alloc.h
  - include/grpc/support/atm.h
  - include/grpc/support/atm_gcc_atomic.h
  - include/grpc/support/atm_gcc_sync.h
  - include/grpc/support/atm_win32.h
  - include/grpc/support/avl.h
  - include/grpc/support/cmdline.h
  - include/grpc/support/cpu.h
  - include/grpc/support/histogram.h
  - include/grpc/support/host_port.h
  - include/grpc/support/log.h
  - include/grpc/support/log_win32.h
  - include/grpc/support/port_platform.h
  - include/grpc/support/slice.h
  - include/grpc/support/slice_buffer.h
  - include/grpc/support/string_util.h
  - include/grpc/support/subprocess.h
  - include/grpc/support/sync.h
  - include/grpc/support/sync_generic.h
  - include/grpc/support/sync_posix.h
  - include/grpc/support/sync_win32.h
  - include/grpc/support/thd.h
  - include/grpc/support/time.h
  - include/grpc/support/tls.h
  - include/grpc/support/tls_gcc.h
  - include/grpc/support/tls_msvc.h
  - include/grpc/support/tls_pthread.h
  - include/grpc/support/useful.h
  headers:
  - src/core/lib/profiling/timers.h
  - src/core/lib/support/backoff.h
  - src/core/lib/support/block_annotate.h
  - src/core/lib/support/env.h
  - src/core/lib/support/load_file.h
  - src/core/lib/support/murmur_hash.h
  - src/core/lib/support/stack_lockfree.h
  - src/core/lib/support/string.h
  - src/core/lib/support/string_win32.h
  - src/core/lib/support/thd_internal.h
  - src/core/lib/support/time_precise.h
  - src/core/lib/support/tmpfile.h
  src:
  - src/core/lib/profiling/basic_timers.c
  - src/core/lib/profiling/stap_timers.c
  - src/core/lib/support/alloc.c
  - src/core/lib/support/avl.c
  - src/core/lib/support/backoff.c
  - src/core/lib/support/cmdline.c
  - src/core/lib/support/cpu_iphone.c
  - src/core/lib/support/cpu_linux.c
  - src/core/lib/support/cpu_posix.c
  - src/core/lib/support/cpu_windows.c
  - src/core/lib/support/env_linux.c
  - src/core/lib/support/env_posix.c
  - src/core/lib/support/env_win32.c
  - src/core/lib/support/histogram.c
  - src/core/lib/support/host_port.c
  - src/core/lib/support/load_file.c
  - src/core/lib/support/log.c
  - src/core/lib/support/log_android.c
  - src/core/lib/support/log_linux.c
  - src/core/lib/support/log_posix.c
  - src/core/lib/support/log_win32.c
  - src/core/lib/support/murmur_hash.c
  - src/core/lib/support/slice.c
  - src/core/lib/support/slice_buffer.c
  - src/core/lib/support/stack_lockfree.c
  - src/core/lib/support/string.c
  - src/core/lib/support/string_posix.c
  - src/core/lib/support/string_util_win32.c
  - src/core/lib/support/string_win32.c
  - src/core/lib/support/subprocess_posix.c
  - src/core/lib/support/subprocess_windows.c
  - src/core/lib/support/sync.c
  - src/core/lib/support/sync_posix.c
  - src/core/lib/support/sync_win32.c
  - src/core/lib/support/thd.c
  - src/core/lib/support/thd_posix.c
  - src/core/lib/support/thd_win32.c
  - src/core/lib/support/time.c
  - src/core/lib/support/time_posix.c
  - src/core/lib/support/time_precise.c
  - src/core/lib/support/time_win32.c
  - src/core/lib/support/tls_pthread.c
  - src/core/lib/support/tmpfile_msys.c
  - src/core/lib/support/tmpfile_posix.c
  - src/core/lib/support/tmpfile_win32.c
  - src/core/lib/support/wrap_memcpy.c
  uses:
  - gpr_codegen
- name: gpr_codegen
  public_headers:
  - include/grpc/impl/codegen/alloc.h
  - include/grpc/impl/codegen/atm.h
  - include/grpc/impl/codegen/atm_gcc_atomic.h
  - include/grpc/impl/codegen/atm_gcc_sync.h
  - include/grpc/impl/codegen/atm_win32.h
  - include/grpc/impl/codegen/log.h
  - include/grpc/impl/codegen/port_platform.h
  - include/grpc/impl/codegen/slice.h
  - include/grpc/impl/codegen/slice_buffer.h
  - include/grpc/impl/codegen/sync.h
  - include/grpc/impl/codegen/sync_generic.h
  - include/grpc/impl/codegen/sync_posix.h
  - include/grpc/impl/codegen/sync_win32.h
  - include/grpc/impl/codegen/time.h
- name: grpc_base
  public_headers:
  - include/grpc/byte_buffer.h
  - include/grpc/byte_buffer_reader.h
  - include/grpc/compression.h
  - include/grpc/grpc.h
  - include/grpc/status.h
  headers:
  - src/core/lib/channel/channel_args.h
  - src/core/lib/channel/channel_stack.h
  - src/core/lib/channel/channel_stack_builder.h
  - src/core/lib/channel/compress_filter.h
  - src/core/lib/channel/connected_channel.h
  - src/core/lib/channel/context.h
  - src/core/lib/channel/http_client_filter.h
  - src/core/lib/channel/http_server_filter.h
  - src/core/lib/compression/algorithm_metadata.h
  - src/core/lib/compression/message_compress.h
  - src/core/lib/debug/trace.h
  - src/core/lib/http/format_request.h
  - src/core/lib/http/httpcli.h
  - src/core/lib/http/parser.h
  - src/core/lib/iomgr/closure.h
  - src/core/lib/iomgr/endpoint.h
  - src/core/lib/iomgr/endpoint_pair.h
  - src/core/lib/iomgr/ev_poll_and_epoll_posix.h
  - src/core/lib/iomgr/ev_poll_posix.h
  - src/core/lib/iomgr/ev_posix.h
  - src/core/lib/iomgr/exec_ctx.h
  - src/core/lib/iomgr/executor.h
  - src/core/lib/iomgr/iocp_windows.h
  - src/core/lib/iomgr/iomgr.h
  - src/core/lib/iomgr/iomgr_internal.h
  - src/core/lib/iomgr/iomgr_posix.h
  - src/core/lib/iomgr/pollset.h
  - src/core/lib/iomgr/pollset_set.h
  - src/core/lib/iomgr/pollset_set_windows.h
  - src/core/lib/iomgr/pollset_windows.h
  - src/core/lib/iomgr/resolve_address.h
  - src/core/lib/iomgr/sockaddr.h
  - src/core/lib/iomgr/sockaddr_posix.h
  - src/core/lib/iomgr/sockaddr_utils.h
  - src/core/lib/iomgr/sockaddr_win32.h
  - src/core/lib/iomgr/socket_utils_posix.h
  - src/core/lib/iomgr/socket_windows.h
  - src/core/lib/iomgr/tcp_client.h
  - src/core/lib/iomgr/tcp_posix.h
  - src/core/lib/iomgr/tcp_server.h
  - src/core/lib/iomgr/tcp_windows.h
  - src/core/lib/iomgr/time_averaged_stats.h
  - src/core/lib/iomgr/timer.h
  - src/core/lib/iomgr/timer_heap.h
  - src/core/lib/iomgr/udp_server.h
  - src/core/lib/iomgr/unix_sockets_posix.h
  - src/core/lib/iomgr/wakeup_fd_pipe.h
  - src/core/lib/iomgr/wakeup_fd_posix.h
  - src/core/lib/iomgr/workqueue.h
  - src/core/lib/iomgr/workqueue_posix.h
  - src/core/lib/iomgr/workqueue_windows.h
  - src/core/lib/json/json.h
  - src/core/lib/json/json_common.h
  - src/core/lib/json/json_reader.h
  - src/core/lib/json/json_writer.h
  - src/core/lib/surface/api_trace.h
  - src/core/lib/surface/call.h
  - src/core/lib/surface/call_test_only.h
  - src/core/lib/surface/channel.h
  - src/core/lib/surface/channel_init.h
  - src/core/lib/surface/channel_stack_type.h
  - src/core/lib/surface/completion_queue.h
  - src/core/lib/surface/event_string.h
  - src/core/lib/surface/init.h
  - src/core/lib/surface/lame_client.h
  - src/core/lib/surface/server.h
  - src/core/lib/surface/surface_trace.h
  - src/core/lib/transport/byte_stream.h
  - src/core/lib/transport/connectivity_state.h
  - src/core/lib/transport/metadata.h
  - src/core/lib/transport/metadata_batch.h
  - src/core/lib/transport/static_metadata.h
  - src/core/lib/transport/transport.h
  - src/core/lib/transport/transport_impl.h
  src:
  - src/core/lib/channel/channel_args.c
  - src/core/lib/channel/channel_stack.c
  - src/core/lib/channel/channel_stack_builder.c
  - src/core/lib/channel/compress_filter.c
  - src/core/lib/channel/connected_channel.c
  - src/core/lib/channel/http_client_filter.c
  - src/core/lib/channel/http_server_filter.c
  - src/core/lib/compression/compression_algorithm.c
  - src/core/lib/compression/message_compress.c
  - src/core/lib/debug/trace.c
  - src/core/lib/http/format_request.c
  - src/core/lib/http/httpcli.c
  - src/core/lib/http/parser.c
  - src/core/lib/iomgr/closure.c
  - src/core/lib/iomgr/endpoint.c
  - src/core/lib/iomgr/endpoint_pair_posix.c
  - src/core/lib/iomgr/endpoint_pair_windows.c
  - src/core/lib/iomgr/ev_poll_and_epoll_posix.c
  - src/core/lib/iomgr/ev_poll_posix.c
  - src/core/lib/iomgr/ev_posix.c
  - src/core/lib/iomgr/exec_ctx.c
  - src/core/lib/iomgr/executor.c
  - src/core/lib/iomgr/iocp_windows.c
  - src/core/lib/iomgr/iomgr.c
  - src/core/lib/iomgr/iomgr_posix.c
  - src/core/lib/iomgr/iomgr_windows.c
  - src/core/lib/iomgr/pollset_set_windows.c
  - src/core/lib/iomgr/pollset_windows.c
  - src/core/lib/iomgr/resolve_address_posix.c
  - src/core/lib/iomgr/resolve_address_windows.c
  - src/core/lib/iomgr/sockaddr_utils.c
  - src/core/lib/iomgr/socket_utils_common_posix.c
  - src/core/lib/iomgr/socket_utils_linux.c
  - src/core/lib/iomgr/socket_utils_posix.c
  - src/core/lib/iomgr/socket_windows.c
  - src/core/lib/iomgr/tcp_client_posix.c
  - src/core/lib/iomgr/tcp_client_windows.c
  - src/core/lib/iomgr/tcp_posix.c
  - src/core/lib/iomgr/tcp_server_posix.c
  - src/core/lib/iomgr/tcp_server_windows.c
  - src/core/lib/iomgr/tcp_windows.c
  - src/core/lib/iomgr/time_averaged_stats.c
  - src/core/lib/iomgr/timer.c
  - src/core/lib/iomgr/timer_heap.c
  - src/core/lib/iomgr/udp_server.c
  - src/core/lib/iomgr/unix_sockets_posix.c
  - src/core/lib/iomgr/unix_sockets_posix_noop.c
  - src/core/lib/iomgr/wakeup_fd_eventfd.c
  - src/core/lib/iomgr/wakeup_fd_nospecial.c
  - src/core/lib/iomgr/wakeup_fd_pipe.c
  - src/core/lib/iomgr/wakeup_fd_posix.c
  - src/core/lib/iomgr/workqueue_posix.c
  - src/core/lib/iomgr/workqueue_windows.c
  - src/core/lib/json/json.c
  - src/core/lib/json/json_reader.c
  - src/core/lib/json/json_string.c
  - src/core/lib/json/json_writer.c
  - src/core/lib/surface/alarm.c
  - src/core/lib/surface/api_trace.c
  - src/core/lib/surface/byte_buffer.c
  - src/core/lib/surface/byte_buffer_reader.c
  - src/core/lib/surface/call.c
  - src/core/lib/surface/call_details.c
  - src/core/lib/surface/call_log_batch.c
  - src/core/lib/surface/channel.c
  - src/core/lib/surface/channel_init.c
  - src/core/lib/surface/channel_ping.c
  - src/core/lib/surface/channel_stack_type.c
  - src/core/lib/surface/completion_queue.c
  - src/core/lib/surface/event_string.c
  - src/core/lib/surface/lame_client.c
  - src/core/lib/surface/metadata_array.c
  - src/core/lib/surface/server.c
  - src/core/lib/surface/validate_metadata.c
  - src/core/lib/surface/version.c
  - src/core/lib/transport/byte_stream.c
  - src/core/lib/transport/connectivity_state.c
  - src/core/lib/transport/metadata.c
  - src/core/lib/transport/metadata_batch.c
  - src/core/lib/transport/static_metadata.c
  - src/core/lib/transport/transport.c
  - src/core/lib/transport/transport_op_string.c
  deps:
  - gpr
  uses:
  - grpc_codegen
- name: grpc_client_config
  headers:
  - src/core/ext/client_config/client_channel.h
  - src/core/ext/client_config/client_channel_factory.h
  - src/core/ext/client_config/client_config.h
  - src/core/ext/client_config/connector.h
  - src/core/ext/client_config/initial_connect_string.h
  - src/core/ext/client_config/lb_policy.h
  - src/core/ext/client_config/lb_policy_factory.h
  - src/core/ext/client_config/lb_policy_registry.h
  - src/core/ext/client_config/parse_address.h
  - src/core/ext/client_config/resolver.h
  - src/core/ext/client_config/resolver_factory.h
  - src/core/ext/client_config/resolver_registry.h
  - src/core/ext/client_config/subchannel.h
  - src/core/ext/client_config/subchannel_call_holder.h
  - src/core/ext/client_config/subchannel_index.h
  - src/core/ext/client_config/uri_parser.h
  src:
  - src/core/ext/client_config/channel_connectivity.c
  - src/core/ext/client_config/client_channel.c
  - src/core/ext/client_config/client_channel_factory.c
  - src/core/ext/client_config/client_config.c
  - src/core/ext/client_config/client_config_plugin.c
  - src/core/ext/client_config/connector.c
  - src/core/ext/client_config/default_initial_connect_string.c
  - src/core/ext/client_config/initial_connect_string.c
  - src/core/ext/client_config/lb_policy.c
  - src/core/ext/client_config/lb_policy_factory.c
  - src/core/ext/client_config/lb_policy_registry.c
  - src/core/ext/client_config/parse_address.c
  - src/core/ext/client_config/resolver.c
  - src/core/ext/client_config/resolver_factory.c
  - src/core/ext/client_config/resolver_registry.c
  - src/core/ext/client_config/subchannel.c
  - src/core/ext/client_config/subchannel_call_holder.c
  - src/core/ext/client_config/subchannel_index.c
  - src/core/ext/client_config/uri_parser.c
  plugin: grpc_client_config
  uses:
  - grpc_base
- name: grpc_codegen
  public_headers:
  - include/grpc/impl/codegen/byte_buffer.h
  - include/grpc/impl/codegen/byte_buffer_reader.h
  - include/grpc/impl/codegen/compression_types.h
  - include/grpc/impl/codegen/connectivity_state.h
  - include/grpc/impl/codegen/grpc_types.h
  - include/grpc/impl/codegen/propagation_bits.h
  - include/grpc/impl/codegen/status.h
  uses:
  - gpr_codegen
- name: grpc_lb_policy_grpclb
  headers:
  - src/core/ext/lb_policy/grpclb/load_balancer_api.h
  - src/core/ext/lb_policy/grpclb/proto/grpc/lb/v1/load_balancer.pb.h
  src:
  - src/core/ext/lb_policy/grpclb/load_balancer_api.c
  - src/core/ext/lb_policy/grpclb/proto/grpc/lb/v1/load_balancer.pb.c
  uses:
  - grpc_base
  - grpc_client_config
  - nanopb
- name: grpc_lb_policy_pick_first
  src:
  - src/core/ext/lb_policy/pick_first/pick_first.c
  plugin: grpc_lb_policy_pick_first
  uses:
  - grpc_base
  - grpc_client_config
- name: grpc_lb_policy_round_robin
  src:
  - src/core/ext/lb_policy/round_robin/round_robin.c
  plugin: grpc_lb_policy_round_robin
  uses:
  - grpc_base
  - grpc_client_config
- name: grpc_resolver_dns_native
  src:
  - src/core/ext/resolver/dns/native/dns_resolver.c
  plugin: grpc_resolver_dns_native
  uses:
  - grpc_base
  - grpc_client_config
- name: grpc_resolver_sockaddr
  src:
  - src/core/ext/resolver/sockaddr/sockaddr_resolver.c
  plugin: grpc_resolver_sockaddr
  uses:
  - grpc_base
  - grpc_client_config
- name: grpc_secure
  public_headers:
  - include/grpc/grpc_cronet.h
  - include/grpc/grpc_security.h
  - include/grpc/grpc_security_constants.h
  headers:
  - src/core/lib/security/auth_filters.h
  - src/core/lib/security/b64.h
  - src/core/lib/security/credentials.h
  - src/core/lib/security/handshake.h
  - src/core/lib/security/json_token.h
  - src/core/lib/security/jwt_verifier.h
  - src/core/lib/security/secure_endpoint.h
  - src/core/lib/security/security_connector.h
  - src/core/lib/security/security_context.h
  src:
  - src/core/lib/http/httpcli_security_connector.c
  - src/core/lib/security/b64.c
  - src/core/lib/security/client_auth_filter.c
  - src/core/lib/security/credentials.c
  - src/core/lib/security/credentials_metadata.c
  - src/core/lib/security/credentials_posix.c
  - src/core/lib/security/credentials_win32.c
  - src/core/lib/security/google_default_credentials.c
  - src/core/lib/security/handshake.c
  - src/core/lib/security/json_token.c
  - src/core/lib/security/jwt_verifier.c
  - src/core/lib/security/secure_endpoint.c
  - src/core/lib/security/security_connector.c
  - src/core/lib/security/security_context.c
  - src/core/lib/security/server_auth_filter.c
  - src/core/lib/surface/init_secure.c
  secure: true
  uses:
  - grpc_base
  - grpc_transport_chttp2_alpn
  - tsi
- name: grpc_test_util_base
  build: test
  headers:
  - test/core/end2end/cq_verifier.h
  - test/core/end2end/fixtures/proxy.h
  - test/core/iomgr/endpoint_tests.h
  - test/core/util/grpc_profiler.h
  - test/core/util/memory_counters.h
  - test/core/util/mock_endpoint.h
  - test/core/util/parse_hexstring.h
  - test/core/util/passthru_endpoint.h
  - test/core/util/port.h
  - test/core/util/port_server_client.h
  - test/core/util/slice_splitter.h
  src:
  - test/core/end2end/cq_verifier.c
  - test/core/end2end/fixtures/proxy.c
  - test/core/iomgr/endpoint_tests.c
  - test/core/util/grpc_profiler.c
  - test/core/util/memory_counters.c
  - test/core/util/mock_endpoint.c
  - test/core/util/parse_hexstring.c
  - test/core/util/passthru_endpoint.c
  - test/core/util/port_posix.c
  - test/core/util/port_server_client.c
  - test/core/util/port_windows.c
  - test/core/util/slice_splitter.c
  deps:
  - grpc
  - gpr_test_util
- name: grpc_transport_chttp2
  headers:
  - src/core/ext/transport/chttp2/transport/bin_encoder.h
  - src/core/ext/transport/chttp2/transport/chttp2_transport.h
  - src/core/ext/transport/chttp2/transport/frame.h
  - src/core/ext/transport/chttp2/transport/frame_data.h
  - src/core/ext/transport/chttp2/transport/frame_goaway.h
  - src/core/ext/transport/chttp2/transport/frame_ping.h
  - src/core/ext/transport/chttp2/transport/frame_rst_stream.h
  - src/core/ext/transport/chttp2/transport/frame_settings.h
  - src/core/ext/transport/chttp2/transport/frame_window_update.h
  - src/core/ext/transport/chttp2/transport/hpack_encoder.h
  - src/core/ext/transport/chttp2/transport/hpack_parser.h
  - src/core/ext/transport/chttp2/transport/hpack_table.h
  - src/core/ext/transport/chttp2/transport/http2_errors.h
  - src/core/ext/transport/chttp2/transport/huffsyms.h
  - src/core/ext/transport/chttp2/transport/incoming_metadata.h
  - src/core/ext/transport/chttp2/transport/internal.h
  - src/core/ext/transport/chttp2/transport/status_conversion.h
  - src/core/ext/transport/chttp2/transport/stream_map.h
  - src/core/ext/transport/chttp2/transport/timeout_encoding.h
  - src/core/ext/transport/chttp2/transport/varint.h
  src:
  - src/core/ext/transport/chttp2/transport/bin_encoder.c
  - src/core/ext/transport/chttp2/transport/chttp2_plugin.c
  - src/core/ext/transport/chttp2/transport/chttp2_transport.c
  - src/core/ext/transport/chttp2/transport/frame_data.c
  - src/core/ext/transport/chttp2/transport/frame_goaway.c
  - src/core/ext/transport/chttp2/transport/frame_ping.c
  - src/core/ext/transport/chttp2/transport/frame_rst_stream.c
  - src/core/ext/transport/chttp2/transport/frame_settings.c
  - src/core/ext/transport/chttp2/transport/frame_window_update.c
  - src/core/ext/transport/chttp2/transport/hpack_encoder.c
  - src/core/ext/transport/chttp2/transport/hpack_parser.c
  - src/core/ext/transport/chttp2/transport/hpack_table.c
  - src/core/ext/transport/chttp2/transport/huffsyms.c
  - src/core/ext/transport/chttp2/transport/incoming_metadata.c
  - src/core/ext/transport/chttp2/transport/parsing.c
  - src/core/ext/transport/chttp2/transport/status_conversion.c
  - src/core/ext/transport/chttp2/transport/stream_lists.c
  - src/core/ext/transport/chttp2/transport/stream_map.c
  - src/core/ext/transport/chttp2/transport/timeout_encoding.c
  - src/core/ext/transport/chttp2/transport/varint.c
  - src/core/ext/transport/chttp2/transport/writing.c
  plugin: grpc_chttp2_plugin
  uses:
  - grpc_base
  - grpc_transport_chttp2_alpn
- name: grpc_transport_chttp2_alpn
  headers:
  - src/core/ext/transport/chttp2/alpn/alpn.h
  src:
  - src/core/ext/transport/chttp2/alpn/alpn.c
  deps:
  - gpr
- name: grpc_transport_chttp2_client_insecure
  src:
  - src/core/ext/transport/chttp2/client/insecure/channel_create.c
  uses:
  - grpc_transport_chttp2
  - grpc_base
  - grpc_client_config
- name: grpc_transport_chttp2_client_secure
  src:
  - src/core/ext/transport/chttp2/client/secure/secure_channel_create.c
  uses:
  - grpc_transport_chttp2
  - grpc_base
  - grpc_client_config
  - grpc_secure
- name: grpc_transport_chttp2_server_insecure
  src:
  - src/core/ext/transport/chttp2/server/insecure/server_chttp2.c
  uses:
  - grpc_transport_chttp2
  - grpc_base
- name: grpc_transport_chttp2_server_secure
  src:
  - src/core/ext/transport/chttp2/server/secure/server_secure_chttp2.c
  uses:
  - grpc_transport_chttp2
  - grpc_base
  - grpc_secure
- name: grpc_transport_cronet_client_secure
  headers:
  - third_party/objective_c/Cronet/cronet_c_for_grpc.h
  src:
  - src/core/ext/transport/cronet/client/secure/cronet_channel_create.c
  - src/core/ext/transport/cronet/transport/cronet_api_dummy.c
  - src/core/ext/transport/cronet/transport/cronet_transport.c
  filegroups:
  - grpc_base
  - grpc_transport_chttp2
- name: nanopb
  headers:
  - third_party/nanopb/pb.h
  - third_party/nanopb/pb_common.h
  - third_party/nanopb/pb_decode.h
  - third_party/nanopb/pb_encode.h
  src:
  - third_party/nanopb/pb_common.c
  - third_party/nanopb/pb_decode.c
  - third_party/nanopb/pb_encode.c
- name: tsi
  headers:
  - src/core/lib/tsi/fake_transport_security.h
  - src/core/lib/tsi/ssl_transport_security.h
  - src/core/lib/tsi/ssl_types.h
  - src/core/lib/tsi/transport_security.h
  - src/core/lib/tsi/transport_security_interface.h
  src:
  - src/core/lib/tsi/fake_transport_security.c
  - src/core/lib/tsi/ssl_transport_security.c
  - src/core/lib/tsi/transport_security.c
  deps:
  - gpr
  secure: true
- name: grpc++_base
  language: c++
  public_headers:
  - include/grpc++/alarm.h
  - include/grpc++/channel.h
  - include/grpc++/client_context.h
  - include/grpc++/completion_queue.h
  - include/grpc++/create_channel.h
  - include/grpc++/generic/async_generic_service.h
  - include/grpc++/generic/generic_stub.h
  - include/grpc++/grpc++.h
  - include/grpc++/impl/call.h
  - include/grpc++/impl/client_unary_call.h
  - include/grpc++/impl/grpc_library.h
  - include/grpc++/impl/method_handler_impl.h
  - include/grpc++/impl/proto_utils.h
  - include/grpc++/impl/rpc_method.h
  - include/grpc++/impl/rpc_service_method.h
  - include/grpc++/impl/serialization_traits.h
  - include/grpc++/impl/server_builder_option.h
  - include/grpc++/impl/server_builder_plugin.h
  - include/grpc++/impl/server_initializer.h
  - include/grpc++/impl/service_type.h
  - include/grpc++/impl/sync.h
  - include/grpc++/impl/sync_cxx11.h
  - include/grpc++/impl/sync_no_cxx11.h
  - include/grpc++/impl/thd.h
  - include/grpc++/impl/thd_cxx11.h
  - include/grpc++/impl/thd_no_cxx11.h
  - include/grpc++/security/auth_context.h
  - include/grpc++/security/auth_metadata_processor.h
  - include/grpc++/security/credentials.h
  - include/grpc++/security/server_credentials.h
  - include/grpc++/server.h
  - include/grpc++/server_builder.h
  - include/grpc++/server_context.h
  - include/grpc++/support/async_stream.h
  - include/grpc++/support/async_unary_call.h
  - include/grpc++/support/byte_buffer.h
  - include/grpc++/support/channel_arguments.h
  - include/grpc++/support/slice.h
  - include/grpc++/support/status.h
  - include/grpc++/support/status_code_enum.h
  - include/grpc++/support/string_ref.h
  - include/grpc++/support/stub_options.h
  - include/grpc++/support/sync_stream.h
  - include/grpc++/support/time.h
  headers:
  - src/cpp/client/create_channel_internal.h
  - src/cpp/common/core_codegen.h
  - src/cpp/server/dynamic_thread_pool.h
  - src/cpp/server/thread_pool_interface.h
  src:
  - src/cpp/client/channel.cc
  - src/cpp/client/client_context.cc
  - src/cpp/client/create_channel.cc
  - src/cpp/client/create_channel_internal.cc
  - src/cpp/client/credentials.cc
  - src/cpp/client/generic_stub.cc
  - src/cpp/client/insecure_credentials.cc
  - src/cpp/common/channel_arguments.cc
  - src/cpp/common/completion_queue.cc
  - src/cpp/common/core_codegen.cc
  - src/cpp/common/rpc_method.cc
  - src/cpp/server/async_generic_service.cc
  - src/cpp/server/create_default_thread_pool.cc
  - src/cpp/server/dynamic_thread_pool.cc
  - src/cpp/server/insecure_server_credentials.cc
  - src/cpp/server/server.cc
  - src/cpp/server/server_builder.cc
  - src/cpp/server/server_context.cc
  - src/cpp/server/server_credentials.cc
  - src/cpp/util/byte_buffer.cc
  - src/cpp/util/slice.cc
  - src/cpp/util/status.cc
  - src/cpp/util/string_ref.cc
  - src/cpp/util/time.cc
  deps:
  - grpc
  uses:
  - grpc++_codegen
  - grpc++_config
- name: grpc++_codegen
  language: c++
  public_headers:
  - include/grpc++/impl/codegen/async_stream.h
  - include/grpc++/impl/codegen/async_unary_call.h
  - include/grpc++/impl/codegen/call.h
  - include/grpc++/impl/codegen/call_hook.h
  - include/grpc++/impl/codegen/channel_interface.h
  - include/grpc++/impl/codegen/client_context.h
  - include/grpc++/impl/codegen/client_unary_call.h
  - include/grpc++/impl/codegen/completion_queue.h
  - include/grpc++/impl/codegen/completion_queue_tag.h
  - include/grpc++/impl/codegen/core_codegen_interface.h
  - include/grpc++/impl/codegen/create_auth_context.h
  - include/grpc++/impl/codegen/grpc_library.h
  - include/grpc++/impl/codegen/method_handler_impl.h
  - include/grpc++/impl/codegen/proto_utils.h
  - include/grpc++/impl/codegen/rpc_method.h
  - include/grpc++/impl/codegen/rpc_service_method.h
  - include/grpc++/impl/codegen/security/auth_context.h
  - include/grpc++/impl/codegen/serialization_traits.h
  - include/grpc++/impl/codegen/server_context.h
  - include/grpc++/impl/codegen/server_interface.h
  - include/grpc++/impl/codegen/service_type.h
  - include/grpc++/impl/codegen/status.h
  - include/grpc++/impl/codegen/status_code_enum.h
  - include/grpc++/impl/codegen/string_ref.h
  - include/grpc++/impl/codegen/stub_options.h
  - include/grpc++/impl/codegen/sync.h
  - include/grpc++/impl/codegen/sync_cxx11.h
  - include/grpc++/impl/codegen/sync_no_cxx11.h
  - include/grpc++/impl/codegen/sync_stream.h
  - include/grpc++/impl/codegen/time.h
  src:
  - src/cpp/codegen/codegen_init.cc
  uses:
  - grpc_codegen
  - grpc++_config_codegen
- name: grpc++_config
  language: c++
  public_headers:
  - include/grpc++/support/config.h
  - include/grpc++/support/config_protobuf.h
  uses:
  - grpc++_config_codegen
- name: grpc++_config_codegen
  language: c++
  public_headers:
  - include/grpc++/impl/codegen/config.h
  - include/grpc++/impl/codegen/config_protobuf.h
libs:
- name: gpr
  build: all
  language: c
  filegroups:
  - gpr_base
  secure: false
  vs_project_guid: '{B23D3D1A-9438-4EDA-BEB6-9A0A03D17792}'
- name: gpr_test_util
  build: private
  language: c
  headers:
  - test/core/util/test_config.h
  src:
  - test/core/util/test_config.c
  deps:
  - gpr
  secure: false
  vs_project_guid: '{EAB0A629-17A9-44DB-B5FF-E91A721FE037}'
- name: grpc
  build: all
  language: c
  src:
  - src/core/lib/surface/init.c
  baselib: true
  deps_linkage: static
  dll: true
  filegroups:
  - grpc_base
  - grpc_transport_chttp2_server_secure
  - grpc_transport_chttp2_client_secure
  - grpc_transport_chttp2_server_insecure
  - grpc_transport_chttp2_client_insecure
  - grpc_transport_cronet_client_secure
  - grpc_lb_policy_grpclb
  - grpc_lb_policy_pick_first
  - grpc_lb_policy_round_robin
  - grpc_resolver_dns_native
  - grpc_resolver_sockaddr
  - grpc_secure
  - census
  generate_plugin_registry: true
  secure: true
  vs_packages:
  - grpc.dependencies.openssl
  - grpc.dependencies.zlib
  vs_project_guid: '{29D16885-7228-4C31-81ED-5F9187C7F2A9}'
- name: grpc_dll
  build: private
  language: c
  src: []
  deps:
  - gpr
  - grpc
  build_system:
  - visual_studio
  deps_linkage: static
  dll_def: grpc.def
  vs_config_type: DynamicLibrary
  vs_packages:
  - grpc.dependencies.openssl
  - grpc.dependencies.zlib
  vs_project_guid: '{A2F6CBBA-A553-41B3-A7DE-F26DECCC27F0}'
  vs_props:
  - zlib
  - openssl
  - winsock
  - global
- name: grpc_test_util
  build: private
  language: c
  headers:
  - test/core/end2end/data/ssl_test_data.h
  - test/core/security/oauth2_utils.h
  src:
  - test/core/end2end/data/client_certs.c
  - test/core/end2end/data/server1_cert.c
  - test/core/end2end/data/server1_key.c
  - test/core/end2end/data/test_root_cert.c
  - test/core/security/oauth2_utils.c
  deps:
  - gpr_test_util
  - gpr
  - grpc
  filegroups:
  - grpc_test_util_base
  vs_project_guid: '{17BCAFC0-5FDC-4C94-AEB9-95F3E220614B}'
- name: grpc_test_util_unsecure
  build: private
  language: c
  deps:
  - gpr
  - gpr_test_util
  - grpc_unsecure
  filegroups:
  - grpc_test_util_base
  secure: false
  vs_project_guid: '{0A7E7F92-FDEA-40F1-A9EC-3BA484F98BBF}'
- name: grpc_unsecure
  build: all
  language: c
  src:
  - src/core/lib/surface/init.c
  - src/core/lib/surface/init_unsecure.c
  baselib: true
  deps_linkage: static
  dll: true
  filegroups:
  - grpc_base
  - grpc_transport_chttp2_server_insecure
  - grpc_transport_chttp2_client_insecure
  - grpc_resolver_dns_native
  - grpc_resolver_sockaddr
  - grpc_lb_policy_grpclb
  - grpc_lb_policy_pick_first
  - grpc_lb_policy_round_robin
  - census
  generate_plugin_registry: true
  secure: false
  vs_project_guid: '{46CEDFFF-9692-456A-AA24-38B5D6BCF4C5}'
- name: grpc_zookeeper
  build: all
  language: c
  public_headers:
  - include/grpc/grpc_zookeeper.h
  src:
  - src/core/ext/resolver/zookeeper/zookeeper_resolver.c
  deps:
  - gpr
  - grpc
  external_deps:
  - zookeeper
  platforms:
  - linux
  secure: false
- name: reconnect_server
  build: private
  language: c
  headers:
  - test/core/util/reconnect_server.h
  src:
  - test/core/util/reconnect_server.c
  deps:
  - test_tcp_server
  - grpc_test_util
  - grpc
  - gpr_test_util
  - gpr
- name: test_tcp_server
  build: private
  language: c
  headers:
  - test/core/util/test_tcp_server.h
  src:
  - test/core/util/test_tcp_server.c
  deps:
  - grpc_test_util
  - grpc
  - gpr_test_util
  - gpr
- name: grpc++
  build: all
  language: c++
  headers:
  - src/cpp/client/secure_credentials.h
  - src/cpp/common/core_codegen.h
  - src/cpp/common/secure_auth_context.h
  - src/cpp/server/secure_server_credentials.h
  src:
  - src/cpp/client/secure_credentials.cc
  - src/cpp/common/auth_property_iterator.cc
  - src/cpp/common/secure_auth_context.cc
  - src/cpp/common/secure_channel_arguments.cc
  - src/cpp/common/secure_create_auth_context.cc
  - src/cpp/server/secure_server_credentials.cc
  deps:
  - grpc
  baselib: true
  dll: true
  filegroups:
  - grpc++_base
  - grpc++_codegen
  secure: check
  vs_project_guid: '{C187A093-A0FE-489D-A40A-6E33DE0F9FEB}'
- name: grpc++_test_config
  build: private
  language: c++
  headers:
  - test/cpp/util/test_config.h
  src:
  - test/cpp/util/test_config.cc
- name: grpc++_test_util
  build: private
  language: c++
  headers:
  - test/cpp/end2end/test_service_impl.h
  - test/cpp/util/byte_buffer_proto_helper.h
  - test/cpp/util/cli_call.h
  - test/cpp/util/create_test_channel.h
  - test/cpp/util/string_ref_helper.h
  - test/cpp/util/subprocess.h
  - test/cpp/util/test_credentials_provider.h
  src:
  - src/proto/grpc/testing/echo_messages.proto
  - src/proto/grpc/testing/echo.proto
  - src/proto/grpc/testing/duplicate/echo_duplicate.proto
  - test/cpp/end2end/test_service_impl.cc
  - test/cpp/util/byte_buffer_proto_helper.cc
  - test/cpp/util/cli_call.cc
  - test/cpp/util/create_test_channel.cc
  - test/cpp/util/string_ref_helper.cc
  - test/cpp/util/subprocess.cc
  - test/cpp/util/test_credentials_provider.cc
  deps:
  - grpc++
  - grpc_test_util
- name: grpc++_unsecure
  build: all
  language: c++
  src:
  - src/cpp/common/insecure_create_auth_context.cc
  deps:
  - gpr
  - grpc_unsecure
  baselib: true
  dll: true
  filegroups:
  - grpc++_base
  - grpc++_codegen
  secure: false
  vs_project_guid: '{6EE56155-DF7C-4F6E-BFC4-F6F776BEB211}'
- name: grpc_plugin_support
  build: protoc
  language: c++
  headers:
  - src/compiler/config.h
  - src/compiler/cpp_generator.h
  - src/compiler/cpp_generator_helpers.h
  - src/compiler/csharp_generator.h
  - src/compiler/csharp_generator_helpers.h
  - src/compiler/generator_helpers.h
  - src/compiler/node_generator.h
  - src/compiler/node_generator_helpers.h
  - src/compiler/objective_c_generator.h
  - src/compiler/objective_c_generator_helpers.h
  - src/compiler/python_generator.h
  - src/compiler/ruby_generator.h
  - src/compiler/ruby_generator_helpers-inl.h
  - src/compiler/ruby_generator_map-inl.h
  - src/compiler/ruby_generator_string-inl.h
  src:
  - src/compiler/cpp_generator.cc
  - src/compiler/csharp_generator.cc
  - src/compiler/node_generator.cc
  - src/compiler/objective_c_generator.cc
  - src/compiler/python_generator.cc
  - src/compiler/ruby_generator.cc
  filegroups:
  - grpc++_config
  secure: false
  vs_project_guid: '{B6E81D84-2ACB-41B8-8781-493A944C7817}'
  vs_props:
  - protoc
- name: interop_client_helper
  build: private
  language: c++
  headers:
  - test/cpp/interop/client_helper.h
  src:
  - src/proto/grpc/testing/messages.proto
  - test/cpp/interop/client_helper.cc
  deps:
  - grpc++_test_util
  - grpc_test_util
  - grpc++
  - grpc
  - gpr
- name: interop_client_main
  build: private
  language: c++
  headers:
  - test/cpp/interop/interop_client.h
  src:
  - src/proto/grpc/testing/empty.proto
  - src/proto/grpc/testing/messages.proto
  - src/proto/grpc/testing/test.proto
  - test/cpp/interop/client.cc
  - test/cpp/interop/interop_client.cc
  deps:
  - interop_client_helper
  - grpc++_test_util
  - grpc_test_util
  - grpc++
  - grpc
  - gpr_test_util
  - gpr
  - grpc++_test_config
- name: interop_server_helper
  build: private
  language: c++
  headers:
  - test/cpp/interop/server_helper.h
  src:
  - test/cpp/interop/server_helper.cc
  deps:
  - grpc_test_util
  - grpc++
  - grpc
  - gpr
- name: interop_server_main
  build: private
  language: c++
  src:
  - src/proto/grpc/testing/empty.proto
  - src/proto/grpc/testing/messages.proto
  - src/proto/grpc/testing/test.proto
  - test/cpp/interop/server_main.cc
  deps:
  - interop_server_helper
  - grpc++_test_util
  - grpc_test_util
  - grpc++
  - grpc
  - gpr_test_util
  - gpr
  - grpc++_test_config
- name: qps
  build: private
  language: c++
  headers:
  - test/cpp/qps/client.h
  - test/cpp/qps/driver.h
  - test/cpp/qps/histogram.h
  - test/cpp/qps/interarrival.h
  - test/cpp/qps/limit_cores.h
  - test/cpp/qps/perf_db_client.h
  - test/cpp/qps/qps_worker.h
  - test/cpp/qps/report.h
  - test/cpp/qps/server.h
  - test/cpp/qps/stats.h
  - test/cpp/qps/usage_timer.h
  - test/cpp/util/benchmark_config.h
  src:
  - src/proto/grpc/testing/messages.proto
  - src/proto/grpc/testing/payloads.proto
  - src/proto/grpc/testing/stats.proto
  - src/proto/grpc/testing/control.proto
  - src/proto/grpc/testing/services.proto
  - src/proto/grpc/testing/perf_db.proto
  - test/cpp/qps/client_async.cc
  - test/cpp/qps/client_sync.cc
  - test/cpp/qps/driver.cc
  - test/cpp/qps/limit_cores.cc
  - test/cpp/qps/perf_db_client.cc
  - test/cpp/qps/qps_worker.cc
  - test/cpp/qps/report.cc
  - test/cpp/qps/server_async.cc
  - test/cpp/qps/server_sync.cc
  - test/cpp/qps/usage_timer.cc
  - test/cpp/util/benchmark_config.cc
  deps:
  - grpc_test_util
  - grpc++_test_util
  - grpc++
- name: grpc_csharp_ext
  build: all
  language: csharp
  src:
  - src/csharp/ext/grpc_csharp_ext.c
  deps:
  - grpc
  - gpr
  LDFLAGS: $(if $(subst Linux,,$(SYSTEM)),,-Wl$(comma)-wrap$(comma)memcpy)
  deps_linkage: static
  dll: only
  vs_config_type: DynamicLibrary
  vs_packages:
  - grpc.dependencies.openssl
  - grpc.dependencies.zlib
  vs_project_guid: '{D64C6D63-4458-4A88-AB38-35678384A7E4}'
  vs_props:
  - zlib
  - openssl
  - winsock
  - global
targets:
- name: alarm_test
  build: test
  language: c
  src:
  - test/core/surface/alarm_test.c
  deps:
  - grpc_test_util
  - grpc
  - gpr_test_util
  - gpr
- name: algorithm_test
  build: test
  language: c
  src:
  - test/core/compression/algorithm_test.c
  deps:
  - grpc_test_util
  - grpc
  - gpr_test_util
  - gpr
- name: alloc_test
  build: test
  language: c
  src:
  - test/core/support/alloc_test.c
  deps:
  - gpr_test_util
  - gpr
- name: alpn_test
  build: test
  language: c
  src:
  - test/core/transport/chttp2/alpn_test.c
  deps:
  - grpc_test_util
  - grpc
  - gpr_test_util
  - gpr
- name: api_fuzzer
  build: fuzzer
  language: c
  src:
  - test/core/end2end/fuzzers/api_fuzzer.c
  deps:
  - grpc_test_util
  - grpc
  - gpr_test_util
  - gpr
  corpus_dirs:
  - test/core/end2end/fuzzers/api_fuzzer_corpus
  dict: test/core/end2end/fuzzers/api_fuzzer.dictionary
  maxlen: 2048
- name: bin_encoder_test
  build: test
  language: c
  src:
  - test/core/transport/chttp2/bin_encoder_test.c
  deps:
  - grpc_test_util
  - grpc
- name: census_context_test
  build: test
  language: c
  src:
  - test/core/census/context_test.c
  deps:
  - grpc_test_util
  - grpc
  - gpr_test_util
  - gpr
- name: channel_create_test
  build: test
  language: c
  src:
  - test/core/surface/channel_create_test.c
  deps:
  - grpc_test_util
  - grpc
  - gpr_test_util
  - gpr
- name: chttp2_hpack_encoder_test
  build: test
  language: c
  src:
  - test/core/transport/chttp2/hpack_encoder_test.c
  deps:
  - grpc_test_util
  - grpc
  - gpr_test_util
  - gpr
- name: chttp2_status_conversion_test
  build: test
  language: c
  src:
  - test/core/transport/chttp2/status_conversion_test.c
  deps:
  - grpc_test_util
  - grpc
  - gpr_test_util
  - gpr
- name: chttp2_stream_map_test
  build: test
  language: c
  src:
  - test/core/transport/chttp2/stream_map_test.c
  deps:
  - grpc_test_util
  - grpc
  - gpr_test_util
  - gpr
- name: chttp2_varint_test
  build: test
  language: c
  src:
  - test/core/transport/chttp2/varint_test.c
  deps:
  - grpc_test_util
  - grpc
  - gpr_test_util
  - gpr
- name: client_fuzzer
  build: fuzzer
  language: c
  src:
  - test/core/end2end/fuzzers/client_fuzzer.c
  deps:
  - grpc_test_util
  - grpc
  - gpr_test_util
  - gpr
  corpus_dirs:
  - test/core/end2end/fuzzers/client_fuzzer_corpus
  dict: test/core/end2end/fuzzers/hpack.dictionary
  maxlen: 2048
- name: compression_test
  build: test
  language: c
  src:
  - test/core/compression/compression_test.c
  deps:
  - grpc_test_util
  - grpc
  - gpr_test_util
  - gpr
- name: concurrent_connectivity_test
  build: test
  language: c
  src:
  - test/core/surface/concurrent_connectivity_test.c
  deps:
  - grpc_test_util
  - grpc
  - gpr_test_util
  - gpr
- name: dns_resolver_connectivity_test
  cpu_cost: 0.1
  build: test
  language: c
  src:
  - test/core/client_config/resolvers/dns_resolver_connectivity_test.c
  deps:
  - grpc_test_util
  - grpc
  - gpr_test_util
  - gpr
- name: dns_resolver_test
  build: test
  language: c
  src:
  - test/core/client_config/resolvers/dns_resolver_test.c
  deps:
  - grpc_test_util
  - grpc
  - gpr_test_util
  - gpr
- name: dualstack_socket_test
  cpu_cost: 0.1
  build: test
  language: c
  src:
  - test/core/end2end/dualstack_socket_test.c
  deps:
  - grpc_test_util
  - grpc
  - gpr_test_util
  - gpr
  platforms:
  - mac
  - linux
  - posix
- name: endpoint_pair_test
  build: test
  language: c
  src:
  - test/core/iomgr/endpoint_pair_test.c
  deps:
  - grpc_test_util
  - grpc
  - gpr_test_util
  - gpr
- name: fd_conservation_posix_test
  build: test
  language: c
  src:
  - test/core/iomgr/fd_conservation_posix_test.c
  deps:
  - grpc_test_util
  - grpc
  - gpr_test_util
  - gpr
  platforms:
  - mac
  - linux
  - posix
- name: fd_posix_test
  build: test
  language: c
  src:
  - test/core/iomgr/fd_posix_test.c
  deps:
  - grpc_test_util
  - grpc
  - gpr_test_util
  - gpr
  platforms:
  - mac
  - linux
  - posix
- name: fling_client
  build: test
  run: false
  language: c
  src:
  - test/core/fling/client.c
  deps:
  - grpc_test_util
  - grpc
  - gpr_test_util
  - gpr
- name: fling_server
  build: test
  run: false
  language: c
  src:
  - test/core/fling/server.c
  deps:
  - grpc_test_util
  - grpc
  - gpr_test_util
  - gpr
- name: fling_stream_test
  cpu_cost: 2
  build: test
  language: c
  src:
  - test/core/fling/fling_stream_test.c
  deps:
  - grpc_test_util
  - grpc
  - gpr_test_util
  - gpr
  platforms:
  - mac
  - linux
  - posix
- name: fling_test
  cpu_cost: 2
  build: test
  language: c
  src:
  - test/core/fling/fling_test.c
  deps:
  - grpc_test_util
  - grpc
  - gpr_test_util
  - gpr
  platforms:
  - mac
  - linux
  - posix
- name: gen_hpack_tables
  build: tool
  language: c
  src:
  - tools/codegen/core/gen_hpack_tables.c
  deps:
  - gpr
  - grpc
- name: gen_legal_metadata_characters
  build: tool
  language: c
  src:
  - tools/codegen/core/gen_legal_metadata_characters.c
  deps: []
- name: goaway_server_test
  cpu_cost: 0.1
  build: test
  language: c
  src:
  - test/core/end2end/goaway_server_test.c
  deps:
  - grpc_test_util
  - grpc
  - gpr_test_util
  - gpr
  platforms:
  - mac
  - linux
  - posix
- name: gpr_avl_test
  build: test
  language: c
  src:
  - test/core/support/avl_test.c
  deps:
  - gpr_test_util
  - gpr
- name: gpr_backoff_test
  build: test
  language: c
  src:
  - test/core/support/backoff_test.c
  deps:
  - gpr_test_util
  - gpr
- name: gpr_cmdline_test
  build: test
  language: c
  src:
  - test/core/support/cmdline_test.c
  deps:
  - gpr_test_util
  - gpr
- name: gpr_cpu_test
  build: test
  language: c
  src:
  - test/core/support/cpu_test.c
  deps:
  - gpr_test_util
  - gpr
- name: gpr_env_test
  build: test
  language: c
  src:
  - test/core/support/env_test.c
  deps:
  - gpr_test_util
  - gpr
- name: gpr_histogram_test
  build: test
  language: c
  src:
  - test/core/support/histogram_test.c
  deps:
  - gpr_test_util
  - gpr
- name: gpr_host_port_test
  build: test
  language: c
  src:
  - test/core/support/host_port_test.c
  deps:
  - gpr_test_util
  - gpr
- name: gpr_load_file_test
  build: test
  language: c
  src:
  - test/core/support/load_file_test.c
  deps:
  - gpr_test_util
  - gpr
- name: gpr_log_test
  build: test
  language: c
  src:
  - test/core/support/log_test.c
  deps:
  - gpr_test_util
  - gpr
- name: gpr_slice_buffer_test
  build: test
  language: c
  src:
  - test/core/support/slice_buffer_test.c
  deps:
  - gpr_test_util
  - gpr
- name: gpr_slice_test
  build: test
  language: c
  src:
  - test/core/support/slice_test.c
  deps:
  - gpr_test_util
  - gpr
- name: gpr_stack_lockfree_test
  cpu_cost: 10
  build: test
  language: c
  src:
  - test/core/support/stack_lockfree_test.c
  deps:
  - gpr_test_util
  - gpr
- name: gpr_string_test
  build: test
  language: c
  src:
  - test/core/support/string_test.c
  deps:
  - gpr_test_util
  - gpr
- name: gpr_sync_test
  cpu_cost: 10
  build: test
  language: c
  src:
  - test/core/support/sync_test.c
  deps:
  - gpr_test_util
  - gpr
- name: gpr_thd_test
  cpu_cost: 10
  build: test
  language: c
  src:
  - test/core/support/thd_test.c
  deps:
  - gpr_test_util
  - gpr
- name: gpr_time_test
  build: test
  language: c
  src:
  - test/core/support/time_test.c
  deps:
  - gpr_test_util
  - gpr
- name: gpr_tls_test
  build: test
  language: c
  src:
  - test/core/support/tls_test.c
  deps:
  - gpr_test_util
  - gpr
- name: gpr_useful_test
  build: test
  language: c
  src:
  - test/core/support/useful_test.c
  deps:
  - gpr_test_util
  - gpr
- name: grpc_auth_context_test
  build: test
  language: c
  src:
  - test/core/security/auth_context_test.c
  deps:
  - grpc_test_util
  - grpc
  - gpr_test_util
  - gpr
- name: grpc_b64_test
  build: test
  language: c
  src:
  - test/core/security/b64_test.c
  deps:
  - grpc_test_util
  - grpc
  - gpr_test_util
  - gpr
- name: grpc_byte_buffer_reader_test
  build: test
  language: c
  src:
  - test/core/surface/byte_buffer_reader_test.c
  deps:
  - grpc_test_util
  - grpc
  - gpr_test_util
  - gpr
- name: grpc_channel_args_test
  build: test
  language: c
  src:
  - test/core/channel/channel_args_test.c
  deps:
  - grpc_test_util
  - grpc
  - gpr_test_util
  - gpr
- name: grpc_channel_stack_test
  build: test
  language: c
  src:
  - test/core/channel/channel_stack_test.c
  deps:
  - grpc_test_util
  - grpc
  - gpr_test_util
  - gpr
- name: grpc_completion_queue_test
  build: test
  language: c
  src:
  - test/core/surface/completion_queue_test.c
  deps:
  - grpc_test_util
  - grpc
  - gpr_test_util
  - gpr
- name: grpc_create_jwt
  build: tool
  language: c
  src:
  - test/core/security/create_jwt.c
  deps:
  - grpc_test_util
  - grpc
  - gpr_test_util
  - gpr
- name: grpc_credentials_test
  build: test
  language: c
  src:
  - test/core/security/credentials_test.c
  deps:
  - grpc_test_util
  - grpc
  - gpr_test_util
  - gpr
- name: grpc_fetch_oauth2
  build: tool
  language: c
  src:
  - test/core/security/fetch_oauth2.c
  deps:
  - grpc_test_util
  - grpc
  - gpr_test_util
  - gpr
- name: grpc_invalid_channel_args_test
  build: test
  language: c
  src:
  - test/core/surface/invalid_channel_args_test.c
  deps:
  - grpc_test_util
  - grpc
  - gpr_test_util
  - gpr
- name: grpc_json_token_test
  build: test
  language: c
  src:
  - test/core/security/json_token_test.c
  deps:
  - grpc_test_util
  - grpc
  - gpr_test_util
  - gpr
  platforms:
  - linux
  - posix
  - mac
- name: grpc_jwt_verifier_test
  build: test
  language: c
  src:
  - test/core/security/jwt_verifier_test.c
  deps:
  - grpc_test_util
  - grpc
  - gpr_test_util
  - gpr
- name: grpc_print_google_default_creds_token
  build: tool
  language: c
  src:
  - test/core/security/print_google_default_creds_token.c
  deps:
  - grpc_test_util
  - grpc
  - gpr_test_util
  - gpr
- name: grpc_security_connector_test
  build: test
  language: c
  src:
  - test/core/security/security_connector_test.c
  deps:
  - grpc_test_util
  - grpc
  - gpr_test_util
  - gpr
- name: grpc_verify_jwt
  build: tool
  language: c
  src:
  - test/core/security/verify_jwt.c
  deps:
  - grpc_test_util
  - grpc
  - gpr_test_util
  - gpr
- name: hpack_parser_fuzzer_test
  build: fuzzer
  language: c
  src:
  - test/core/transport/chttp2/hpack_parser_fuzzer_test.c
  deps:
  - grpc_test_util
  - grpc
  - gpr_test_util
  - gpr
  corpus_dirs:
  - test/core/transport/chttp2/hpack_parser_corpus
  dict: test/core/end2end/fuzzers/hpack.dictionary
  maxlen: 512
- name: hpack_parser_test
  build: test
  language: c
  src:
  - test/core/transport/chttp2/hpack_parser_test.c
  deps:
  - grpc_test_util
  - grpc
  - gpr_test_util
  - gpr
- name: hpack_table_test
  build: test
  language: c
  src:
  - test/core/transport/chttp2/hpack_table_test.c
  deps:
  - grpc_test_util
  - grpc
  - gpr_test_util
  - gpr
- name: http_fuzzer_test
  build: fuzzer
  language: c
  src:
  - test/core/http/fuzzer.c
  deps:
  - grpc_test_util
  - grpc
  - gpr_test_util
  - gpr
  corpus_dirs:
  - test/core/http/corpus
  maxlen: 2048
- name: http_parser_test
  build: test
  language: c
  src:
  - test/core/http/parser_test.c
  deps:
  - grpc_test_util
  - grpc
  - gpr_test_util
  - gpr
- name: httpcli_format_request_test
  build: test
  language: c
  src:
  - test/core/http/format_request_test.c
  deps:
  - grpc_test_util
  - grpc
  - gpr_test_util
  - gpr
- name: httpcli_test
  cpu_cost: 0.5
  build: test
  language: c
  src:
  - test/core/http/httpcli_test.c
  deps:
  - grpc_test_util
  - grpc
  - gpr_test_util
  - gpr
  platforms:
  - mac
  - linux
  - posix
- name: httpscli_test
  cpu_cost: 0.5
  build: test
  language: c
  src:
  - test/core/http/httpscli_test.c
  deps:
  - grpc_test_util
  - grpc
  - gpr_test_util
  - gpr
  platforms:
  - linux
- name: init_test
  build: test
  language: c
  src:
  - test/core/surface/init_test.c
  deps:
  - grpc_test_util
  - grpc
  - gpr_test_util
  - gpr
- name: internal_api_canary_iomgr_test
  build: test
  run: false
  language: c
  src:
  - test/core/internal_api_canaries/iomgr.c
  deps:
  - grpc_test_util
  - grpc
  - gpr_test_util
  - gpr
- name: internal_api_canary_support_test
  build: test
  run: false
  language: c
  src:
  - test/core/internal_api_canaries/iomgr.c
  deps:
  - grpc_test_util
  - grpc
  - gpr_test_util
  - gpr
- name: internal_api_canary_transport_test
  build: test
  run: false
  language: c
  src:
  - test/core/internal_api_canaries/iomgr.c
  deps:
  - grpc_test_util
  - grpc
  - gpr_test_util
  - gpr
- name: invalid_call_argument_test
  build: test
  language: c
  src:
  - test/core/end2end/invalid_call_argument_test.c
  deps:
  - grpc_test_util
  - grpc
  - gpr_test_util
  - gpr
- name: json_fuzzer_test
  build: fuzzer
  language: c
  src:
  - test/core/json/fuzzer.c
  deps:
  - grpc_test_util
  - grpc
  - gpr_test_util
  - gpr
  corpus_dirs:
  - test/core/json/corpus
  maxlen: 512
- name: json_rewrite
  build: test
  run: false
  language: c
  src:
  - test/core/json/json_rewrite.c
  deps:
  - grpc
  - gpr
- name: json_rewrite_test
  build: test
  language: c
  src:
  - test/core/json/json_rewrite_test.c
  deps:
  - grpc_test_util
  - grpc
  - gpr_test_util
  - gpr
- name: json_stream_error_test
  build: test
  language: c
  src:
  - test/core/json/json_stream_error_test.c
  deps:
  - grpc_test_util
  - grpc
  - gpr_test_util
  - gpr
- name: json_test
  build: test
  language: c
  src:
  - test/core/json/json_test.c
  deps:
  - grpc_test_util
  - grpc
  - gpr_test_util
  - gpr
- name: lame_client_test
  build: test
  language: c
  src:
  - test/core/surface/lame_client_test.c
  deps:
  - grpc_test_util
  - grpc
  - gpr_test_util
  - gpr
- name: lb_policies_test
  cpu_cost: 0.1
  flaky: true
  build: test
  language: c
  src:
  - test/core/client_config/lb_policies_test.c
  deps:
  - grpc_test_util
  - grpc
  - gpr_test_util
  - gpr
- name: low_level_ping_pong_benchmark
  build: benchmark
  language: c
  src:
  - test/core/network_benchmarks/low_level_ping_pong.c
  deps:
  - grpc_test_util
  - grpc
  - gpr_test_util
  - gpr
  platforms:
  - mac
  - linux
  - posix
- name: message_compress_test
  build: test
  language: c
  src:
  - test/core/compression/message_compress_test.c
  deps:
  - grpc_test_util
  - grpc
  - gpr_test_util
  - gpr
- name: mlog_test
  flaky: true
  build: test
  language: c
  src:
  - test/core/census/mlog_test.c
  deps:
  - grpc_test_util
  - grpc
  - gpr_test_util
  - gpr
- name: multiple_server_queues_test
  build: test
  language: c
  src:
  - test/core/end2end/multiple_server_queues_test.c
  deps:
  - grpc_test_util
  - grpc
  - gpr_test_util
  - gpr
- name: murmur_hash_test
  build: test
  language: c
  src:
  - test/core/support/murmur_hash_test.c
  deps:
  - gpr_test_util
  - gpr
- name: nanopb_fuzzer_response_test
  build: fuzzer
  language: c
  src:
  - test/core/nanopb/fuzzer_response.c
  deps:
  - grpc_test_util
  - grpc
  - gpr_test_util
  - gpr
  corpus_dirs:
  - test/core/nanopb/corpus_response
  maxlen: 128
- name: nanopb_fuzzer_serverlist_test
  build: fuzzer
  language: c
  src:
  - test/core/nanopb/fuzzer_serverlist.c
  deps:
  - grpc_test_util
  - grpc
  - gpr_test_util
  - gpr
  corpus_dirs:
  - test/core/nanopb/corpus_serverlist
  maxlen: 128
- name: no_server_test
  cpu_cost: 0.1
  build: test
  language: c
  src:
  - test/core/end2end/no_server_test.c
  deps:
  - grpc_test_util
  - grpc
  - gpr_test_util
  - gpr
- name: resolve_address_test
  build: test
  language: c
  src:
  - test/core/iomgr/resolve_address_test.c
  deps:
  - grpc_test_util
  - grpc
  - gpr_test_util
  - gpr
- name: secure_channel_create_test
  build: test
  language: c
  src:
  - test/core/surface/secure_channel_create_test.c
  deps:
  - grpc_test_util
  - grpc
  - gpr_test_util
  - gpr
- name: secure_endpoint_test
  build: test
  language: c
  src:
  - test/core/security/secure_endpoint_test.c
  deps:
  - grpc_test_util
  - grpc
  - gpr_test_util
  - gpr
- name: server_chttp2_test
  build: test
  language: c
  src:
  - test/core/surface/server_chttp2_test.c
  deps:
  - grpc_test_util
  - grpc
  - gpr_test_util
  - gpr
- name: server_fuzzer
  build: fuzzer
  language: c
  src:
  - test/core/end2end/fuzzers/server_fuzzer.c
  deps:
  - grpc_test_util
  - grpc
  - gpr_test_util
  - gpr
  corpus_dirs:
  - test/core/end2end/fuzzers/server_fuzzer_corpus
  dict: test/core/end2end/fuzzers/hpack.dictionary
  maxlen: 2048
- name: server_test
  build: test
  language: c
  src:
  - test/core/surface/server_test.c
  deps:
  - grpc_test_util
  - grpc
  - gpr_test_util
  - gpr
- name: set_initial_connect_string_test
  cpu_cost: 0.1
  build: test
  language: c
  src:
  - test/core/client_config/set_initial_connect_string_test.c
  deps:
  - test_tcp_server
  - grpc_test_util
  - grpc
  - gpr_test_util
  - gpr
- name: sockaddr_resolver_test
  build: test
  language: c
  src:
  - test/core/client_config/resolvers/sockaddr_resolver_test.c
  deps:
  - grpc_test_util
  - grpc
  - gpr_test_util
  - gpr
- name: sockaddr_utils_test
  build: test
  language: c
  src:
  - test/core/iomgr/sockaddr_utils_test.c
  deps:
  - grpc_test_util
  - grpc
  - gpr_test_util
  - gpr
- name: socket_utils_test
  build: test
  language: c
  src:
  - test/core/iomgr/socket_utils_test.c
  deps:
  - grpc_test_util
  - grpc
  - gpr_test_util
  - gpr
  platforms:
  - mac
  - linux
  - posix
- name: tcp_client_posix_test
  cpu_cost: 0.5
  build: test
  language: c
  src:
  - test/core/iomgr/tcp_client_posix_test.c
  deps:
  - grpc_test_util
  - grpc
  - gpr_test_util
  - gpr
  platforms:
  - mac
  - linux
  - posix
- name: tcp_posix_test
  cpu_cost: 0.5
  build: test
  language: c
  src:
  - test/core/iomgr/tcp_posix_test.c
  deps:
  - grpc_test_util
  - grpc
  - gpr_test_util
  - gpr
  platforms:
  - mac
  - linux
  - posix
- name: tcp_server_posix_test
  build: test
  language: c
  src:
  - test/core/iomgr/tcp_server_posix_test.c
  deps:
  - grpc_test_util
  - grpc
  - gpr_test_util
  - gpr
  platforms:
  - mac
  - linux
  - posix
- name: time_averaged_stats_test
  build: test
  language: c
  src:
  - test/core/iomgr/time_averaged_stats_test.c
  deps:
  - grpc_test_util
  - grpc
  - gpr_test_util
  - gpr
- name: timeout_encoding_test
  build: test
  language: c
  src:
  - test/core/transport/chttp2/timeout_encoding_test.c
  deps:
  - grpc_test_util
  - grpc
  - gpr_test_util
  - gpr
- name: timer_heap_test
  build: test
  language: c
  src:
  - test/core/iomgr/timer_heap_test.c
  deps:
  - grpc_test_util
  - grpc
  - gpr_test_util
  - gpr
- name: timer_list_test
  build: test
  language: c
  src:
  - test/core/iomgr/timer_list_test.c
  deps:
  - grpc_test_util
  - grpc
  - gpr_test_util
  - gpr
- name: timers_test
  build: test
  language: c
  src:
  - test/core/profiling/timers_test.c
  deps:
  - grpc_test_util
  - grpc
  - gpr_test_util
  - gpr
- name: transport_connectivity_state_test
  build: test
  language: c
  src:
  - test/core/transport/connectivity_state_test.c
  deps:
  - grpc_test_util
  - grpc
  - gpr_test_util
  - gpr
- name: transport_metadata_test
  build: test
  language: c
  src:
  - test/core/transport/metadata_test.c
  deps:
  - grpc_test_util
  - grpc
  - gpr_test_util
  - gpr
- name: transport_security_test
  build: test
  language: c
  src:
  - test/core/tsi/transport_security_test.c
  deps:
  - grpc_test_util
  - grpc
  - gpr_test_util
  - gpr
  platforms:
  - linux
  - posix
  - mac
- name: udp_server_test
  build: test
  language: c
  src:
  - test/core/iomgr/udp_server_test.c
  deps:
  - grpc_test_util
  - grpc
  - gpr_test_util
  - gpr
  platforms:
  - mac
  - linux
  - posix
- name: uri_fuzzer_test
  build: fuzzer
  language: c
  src:
  - test/core/client_config/uri_fuzzer_test.c
  deps:
  - grpc_test_util
  - grpc
  - gpr_test_util
  - gpr
  corpus_dirs:
  - test/core/client_config/uri_corpus
  maxlen: 128
- name: uri_parser_test
  build: test
  language: c
  src:
  - test/core/client_config/uri_parser_test.c
  deps:
  - grpc_test_util
  - grpc
  - gpr_test_util
  - gpr
- name: workqueue_test
  build: test
  language: c
  src:
  - test/core/iomgr/workqueue_test.c
  deps:
  - grpc_test_util
  - grpc
  - gpr_test_util
  - gpr
  platforms:
  - mac
  - linux
  - posix
- name: alarm_cpp_test
  gtest: true
  build: test
  language: c++
  src:
  - test/cpp/common/alarm_cpp_test.cc
  deps:
  - grpc++_test_util
  - grpc_test_util
  - grpc++
  - grpc
  - gpr_test_util
  - gpr
- name: async_end2end_test
  gtest: true
  build: test
  language: c++
  src:
  - test/cpp/end2end/async_end2end_test.cc
  deps:
  - grpc++_test_util
  - grpc_test_util
  - grpc++
  - grpc
  - gpr_test_util
  - gpr
- name: async_streaming_ping_pong_test
  build: test
  language: c++
  src:
  - test/cpp/qps/async_streaming_ping_pong_test.cc
  deps:
  - qps
  - grpc++_test_util
  - grpc_test_util
  - grpc++
  - grpc
  - gpr_test_util
  - gpr
  platforms:
  - mac
  - linux
  - posix
- name: async_unary_ping_pong_test
  build: test
  language: c++
  src:
  - test/cpp/qps/async_unary_ping_pong_test.cc
  deps:
  - qps
  - grpc++_test_util
  - grpc_test_util
  - grpc++
  - grpc
  - gpr_test_util
  - gpr
  platforms:
  - mac
  - linux
  - posix
- name: auth_property_iterator_test
  gtest: true
  build: test
  language: c++
  src:
  - test/cpp/common/auth_property_iterator_test.cc
  deps:
  - grpc++_test_util
  - grpc_test_util
  - grpc++
  - grpc
  - gpr_test_util
  - gpr
- name: channel_arguments_test
  gtest: true
  build: test
  language: c++
  src:
  - test/cpp/common/channel_arguments_test.cc
  deps:
  - grpc++
  - grpc
  - gpr
- name: cli_call_test
  gtest: true
  build: test
  language: c++
  src:
  - test/cpp/util/cli_call_test.cc
  deps:
  - grpc++_test_util
  - grpc_test_util
  - grpc++
  - grpc
  - gpr_test_util
  - gpr
- name: client_crash_test
  gtest: true
  cpu_cost: 0.1
  build: test
  language: c++
  src:
  - test/cpp/end2end/client_crash_test.cc
  deps:
  - grpc++_test_util
  - grpc_test_util
  - grpc++
  - grpc
  - gpr_test_util
  - gpr
  platforms:
  - mac
  - linux
  - posix
- name: client_crash_test_server
  build: test
  run: false
  language: c++
  src:
  - test/cpp/end2end/client_crash_test_server.cc
  deps:
  - grpc++_test_util
  - grpc_test_util
  - grpc++
  - grpc
  - gpr_test_util
  - gpr
- name: codegen_test_full
  gtest: true
  build: test
  language: c++
  src:
  - src/proto/grpc/testing/control.proto
  - src/proto/grpc/testing/messages.proto
  - src/proto/grpc/testing/payloads.proto
  - src/proto/grpc/testing/perf_db.proto
  - src/proto/grpc/testing/services.proto
  - src/proto/grpc/testing/stats.proto
  - test/cpp/codegen/codegen_test_full.cc
  deps:
  - grpc++
  - grpc
  - gpr
  filegroups:
  - grpc++_codegen
- name: codegen_test_minimal
  gtest: true
  build: test
  language: c++
  src:
  - src/proto/grpc/testing/control.proto
  - src/proto/grpc/testing/messages.proto
  - src/proto/grpc/testing/payloads.proto
  - src/proto/grpc/testing/perf_db.proto
  - src/proto/grpc/testing/services.proto
  - src/proto/grpc/testing/stats.proto
  - test/cpp/codegen/codegen_test_minimal.cc
  filegroups:
  - grpc++_codegen
- name: credentials_test
  gtest: true
  build: test
  language: c++
  src:
  - test/cpp/client/credentials_test.cc
  deps:
  - grpc++
  - grpc
  - gpr
- name: cxx_byte_buffer_test
  gtest: true
  build: test
  language: c++
  src:
  - test/cpp/util/byte_buffer_test.cc
  deps:
  - grpc_test_util
  - grpc++
  - grpc
  - gpr_test_util
  - gpr
- name: cxx_slice_test
  gtest: true
  build: test
  language: c++
  src:
  - test/cpp/util/slice_test.cc
  deps:
  - grpc_test_util
  - grpc++
  - grpc
  - gpr_test_util
  - gpr
- name: cxx_string_ref_test
  gtest: true
  build: test
  language: c++
  src:
  - test/cpp/util/string_ref_test.cc
  deps:
  - grpc++
- name: cxx_time_test
  gtest: true
  build: test
  language: c++
  src:
  - test/cpp/util/time_test.cc
  deps:
  - grpc_test_util
  - grpc++
  - grpc
  - gpr_test_util
  - gpr
- name: end2end_test
  gtest: true
  cpu_cost: 0.5
  build: test
  language: c++
  src:
  - test/cpp/end2end/end2end_test.cc
  deps:
  - grpc++_test_util
  - grpc_test_util
  - grpc++
  - grpc
  - gpr_test_util
  - gpr
- name: generic_async_streaming_ping_pong_test
  build: test
  language: c++
  src:
  - test/cpp/qps/generic_async_streaming_ping_pong_test.cc
  deps:
  - qps
  - grpc++_test_util
  - grpc_test_util
  - grpc++
  - grpc
  - gpr_test_util
  - gpr
  platforms:
  - mac
  - linux
  - posix
- name: generic_end2end_test
  gtest: true
  build: test
  language: c++
  src:
  - test/cpp/end2end/generic_end2end_test.cc
  deps:
  - grpc++_test_util
  - grpc_test_util
  - grpc++
  - grpc
  - gpr_test_util
  - gpr
- name: golden_file_test
  gtest: true
  build: test
  language: c++
  src:
  - src/proto/grpc/testing/compiler_test.proto
  - test/cpp/codegen/golden_file_test.cc
  deps:
  - grpc++
  - grpc
  - gpr
- name: grpc_cli
  build: test
  run: false
  language: c++
  src:
  - test/cpp/util/grpc_cli.cc
  deps:
  - grpc++_test_util
  - grpc_test_util
  - grpc++
  - grpc
  - gpr_test_util
  - gpr
  - grpc++_test_config
- name: grpc_cpp_plugin
  build: protoc
  language: c++
  src:
  - src/compiler/cpp_plugin.cc
  deps:
  - grpc_plugin_support
  secure: false
  vs_config_type: Application
  vs_project_guid: '{7E51A25F-AC59-488F-906C-C60FAAE706AA}'
- name: grpc_csharp_plugin
  build: protoc
  language: c++
  src:
  - src/compiler/csharp_plugin.cc
  deps:
  - grpc_plugin_support
  secure: false
  vs_config_type: Application
  vs_project_guid: '{3C813052-A49A-4662-B90A-1ADBEC7EE453}'
- name: grpc_node_plugin
  build: protoc
  language: c++
  src:
  - src/compiler/node_plugin.cc
  deps:
  - grpc_plugin_support
  secure: false
  vs_config_type: Application
- name: grpc_objective_c_plugin
  build: protoc
  language: c++
  src:
  - src/compiler/objective_c_plugin.cc
  deps:
  - grpc_plugin_support
  secure: false
  vs_config_type: Application
  vs_project_guid: '{19564640-CEE6-4921-ABA5-676ED79A36F6}'
- name: grpc_python_plugin
  build: protoc
  language: c++
  src:
  - src/compiler/python_plugin.cc
  deps:
  - grpc_plugin_support
  secure: false
  vs_config_type: Application
  vs_project_guid: '{DF52D501-A6CF-4E6F-BA38-6EBE2E8DAFB2}'
- name: grpc_ruby_plugin
  build: protoc
  language: c++
  src:
  - src/compiler/ruby_plugin.cc
  deps:
  - grpc_plugin_support
  secure: false
  vs_config_type: Application
  vs_project_guid: '{069E9D05-B78B-4751-9252-D21EBAE7DE8E}'
- name: grpclb_api_test
  gtest: true
  build: test
  language: c++
  src:
  - src/proto/grpc/lb/v1/load_balancer.proto
  - test/cpp/grpclb/grpclb_api_test.cc
  deps:
  - grpc++_test_util
  - grpc_test_util
  - grpc++
  - grpc
- name: hybrid_end2end_test
  gtest: true
  build: test
  language: c++
  src:
  - test/cpp/end2end/hybrid_end2end_test.cc
  deps:
  - grpc++_test_util
  - grpc_test_util
  - grpc++
  - grpc
  - gpr_test_util
  - gpr
- name: interop_client
  build: test
  run: false
  language: c++
  src: []
  deps:
  - interop_client_main
  - interop_client_helper
  - grpc++_test_util
  - grpc_test_util
  - grpc++
  - grpc
  - gpr_test_util
  - gpr
  - grpc++_test_config
  platforms:
  - mac
  - linux
  - posix
- name: interop_server
  build: test
  run: false
  language: c++
  src: []
  deps:
  - interop_server_main
  - interop_server_helper
  - grpc++_test_util
  - grpc_test_util
  - grpc++
  - grpc
  - gpr_test_util
  - gpr
  - grpc++_test_config
  platforms:
  - mac
  - linux
  - posix
- name: interop_test
  cpu_cost: 0.1
  build: test
  language: c++
  src:
  - test/cpp/interop/interop_test.cc
  deps:
  - grpc_test_util
  - grpc
  - gpr_test_util
  - gpr
  platforms:
  - mac
  - linux
  - posix
- name: json_run_localhost
  build: test
  run: false
  language: c++
  src:
  - test/cpp/qps/json_run_localhost.cc
  deps:
  - grpc++_test_util
  - grpc_test_util
  - grpc++
  - grpc
  - gpr_test_util
  - gpr
  - grpc++_test_config
- name: metrics_client
  build: test
  run: false
  language: c++
  headers:
  - test/cpp/util/metrics_server.h
  src:
  - src/proto/grpc/testing/metrics.proto
  - test/cpp/interop/metrics_client.cc
  deps:
  - grpc++
  - grpc
  - gpr
  - grpc++_test_config
- name: mock_test
  gtest: true
  build: test
  language: c++
  src:
  - test/cpp/end2end/mock_test.cc
  deps:
  - grpc++_test_util
  - grpc_test_util
  - grpc++
  - grpc
  - gpr_test_util
  - gpr
- name: qps_interarrival_test
  build: test
  run: false
  language: c++
  src:
  - test/cpp/qps/qps_interarrival_test.cc
  deps:
  - qps
  - grpc++_test_util
  - grpc_test_util
  - grpc++
  - grpc
  - gpr_test_util
  - gpr
  platforms:
  - mac
  - linux
  - posix
- name: qps_json_driver
  build: test
  run: false
  language: c++
  headers:
  - test/cpp/qps/parse_json.h
  src:
  - test/cpp/qps/parse_json.cc
  - test/cpp/qps/qps_json_driver.cc
  deps:
  - qps
  - grpc++_test_util
  - grpc_test_util
  - grpc++
  - grpc
  - gpr_test_util
  - gpr
  - grpc++_test_config
- name: qps_openloop_test
  cpu_cost: 0.5
  build: test
  language: c++
  src:
  - test/cpp/qps/qps_openloop_test.cc
  deps:
  - qps
  - grpc++_test_util
  - grpc_test_util
  - grpc++
  - grpc
  - gpr_test_util
  - gpr
  - grpc++_test_config
  platforms:
  - mac
  - linux
  - posix
- name: qps_test
  cpu_cost: 10
  build: test
  language: c++
  src:
  - test/cpp/qps/qps_test.cc
  deps:
  - qps
  - grpc++_test_util
  - grpc_test_util
  - grpc++
  - grpc
  - gpr_test_util
  - gpr
  - grpc++_test_config
  platforms:
  - mac
  - linux
  - posix
- name: qps_worker
  build: test
  run: false
  language: c++
  headers:
  - test/cpp/qps/client.h
  - test/cpp/qps/server.h
  src:
  - test/cpp/qps/worker.cc
  deps:
  - qps
  - grpc++_test_util
  - grpc_test_util
  - grpc++
  - grpc
  - gpr_test_util
  - gpr
  - grpc++_test_config
- name: reconnect_interop_client
  build: test
  run: false
  language: c++
  src:
  - src/proto/grpc/testing/empty.proto
  - src/proto/grpc/testing/messages.proto
  - src/proto/grpc/testing/test.proto
  - test/cpp/interop/reconnect_interop_client.cc
  deps:
  - grpc++_test_util
  - grpc_test_util
  - grpc++
  - grpc
  - gpr_test_util
  - gpr
  - grpc++_test_config
- name: reconnect_interop_server
  build: test
  run: false
  language: c++
  src:
  - src/proto/grpc/testing/empty.proto
  - src/proto/grpc/testing/messages.proto
  - src/proto/grpc/testing/test.proto
  - test/cpp/interop/reconnect_interop_server.cc
  deps:
  - reconnect_server
  - test_tcp_server
  - grpc++_test_util
  - grpc_test_util
  - grpc++
  - grpc
  - gpr_test_util
  - gpr
  - grpc++_test_config
- name: secure_auth_context_test
  gtest: true
  build: test
  language: c++
  src:
  - test/cpp/common/secure_auth_context_test.cc
  deps:
  - grpc++_test_util
  - grpc_test_util
  - grpc++
  - grpc
  - gpr_test_util
  - gpr
- name: secure_sync_unary_ping_pong_test
  build: test
  language: c++
  src:
  - test/cpp/qps/secure_sync_unary_ping_pong_test.cc
  deps:
  - qps
  - grpc++_test_util
  - grpc_test_util
  - grpc++
  - grpc
  - gpr_test_util
  - gpr
  platforms:
  - mac
  - linux
  - posix
- name: server_builder_plugin_test
  gtest: true
  build: test
  language: c++
  src:
  - test/cpp/end2end/server_builder_plugin_test.cc
  deps:
  - grpc++_test_util
  - grpc_test_util
  - grpc++
  - grpc
  - gpr_test_util
  - gpr
- name: server_crash_test
  gtest: true
  cpu_cost: 0.1
  build: test
  language: c++
  src:
  - test/cpp/end2end/server_crash_test.cc
  deps:
  - grpc++_test_util
  - grpc_test_util
  - grpc++
  - grpc
  - gpr_test_util
  - gpr
  platforms:
  - mac
  - linux
  - posix
- name: server_crash_test_client
  build: test
  run: false
  language: c++
  src:
  - test/cpp/end2end/server_crash_test_client.cc
  deps:
  - grpc++_test_util
  - grpc_test_util
  - grpc++
  - grpc
  - gpr_test_util
  - gpr
- name: shutdown_test
  gtest: true
  build: test
  language: c++
  src:
  - test/cpp/end2end/shutdown_test.cc
  deps:
  - grpc++_test_util
  - grpc_test_util
  - grpc++
  - grpc
  - gpr_test_util
  - gpr
- name: status_test
  build: test
  language: c++
  src:
  - test/cpp/util/status_test.cc
  deps:
  - grpc_test_util
  - grpc++
  - grpc
  - gpr_test_util
  - gpr
- name: streaming_throughput_test
  gtest: true
  build: test
  language: c++
  src:
  - test/cpp/end2end/streaming_throughput_test.cc
  deps:
  - grpc++_test_util
  - grpc_test_util
  - grpc++
  - grpc
  - gpr_test_util
  - gpr
  platforms:
  - mac
  - linux
  - posix
- name: stress_test
  build: test
  run: false
  language: c++
  headers:
  - test/cpp/interop/client_helper.h
  - test/cpp/interop/interop_client.h
  - test/cpp/interop/stress_interop_client.h
  - test/cpp/util/metrics_server.h
  src:
  - src/proto/grpc/testing/empty.proto
  - src/proto/grpc/testing/messages.proto
  - src/proto/grpc/testing/metrics.proto
  - src/proto/grpc/testing/test.proto
  - test/cpp/interop/interop_client.cc
  - test/cpp/interop/stress_interop_client.cc
  - test/cpp/interop/stress_test.cc
  - test/cpp/util/metrics_server.cc
  deps:
  - grpc++_test_util
  - grpc_test_util
  - grpc++
  - grpc
  - gpr_test_util
  - gpr
  - grpc++_test_config
- name: sync_streaming_ping_pong_test
  build: test
  language: c++
  src:
  - test/cpp/qps/sync_streaming_ping_pong_test.cc
  deps:
  - qps
  - grpc++_test_util
  - grpc_test_util
  - grpc++
  - grpc
  - gpr_test_util
  - gpr
  platforms:
  - mac
  - linux
  - posix
- name: sync_unary_ping_pong_test
  build: test
  language: c++
  src:
  - test/cpp/qps/sync_unary_ping_pong_test.cc
  deps:
  - qps
  - grpc++_test_util
  - grpc_test_util
  - grpc++
  - grpc
  - gpr_test_util
  - gpr
  platforms:
  - mac
  - linux
  - posix
- name: thread_stress_test
  gtest: true
  cpu_cost: 100
  build: test
  language: c++
  src:
  - test/cpp/end2end/thread_stress_test.cc
  deps:
  - grpc++_test_util
  - grpc_test_util
  - grpc++
  - grpc
  - gpr_test_util
  - gpr
- name: zookeeper_test
  gtest: true
  build: test
  run: false
  language: c++
  src:
  - src/proto/grpc/testing/echo.proto
  - test/cpp/end2end/zookeeper_test.cc
  deps:
  - grpc++_test_util
  - grpc_test_util
  - grpc++
  - grpc_zookeeper
  - grpc
  - gpr_test_util
  - gpr
  external_deps:
  - zookeeper
  platforms:
  - linux
- name: public_headers_must_be_c89
  build: test
  language: c89
  src:
  - test/core/surface/public_headers_must_be_c89.c
  deps:
  - grpc
  - gpr
vspackages:
- linkage: static
  name: grpc.dependencies.zlib
  props: false
  redist: true
  version: 1.2.8.10
- linkage: static
  name: grpc.dependencies.openssl
  props: true
  redist: true
  version: 1.0.204.1
- name: gflags
  props: false
  redist: false
  version: 2.1.2.1
- name: gtest
  props: false
  redist: false
  version: 1.7.0.1
configs:
  asan:
    CC: clang
    CPPFLAGS: -O0 -fsanitize-coverage=edge -fsanitize=address -fno-omit-frame-pointer
      -Wno-unused-command-line-argument -DGPR_NO_DIRECT_SYSCALLS
    CXX: clang++
    LD: clang
    LDFLAGS: -fsanitize=address
    LDXX: clang++
    compile_the_world: true
    test_environ:
      ASAN_OPTIONS: detect_leaks=1:color=always
      LSAN_OPTIONS: suppressions=tools/lsan_suppressions.txt:report_objects=1
    timeout_multiplier: 3
  asan-noleaks:
    CC: clang
    CPPFLAGS: -O0 -fsanitize-coverage=edge -fsanitize=address -fno-omit-frame-pointer
      -Wno-unused-command-line-argument -DGPR_NO_DIRECT_SYSCALLS
    CXX: clang++
    LD: clang
    LDFLAGS: -fsanitize=address
    LDXX: clang++
    compile_the_world: true
    test_environ:
      ASAN_OPTIONS: detect_leaks=0:color=always
    timeout_multiplier: 3
  asan-trace-cmp:
    CC: clang
    CPPFLAGS: -O0 -fsanitize-coverage=edge -fsanitize-coverage=trace-cmp -fsanitize=address
      -fno-omit-frame-pointer -Wno-unused-command-line-argument -DGPR_NO_DIRECT_SYSCALLS
    CXX: clang++
    LD: clang
    LDFLAGS: -fsanitize=address
    LDXX: clang++
    compile_the_world: true
    test_environ:
      ASAN_OPTIONS: detect_leaks=1:color=always
      LSAN_OPTIONS: suppressions=tools/lsan_suppressions.txt:report_objects=1
    timeout_multiplier: 3
  basicprof:
    CPPFLAGS: -O2 -DGRPC_BASIC_PROFILER -DGRPC_TIMERS_RDTSC
    DEFINES: NDEBUG
  dbg:
    CPPFLAGS: -O0
    DEFINES: _DEBUG DEBUG
  easan:
    CC: clang
    CPPFLAGS: -O0 -fsanitize-coverage=edge -fsanitize=address -fno-omit-frame-pointer
      -Wno-unused-command-line-argument -DGPR_NO_DIRECT_SYSCALLS
    CXX: clang++
    DEFINES: _DEBUG DEBUG GRPC_EXECUTION_CONTEXT_SANITIZER
    LD: clang
    LDFLAGS: -fsanitize=address
    LDXX: clang++
    compile_the_world: true
    test_environ:
      ASAN_OPTIONS: detect_leaks=1:color=always
      LSAN_OPTIONS: suppressions=tools/lsan_suppressions.txt:report_objects=1
    timeout_multiplier: 3
  edbg:
    CPPFLAGS: -O0
    DEFINES: _DEBUG DEBUG GRPC_EXECUTION_CONTEXT_SANITIZER
  etsan:
    CC: clang
    CPPFLAGS: -O0 -fsanitize=thread -fno-omit-frame-pointer -Wno-unused-command-line-argument
      -DGPR_NO_DIRECT_SYSCALLS
    CXX: clang++
    DEFINES: _DEBUG DEBUG GRPC_EXECUTION_CONTEXT_SANITIZER
    LD: clang
    LDFLAGS: -fsanitize=thread
    LDXX: clang++
    compile_the_world: true
    test_environ:
      TSAN_OPTIONS: suppressions=tools/tsan_suppressions.txt:halt_on_error=1:second_deadlock_stack=1
    timeout_multiplier: 5
  gcov:
    CC: gcc
    CPPFLAGS: -O0 -fprofile-arcs -ftest-coverage -Wno-return-type
    CXX: g++
    DEFINES: _DEBUG DEBUG GPR_GCOV
    LD: gcc
    LDFLAGS: -fprofile-arcs -ftest-coverage -rdynamic
    LDXX: g++
  helgrind:
    CPPFLAGS: -O0
    DEFINES: _DEBUG DEBUG
    LDFLAGS: -rdynamic
    timeout_multiplier: 20
    valgrind: --tool=helgrind
  memcheck:
    CPPFLAGS: -O0
    DEFINES: _DEBUG DEBUG
    LDFLAGS: -rdynamic
    timeout_multiplier: 10
    valgrind: --tool=memcheck --leak-check=full
  msan:
    CC: clang
    CPPFLAGS: -O0 -fsanitize-coverage=edge -fsanitize=memory -fsanitize-memory-track-origins
      -fno-omit-frame-pointer -DGTEST_HAS_TR1_TUPLE=0 -DGTEST_USE_OWN_TR1_TUPLE=1
      -Wno-unused-command-line-argument -fPIE -pie -DGPR_NO_DIRECT_SYSCALLS
    CXX: clang++
    DEFINES: NDEBUG
    LD: clang
    LDFLAGS: -fsanitize=memory -DGTEST_HAS_TR1_TUPLE=0 -DGTEST_USE_OWN_TR1_TUPLE=1
      -fPIE -pie $(if $(JENKINS_BUILD),-Wl$(comma)-Ttext-segment=0x7e0000000000,)
    LDXX: clang++
    compile_the_world: true
    timeout_multiplier: 4
  mutrace:
    CPPFLAGS: -O0
    DEFINES: _DEBUG DEBUG
    LDFLAGS: -rdynamic
  opt:
    CPPFLAGS: -O2
    DEFINES: NDEBUG
  stapprof:
    CPPFLAGS: -O2 -DGRPC_STAP_PROFILER
    DEFINES: NDEBUG
  tsan:
    CC: clang
    CPPFLAGS: -O0 -fsanitize=thread -fno-omit-frame-pointer -Wno-unused-command-line-argument
      -DGPR_NO_DIRECT_SYSCALLS
    CXX: clang++
    LD: clang
    LDFLAGS: -fsanitize=thread
    LDXX: clang++
    compile_the_world: true
    test_environ:
      TSAN_OPTIONS: suppressions=tools/tsan_suppressions.txt:halt_on_error=1:second_deadlock_stack=1
    timeout_multiplier: 5
  ubsan:
    CC: clang
    CPPFLAGS: -O0 -fsanitize-coverage=edge -fsanitize=undefined,unsigned-integer-overflow
      -fno-omit-frame-pointer -Wno-unused-command-line-argument -Wvarargs
    CXX: clang++
    DEFINES: NDEBUG
    LD: clang
    LDFLAGS: -fsanitize=undefined,unsigned-integer-overflow
    LDXX: clang++
    compile_the_world: true
    test_environ:
<<<<<<< HEAD
      UBSAN_OPTIONS: halt_on_error=1
=======
      UBSAN_OPTIONS: print_stacktrace=1
>>>>>>> fcbe7daf
    timeout_multiplier: 1.5
defaults:
  boringssl:
    CFLAGS: -Wno-sign-conversion -Wno-conversion -Wno-unused-value -Wno-unknown-pragmas
      -Wno-implicit-function-declaration -Wno-unused-variable -Wno-sign-compare $(NO_W_EXTRA_SEMI)
    CPPFLAGS: -Ithird_party/boringssl/include -fvisibility=hidden -DOPENSSL_NO_ASM
      -D_GNU_SOURCE -DWIN32_LEAN_AND_MEAN -D_HAS_EXCEPTIONS=0 -DNOMINMAX
  global:
    CPPFLAGS: -g -Wall -Wextra -Werror -Wno-long-long -Wno-unused-parameter
    LDFLAGS: -g
  zlib:
    CFLAGS: -Wno-sign-conversion -Wno-conversion -Wno-unused-value -Wno-implicit-function-declaration
      $(W_NO_SHIFT_NEGATIVE_VALUE) -fvisibility=hidden
node_modules:
- deps:
  - grpc
  - gpr
  - boringssl
  - z
  headers:
  - src/node/ext/byte_buffer.h
  - src/node/ext/call.h
  - src/node/ext/call_credentials.h
  - src/node/ext/channel.h
  - src/node/ext/channel_credentials.h
  - src/node/ext/completion_queue_async_worker.h
  - src/node/ext/server.h
  - src/node/ext/server_credentials.h
  - src/node/ext/timeval.h
  js:
  - src/node/index.js
  - src/node/src/client.js
  - src/node/src/common.js
  - src/node/src/credentials.js
  - src/node/src/grpc_extension.js
  - src/node/src/metadata.js
  - src/node/src/server.js
  name: grpc_node
  src:
  - src/node/ext/byte_buffer.cc
  - src/node/ext/call.cc
  - src/node/ext/call_credentials.cc
  - src/node/ext/channel.cc
  - src/node/ext/channel_credentials.cc
  - src/node/ext/completion_queue_async_worker.cc
  - src/node/ext/node_grpc.cc
  - src/node/ext/server.cc
  - src/node/ext/server_credentials.cc
  - src/node/ext/timeval.cc
openssl_fallback:
  base_uri: https://openssl.org/source/old/1.0.2/
  extraction_dir: openssl-1.0.2f
  tarball: openssl-1.0.2f.tar.gz
php_config_m4:
  deps:
  - grpc
  - gpr
  - boringssl
  headers:
  - src/php/ext/grpc/byte_buffer.h
  - src/php/ext/grpc/call.h
  - src/php/ext/grpc/call_credentials.h
  - src/php/ext/grpc/channel.h
  - src/php/ext/grpc/channel_credentials.h
  - src/php/ext/grpc/completion_queue.h
  - src/php/ext/grpc/php_grpc.h
  - src/php/ext/grpc/server.h
  - src/php/ext/grpc/server_credentials.h
  - src/php/ext/grpc/timeval.h
  src:
  - src/php/ext/grpc/byte_buffer.c
  - src/php/ext/grpc/call.c
  - src/php/ext/grpc/call_credentials.c
  - src/php/ext/grpc/channel.c
  - src/php/ext/grpc/channel_credentials.c
  - src/php/ext/grpc/completion_queue.c
  - src/php/ext/grpc/php_grpc.c
  - src/php/ext/grpc/server.c
  - src/php/ext/grpc/server_credentials.c
  - src/php/ext/grpc/timeval.c
python_dependencies:
  deps:
  - grpc
  - gpr
  - boringssl
  - z
ruby_gem:
  deps:
  - grpc
  - gpr
  - boringssl
  - z<|MERGE_RESOLUTION|>--- conflicted
+++ resolved
@@ -3278,11 +3278,7 @@
     LDXX: clang++
     compile_the_world: true
     test_environ:
-<<<<<<< HEAD
-      UBSAN_OPTIONS: halt_on_error=1
-=======
-      UBSAN_OPTIONS: print_stacktrace=1
->>>>>>> fcbe7daf
+      UBSAN_OPTIONS: halt_on_error=1:print_stacktrace=1
     timeout_multiplier: 1.5
 defaults:
   boringssl:
