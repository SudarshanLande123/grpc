--- conflicted
+++ resolved
@@ -55,12 +55,7 @@
     'h2_full': default_unsecure_fixture_options,
     'h2_full+pipe': default_unsecure_fixture_options._replace(
         platforms=['linux']),
-<<<<<<< HEAD
-=======
-    'h2_full+poll+pipe': default_unsecure_fixture_options._replace(
-        platforms=['linux']),
     'h2_full+trace': default_unsecure_fixture_options._replace(tracing=True),
->>>>>>> 6e96e5cc
     'h2_oauth2': default_secure_fixture_options._replace(ci_mac=False),
     'h2_proxy': default_unsecure_fixture_options._replace(includes_proxy=True,
                                                           ci_mac=False),
