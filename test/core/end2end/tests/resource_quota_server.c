--- conflicted
+++ resolved
@@ -106,15 +106,10 @@
   for (i = 0; i < output_size - 1; ++i) {
     output[i] = chars[rand() % (int)(sizeof(chars) - 1)];
   }
-<<<<<<< HEAD
-  output[GPR_ARRAY_SIZE(output) - 1] = '\0';
-  return grpc_slice_from_copied_string(output);
-=======
   output[output_size - 1] = '\0';
-  gpr_slice out = gpr_slice_from_copied_string(output);
+  grpc_slice out = grpc_slice_from_copied_string(output);
   gpr_free(output);
   return out;
->>>>>>> ccc6a9cb
 }
 
 void resource_quota_server(grpc_end2end_test_config config) {
