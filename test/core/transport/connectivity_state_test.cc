/*
 *
 * Copyright 2015 gRPC authors.
 *
 * Licensed under the Apache License, Version 2.0 (the "License");
 * you may not use this file except in compliance with the License.
 * You may obtain a copy of the License at
 *
 *     http://www.apache.org/licenses/LICENSE-2.0
 *
 * Unless required by applicable law or agreed to in writing, software
 * distributed under the License is distributed on an "AS IS" BASIS,
 * WITHOUT WARRANTIES OR CONDITIONS OF ANY KIND, either express or implied.
 * See the License for the specific language governing permissions and
 * limitations under the License.
 *
 */

#include "src/core/lib/transport/connectivity_state.h"

#include <string.h>

#include <grpc/support/log.h>

#include "test/core/util/test_config.h"

#define THE_ARG ((void*)(size_t)0xcafebabe)

int g_counter;

static void must_succeed(void* arg, grpc_error* error) {
  GPR_ASSERT(error == GRPC_ERROR_NONE);
  GPR_ASSERT(arg == THE_ARG);
  g_counter++;
}

static void must_fail(void* arg, grpc_error* error) {
  GPR_ASSERT(error != GRPC_ERROR_NONE);
  GPR_ASSERT(arg == THE_ARG);
  g_counter++;
}

static void test_connectivity_state_name(void) {
  gpr_log(GPR_DEBUG, "test_connectivity_state_name");
  GPR_ASSERT(0 ==
             strcmp(grpc_connectivity_state_name(GRPC_CHANNEL_IDLE), "IDLE"));
  GPR_ASSERT(0 == strcmp(grpc_connectivity_state_name(GRPC_CHANNEL_CONNECTING),
                         "CONNECTING"));
  GPR_ASSERT(0 ==
             strcmp(grpc_connectivity_state_name(GRPC_CHANNEL_READY), "READY"));
  GPR_ASSERT(
      0 == strcmp(grpc_connectivity_state_name(GRPC_CHANNEL_TRANSIENT_FAILURE),
                  "TRANSIENT_FAILURE"));
  GPR_ASSERT(0 == strcmp(grpc_connectivity_state_name(GRPC_CHANNEL_SHUTDOWN),
                         "SHUTDOWN"));
}

static void test_check(void) {
  grpc_connectivity_state_tracker tracker;
  grpc_core::ExecCtx _local_exec_ctx;
  grpc_error* error;
  gpr_log(GPR_DEBUG, "test_check");
  grpc_connectivity_state_init(&tracker, GRPC_CHANNEL_IDLE, "xxx");
  GPR_ASSERT(grpc_connectivity_state_get(&tracker, &error) ==
             GRPC_CHANNEL_IDLE);
  GPR_ASSERT(grpc_connectivity_state_check(&tracker) == GRPC_CHANNEL_IDLE);
  GPR_ASSERT(error == GRPC_ERROR_NONE);
  grpc_connectivity_state_destroy(&tracker);
}

static void test_subscribe_then_unsubscribe(void) {
  grpc_connectivity_state_tracker tracker;
  grpc_closure* closure =
      GRPC_CLOSURE_CREATE(must_fail, THE_ARG, grpc_schedule_on_exec_ctx);
  grpc_connectivity_state state = GRPC_CHANNEL_IDLE;
  grpc_core::ExecCtx _local_exec_ctx;
  gpr_log(GPR_DEBUG, "test_subscribe_then_unsubscribe");
  g_counter = 0;
  grpc_connectivity_state_init(&tracker, GRPC_CHANNEL_IDLE, "xxx");
  GPR_ASSERT(grpc_connectivity_state_notify_on_state_change(&tracker, &state,
                                                            closure));
  grpc_core::ExecCtx::Get()->Flush();
  GPR_ASSERT(state == GRPC_CHANNEL_IDLE);
  GPR_ASSERT(g_counter == 0);
<<<<<<< HEAD
  grpc_connectivity_state_notify_on_state_change(&tracker, NULL, closure);
  grpc_core::ExecCtx::Get()->Flush();
=======
  grpc_connectivity_state_notify_on_state_change(&exec_ctx, &tracker, nullptr,
                                                 closure);
  grpc_exec_ctx_flush(&exec_ctx);
>>>>>>> 82c8f945
  GPR_ASSERT(state == GRPC_CHANNEL_IDLE);
  GPR_ASSERT(g_counter == 1);

  grpc_connectivity_state_destroy(&tracker);
}

static void test_subscribe_then_destroy(void) {
  grpc_connectivity_state_tracker tracker;
  grpc_closure* closure =
      GRPC_CLOSURE_CREATE(must_succeed, THE_ARG, grpc_schedule_on_exec_ctx);
  grpc_connectivity_state state = GRPC_CHANNEL_IDLE;
  grpc_core::ExecCtx _local_exec_ctx;
  gpr_log(GPR_DEBUG, "test_subscribe_then_destroy");
  g_counter = 0;
  grpc_connectivity_state_init(&tracker, GRPC_CHANNEL_IDLE, "xxx");
  GPR_ASSERT(grpc_connectivity_state_notify_on_state_change(&tracker, &state,
                                                            closure));
  grpc_core::ExecCtx::Get()->Flush();
  GPR_ASSERT(state == GRPC_CHANNEL_IDLE);
  GPR_ASSERT(g_counter == 0);
  grpc_connectivity_state_destroy(&tracker);

  GPR_ASSERT(state == GRPC_CHANNEL_SHUTDOWN);
  GPR_ASSERT(g_counter == 1);
}

static void test_subscribe_with_failure_then_destroy(void) {
  grpc_connectivity_state_tracker tracker;
  grpc_closure* closure =
      GRPC_CLOSURE_CREATE(must_fail, THE_ARG, grpc_schedule_on_exec_ctx);
  grpc_connectivity_state state = GRPC_CHANNEL_SHUTDOWN;
  grpc_core::ExecCtx _local_exec_ctx;
  gpr_log(GPR_DEBUG, "test_subscribe_with_failure_then_destroy");
  g_counter = 0;
  grpc_connectivity_state_init(&tracker, GRPC_CHANNEL_SHUTDOWN, "xxx");
  GPR_ASSERT(0 == grpc_connectivity_state_notify_on_state_change(
                      &tracker, &state, closure));
  grpc_core::ExecCtx::Get()->Flush();
  GPR_ASSERT(state == GRPC_CHANNEL_SHUTDOWN);
  GPR_ASSERT(g_counter == 0);
  grpc_connectivity_state_destroy(&tracker);

  GPR_ASSERT(state == GRPC_CHANNEL_SHUTDOWN);
  GPR_ASSERT(g_counter == 1);
}

int main(int argc, char** argv) {
  grpc_test_init(argc, argv);
  grpc_connectivity_state_trace.value = 1;
  test_connectivity_state_name();
  test_check();
  test_subscribe_then_unsubscribe();
  test_subscribe_then_destroy();
  test_subscribe_with_failure_then_destroy();
  return 0;
}<|MERGE_RESOLUTION|>--- conflicted
+++ resolved
@@ -82,14 +82,8 @@
   grpc_core::ExecCtx::Get()->Flush();
   GPR_ASSERT(state == GRPC_CHANNEL_IDLE);
   GPR_ASSERT(g_counter == 0);
-<<<<<<< HEAD
-  grpc_connectivity_state_notify_on_state_change(&tracker, NULL, closure);
+  grpc_connectivity_state_notify_on_state_change(&tracker, nullptr, closure);
   grpc_core::ExecCtx::Get()->Flush();
-=======
-  grpc_connectivity_state_notify_on_state_change(&exec_ctx, &tracker, nullptr,
-                                                 closure);
-  grpc_exec_ctx_flush(&exec_ctx);
->>>>>>> 82c8f945
   GPR_ASSERT(state == GRPC_CHANNEL_IDLE);
   GPR_ASSERT(g_counter == 1);
 
